--- conflicted
+++ resolved
@@ -1,1402 +1,1370 @@
-import { waitForExpect } from './helpers/expectations';
-
-import * as date from './mocks/date';
-import * as vscode from './mocks/vscode';
-jest.mock('vscode', () => vscode, { virtual: true });
-jest.mock('../src/avatarManager');
-jest.mock('../src/dataSource');
-jest.mock('../src/extensionState');
-jest.mock('../src/gitGraphView');
-jest.mock('../src/logger');
-jest.mock('../src/repoManager');
-
-import * as os from 'os';
-import { ConfigurationChangeEvent } from 'vscode';
-import { AvatarManager } from '../src/avatarManager';
-import { CommandManager } from '../src/commands';
-import { DataSource } from '../src/dataSource';
-import { DiffSide, encodeDiffDocUri } from '../src/diffDocProvider';
-import { DEFAULT_REPO_STATE, ExtensionState } from '../src/extensionState';
-import { GitGraphView } from '../src/gitGraphView';
-import { Logger } from '../src/logger';
-import { RepoManager } from '../src/repoManager';
-import { GitFileStatus, RepoDropdownOrder } from '../src/types';
-import * as utils from '../src/utils';
-import { EventEmitter } from '../src/utils/event';
-import { CicdManager } from '../src/cicdManager';
-
-let onDidChangeConfiguration: EventEmitter<ConfigurationChangeEvent>;
-let onDidChangeGitExecutable: EventEmitter<utils.GitExecutable>;
-let logger: Logger;
-let dataSource: DataSource;
-let extensionState: ExtensionState;
-let avatarManager: AvatarManager;
-let cicdManager: CicdManager;
-let repoManager: RepoManager;
-let spyOnGitGraphViewCreateOrShow: jest.SpyInstance, spyOnGetRepos: jest.SpyInstance, spyOnGetKnownRepo: jest.SpyInstance, spyOnRegisterRepo: jest.SpyInstance, spyOnGetCodeReviews: jest.SpyInstance, spyOnEndCodeReview: jest.SpyInstance, spyOnGetCommitSubject: jest.SpyInstance, spyOnLog: jest.SpyInstance, spyOnLogError: jest.SpyInstance;
-beforeAll(() => {
-	onDidChangeConfiguration = new EventEmitter<ConfigurationChangeEvent>();
-	onDidChangeGitExecutable = new EventEmitter<utils.GitExecutable>();
-	logger = new Logger();
-	dataSource = new DataSource(null, onDidChangeConfiguration.subscribe, onDidChangeGitExecutable.subscribe, logger);
-	extensionState = new ExtensionState(vscode.mocks.extensionContext, onDidChangeGitExecutable.subscribe);
-	avatarManager = new AvatarManager(dataSource, extensionState, logger);
-	cicdManager = new CicdManager(extensionState, logger);
-	repoManager = new RepoManager(dataSource, extensionState, onDidChangeConfiguration.subscribe, logger);
-	spyOnGitGraphViewCreateOrShow = jest.spyOn(GitGraphView, 'createOrShow');
-	spyOnGetRepos = jest.spyOn(repoManager, 'getRepos');
-	spyOnGetKnownRepo = jest.spyOn(repoManager, 'getKnownRepo');
-	spyOnRegisterRepo = jest.spyOn(repoManager, 'registerRepo');
-	spyOnGetCodeReviews = jest.spyOn(extensionState, 'getCodeReviews');
-	spyOnEndCodeReview = jest.spyOn(extensionState, 'endCodeReview');
-	spyOnGetCommitSubject = jest.spyOn(dataSource, 'getCommitSubject');
-	spyOnLog = jest.spyOn(logger, 'log');
-	spyOnLogError = jest.spyOn(logger, 'logError');
-});
-
-afterAll(() => {
-	repoManager.dispose();
-	avatarManager.dispose();
-	cicdManager.dispose();
-	extensionState.dispose();
-	dataSource.dispose();
-	logger.dispose();
-	onDidChangeConfiguration.dispose();
-	onDidChangeGitExecutable.dispose();
-});
-
-describe('CommandManager', () => {
-	let commandManager: CommandManager;
-	beforeEach(() => {
-		commandManager = new CommandManager(vscode.mocks.extensionContext, avatarManager, cicdManager, dataSource, extensionState, repoManager, { path: '/path/to/git', version: '2.25.0' }, onDidChangeGitExecutable.subscribe, logger);
-	});
-	afterEach(() => {
-		commandManager.dispose();
-	});
-
-	it('Should construct a CommandManager, and be disposed', () => {
-		// Assert
-		expect(commandManager['disposables']).toHaveLength(12);
-		expect(commandManager['gitExecutable']).toStrictEqual({
-			path: '/path/to/git',
-			version: '2.25.0'
-		});
-
-		// Run
-		commandManager.dispose();
-
-		// Assert
-		expect(commandManager['disposables']).toHaveLength(0);
-	});
-
-	it('Should process onDidChangeGitExecutable events', () => {
-		// Run
-		onDidChangeGitExecutable.emit({
-			path: '/path/to/other-git',
-			version: '2.26.0'
-		});
-
-		// Assert
-		expect(commandManager['gitExecutable']).toStrictEqual({
-			path: '/path/to/other-git',
-			version: '2.26.0'
-		});
-	});
-
-	describe('git-graph:codiconsSupported', () => {
-		it('Should set git-graph:codiconsSupported to TRUE when vscode.version >= 1.42.0', () => {
-			// Setup
-			commandManager.dispose();
-			vscode.mockVscodeVersion('1.42.0');
-			const spyOnExecuteCommand = jest.spyOn(vscode.commands, 'executeCommand');
-			vscode.commands.executeCommand.mockResolvedValueOnce(null);
-
-			// Run
-			commandManager = new CommandManager(vscode.mocks.extensionContext, avatarManager, cicdManager, dataSource, extensionState, repoManager, { path: '/path/to/git', version: '2.25.0' }, onDidChangeGitExecutable.subscribe, logger);
-
-			// Assert
-			waitForExpect(() => {
-				expect(spyOnExecuteCommand).toHaveBeenCalledWith('setContext', 'git-graph:codiconsSupported', true);
-				expect(spyOnLog).toHaveBeenCalledWith('Successfully set Visual Studio Code Context "git-graph:codiconsSupported" to "true"');
-			});
-		});
-
-		it('Should set git-graph:codiconsSupported to FALSE when vscode.version < 1.42.0', () => {
-			// Setup
-			commandManager.dispose();
-			vscode.mockVscodeVersion('1.41.1');
-			const spyOnExecuteCommand = jest.spyOn(vscode.commands, 'executeCommand');
-			vscode.commands.executeCommand.mockResolvedValueOnce(null);
-
-			// Run
-			commandManager = new CommandManager(vscode.mocks.extensionContext, avatarManager, cicdManager, dataSource, extensionState, repoManager, { path: '/path/to/git', version: '2.25.0' }, onDidChangeGitExecutable.subscribe, logger);
-
-			// Assert
-			waitForExpect(() => {
-				expect(spyOnExecuteCommand).toHaveBeenCalledWith('setContext', 'git-graph:codiconsSupported', false);
-				expect(spyOnLog).toHaveBeenCalledWith('Successfully set Visual Studio Code Context "git-graph:codiconsSupported" to "false"');
-			});
-		});
-
-		it('Should log an error message when vscode.commands.executeCommand rejects', () => {
-			// Setup
-			commandManager.dispose();
-			const spyOnExecuteCommand = jest.spyOn(vscode.commands, 'executeCommand');
-
-			vscode.commands.executeCommand.mockRejectedValueOnce(null);
-
-			// Run
-			commandManager = new CommandManager(vscode.mocks.extensionContext, avatarManager, cicdManager, dataSource, extensionState, repoManager, { path: '/path/to/git', version: '2.25.0' }, onDidChangeGitExecutable.subscribe, logger);
-
-			// Assert
-			waitForExpect(() => {
-				expect(spyOnExecuteCommand).toHaveBeenCalledWith('setContext', 'git-graph:codiconsSupported', true);
-				expect(spyOnLogError).toHaveBeenCalledWith('Failed to set Visual Studio Code Context "git-graph:codiconsSupported" to "true"');
-			});
-		});
-
-		it('Should log an error message when an exception is thrown', () => {
-			// Setup
-			commandManager.dispose();
-			const spyOnExecuteCommand = jest.spyOn(vscode.commands, 'executeCommand');
-			const spyOnDoesVersionMeetRequirement = jest.spyOn(utils, 'doesVersionMeetRequirement');
-			const spyOnLogError = jest.spyOn(logger, 'logError');
-			vscode.commands.executeCommand.mockRejectedValueOnce(null);
-			spyOnDoesVersionMeetRequirement.mockImplementationOnce(() => {
-				throw new Error();
-			});
-
-			// Run
-			commandManager = new CommandManager(vscode.mocks.extensionContext, avatarManager, cicdManager, dataSource, extensionState, repoManager, { path: '/path/to/git', version: '2.25.0' }, onDidChangeGitExecutable.subscribe, logger);
-
-			// Assert
-			waitForExpect(() => {
-				expect(spyOnExecuteCommand).toHaveBeenCalledWith('setContext', 'git-graph:codiconsSupported', true);
-				expect(spyOnLogError).toHaveBeenCalledWith('Unable to set Visual Studio Code Context "git-graph:codiconsSupported"');
-			});
-		});
-	});
-
-	describe('git-graph.view', () => {
-		it('Should open the Git Graph View', async () => {
-			// Setup
-			vscode.mockExtensionSettingReturnValue('openToTheRepoOfTheActiveTextEditorDocument', false);
-
-			// Run
-			vscode.commands.executeCommand('git-graph.view');
-
-			// Assert
-			await waitForExpect(() => {
-<<<<<<< HEAD
-				expect(spyOnGitGraphViewCreateOrShow).toHaveBeenCalledWith('/path/to/extension', dataSource, extensionState, avatarManager, cicdManager, repoManager, logger, null);
-=======
-				expect(spyOnLog).toHaveBeenCalledWith('Command Invoked: git-graph.view');
-				expect(spyOnGitGraphViewCreateOrShow).toHaveBeenCalledWith('/path/to/extension', dataSource, extensionState, avatarManager, repoManager, logger, null);
->>>>>>> b9112e60
-			});
-		});
-
-		it('Should open the Git Graph View to the known repository', async () => {
-			// Setup
-			spyOnGetKnownRepo.mockResolvedValueOnce('/path/to/workspace-folder/repo');
-			vscode.mockExtensionSettingReturnValue('openToTheRepoOfTheActiveTextEditorDocument', false);
-
-			// Run
-			vscode.commands.executeCommand('git-graph.view', { rootUri: vscode.Uri.file('/path/to/workspace-folder/repo') });
-
-			// Assert
-			await waitForExpect(() => {
-<<<<<<< HEAD
-				expect(spyOnGitGraphViewCreateOrShow).toHaveBeenCalledWith('/path/to/extension', dataSource, extensionState, avatarManager, cicdManager, repoManager, logger, { repo: '/path/to/workspace-folder/repo' });
-=======
-				expect(spyOnLog).toHaveBeenCalledWith('Command Invoked: git-graph.view');
-				expect(spyOnGitGraphViewCreateOrShow).toHaveBeenCalledWith('/path/to/extension', dataSource, extensionState, avatarManager, repoManager, logger, { repo: '/path/to/workspace-folder/repo' });
->>>>>>> b9112e60
-			});
-		});
-
-		it('Should open the Git Graph View to a newly registered repository', async () => {
-			// Setup
-			spyOnGetKnownRepo.mockResolvedValueOnce(null);
-			spyOnRegisterRepo.mockResolvedValueOnce({ root: '/path/to/workspace-folder/repo', error: null });
-			vscode.mockExtensionSettingReturnValue('openToTheRepoOfTheActiveTextEditorDocument', false);
-
-			// Run
-			vscode.commands.executeCommand('git-graph.view', { rootUri: vscode.Uri.file('/path/to/workspace-folder/repo') });
-
-			// Assert
-			await waitForExpect(() => {
-<<<<<<< HEAD
-				expect(spyOnGitGraphViewCreateOrShow).toHaveBeenCalledWith('/path/to/extension', dataSource, extensionState, avatarManager, cicdManager, repoManager, logger, { repo: '/path/to/workspace-folder/repo' });
-=======
-				expect(spyOnLog).toHaveBeenCalledWith('Command Invoked: git-graph.view');
-				expect(spyOnGitGraphViewCreateOrShow).toHaveBeenCalledWith('/path/to/extension', dataSource, extensionState, avatarManager, repoManager, logger, { repo: '/path/to/workspace-folder/repo' });
->>>>>>> b9112e60
-			});
-		});
-
-		it('Should open the Git Graph View to the repository containing the active text editor', async () => {
-			// Setup
-			vscode.window.activeTextEditor = { document: { uri: vscode.Uri.file('/path/to/workspace-folder/active-file.txt') } };
-			vscode.mockExtensionSettingReturnValue('openToTheRepoOfTheActiveTextEditorDocument', true);
-			jest.spyOn(repoManager, 'getRepoContainingFile').mockReturnValueOnce('/path/to/workspace-folder');
-
-			// Run
-			vscode.commands.executeCommand('git-graph.view');
-
-			// Assert
-			await waitForExpect(() => {
-<<<<<<< HEAD
-				expect(spyOnGitGraphViewCreateOrShow).toHaveBeenCalledWith('/path/to/extension', dataSource, extensionState, avatarManager, cicdManager, repoManager, logger, { repo: '/path/to/workspace-folder' });
-=======
-				expect(spyOnLog).toHaveBeenCalledWith('Command Invoked: git-graph.view');
-				expect(spyOnGitGraphViewCreateOrShow).toHaveBeenCalledWith('/path/to/extension', dataSource, extensionState, avatarManager, repoManager, logger, { repo: '/path/to/workspace-folder' });
->>>>>>> b9112e60
-			});
-		});
-	});
-
-	describe('git-graph.addGitRepository', () => {
-		let spyOnIsPathInWorkspace: jest.SpyInstance;
-		beforeAll(() => {
-			spyOnIsPathInWorkspace = jest.spyOn(utils, 'isPathInWorkspace');
-		});
-
-		it('Should register the selected repository', async () => {
-			// Setup
-			vscode.window.showOpenDialog.mockResolvedValueOnce([vscode.Uri.file('/path/to/workspace-folder/repo')]);
-			spyOnIsPathInWorkspace.mockReturnValueOnce(true);
-			spyOnRegisterRepo.mockResolvedValueOnce({ root: '/path/to/workspace-folder/repo', error: null });
-			vscode.window.showInformationMessage.mockResolvedValueOnce(null);
-
-			// Run
-			vscode.commands.executeCommand('git-graph.addGitRepository');
-
-			// Assert
-			await waitForExpect(() => {
-				expect(spyOnLog).toHaveBeenCalledWith('Command Invoked: git-graph.addGitRepository');
-				expect(vscode.window.showOpenDialog).toHaveBeenCalledWith({ canSelectFiles: false, canSelectFolders: true, canSelectMany: false });
-				expect(spyOnIsPathInWorkspace).toHaveBeenCalledWith('/path/to/workspace-folder/repo');
-				expect(spyOnRegisterRepo).toHaveBeenCalledWith('/path/to/workspace-folder/repo', false);
-				expect(vscode.window.showInformationMessage).toHaveBeenCalledWith('The repository "/path/to/workspace-folder/repo" was added to Git Graph.');
-			});
-		});
-
-		it('Should display the error message returned when registering the selected repository', async () => {
-			// Setup
-			vscode.window.showOpenDialog.mockResolvedValueOnce([vscode.Uri.file('/path/to/workspace-folder/repo')]);
-			spyOnIsPathInWorkspace.mockReturnValueOnce(true);
-			spyOnRegisterRepo.mockResolvedValueOnce({ root: null, error: 'The folder "/path/to/workspace-folder/repo" is not a Git repository.' });
-			vscode.window.showErrorMessage.mockResolvedValueOnce(null);
-
-			// Run
-			vscode.commands.executeCommand('git-graph.addGitRepository');
-
-			// Assert
-			await waitForExpect(() => {
-				expect(spyOnLog).toHaveBeenCalledWith('Command Invoked: git-graph.addGitRepository');
-				expect(vscode.window.showOpenDialog).toHaveBeenCalledWith({ canSelectFiles: false, canSelectFolders: true, canSelectMany: false });
-				expect(spyOnIsPathInWorkspace).toHaveBeenCalledWith('/path/to/workspace-folder/repo');
-				expect(spyOnRegisterRepo).toHaveBeenCalledWith('/path/to/workspace-folder/repo', false);
-				expect(vscode.window.showErrorMessage).toHaveBeenCalledWith('The folder "/path/to/workspace-folder/repo" is not a Git repository. Therefore it could not be added to Git Graph.');
-			});
-		});
-
-		it('Should display an error message when the selected repository is not within the workspace', async () => {
-			// Setup
-			vscode.window.showOpenDialog.mockResolvedValueOnce([vscode.Uri.file('/path/to/non-workspace-folder/repo')]);
-			spyOnIsPathInWorkspace.mockReturnValueOnce(false);
-			vscode.window.showErrorMessage.mockResolvedValueOnce(null);
-
-			// Run
-			vscode.commands.executeCommand('git-graph.addGitRepository');
-
-			// Assert
-			await waitForExpect(() => {
-				expect(spyOnLog).toHaveBeenCalledWith('Command Invoked: git-graph.addGitRepository');
-				expect(vscode.window.showOpenDialog).toHaveBeenCalledWith({ canSelectFiles: false, canSelectFolders: true, canSelectMany: false });
-				expect(spyOnIsPathInWorkspace).toHaveBeenCalledWith('/path/to/non-workspace-folder/repo');
-				expect(vscode.window.showErrorMessage).toHaveBeenCalledWith('The folder "/path/to/non-workspace-folder/repo" is not within the opened Visual Studio Code workspace, and therefore could not be added to Git Graph.');
-				expect(spyOnRegisterRepo).not.toHaveBeenCalled();
-			});
-		});
-
-		it('Should not proceed to register a repository when none was selected', async () => {
-			// Setup
-			vscode.window.showOpenDialog.mockResolvedValueOnce([]);
-
-			// Run
-			vscode.commands.executeCommand('git-graph.addGitRepository');
-
-			// Assert
-			await waitForExpect(() => {
-				expect(spyOnLog).toHaveBeenCalledWith('Command Invoked: git-graph.addGitRepository');
-				expect(vscode.window.showOpenDialog).toHaveBeenCalledWith({ canSelectFiles: false, canSelectFolders: true, canSelectMany: false });
-				expect(spyOnIsPathInWorkspace).not.toHaveBeenCalled();
-			});
-		});
-
-		it('Should handle if showOpenDialog rejects', async () => {
-			// Setup
-			vscode.window.showOpenDialog.mockRejectedValueOnce(null);
-
-			// Run
-			vscode.commands.executeCommand('git-graph.addGitRepository');
-
-			// Assert
-			await waitForExpect(() => {
-				expect(spyOnLog).toHaveBeenCalledWith('Command Invoked: git-graph.addGitRepository');
-				expect(vscode.window.showOpenDialog).toHaveBeenCalledWith({ canSelectFiles: false, canSelectFolders: true, canSelectMany: false });
-				expect(spyOnIsPathInWorkspace).not.toHaveBeenCalled();
-			});
-		});
-
-		it('Should display an error message if no git executable is known', async () => {
-			// Setup
-			commandManager['gitExecutable'] = null;
-			vscode.window.showErrorMessage.mockResolvedValueOnce(null);
-
-			// Run
-			vscode.commands.executeCommand('git-graph.addGitRepository');
-
-			// Assert
-			await waitForExpect(() => {
-				expect(spyOnLog).toHaveBeenCalledWith('Command Invoked: git-graph.addGitRepository');
-				expect(vscode.window.showErrorMessage).toHaveBeenCalledWith(utils.UNABLE_TO_FIND_GIT_MSG);
-			});
-		});
-	});
-
-	describe('git-graph.removeGitRepository', () => {
-		let spyOnIgnoreRepo: jest.SpyInstance;
-		beforeAll(() => {
-			spyOnIgnoreRepo = jest.spyOn(repoManager, 'ignoreRepo');
-		});
-
-		it('Should ignore the selected repository', async () => {
-			// Setup
-			const repos = {
-				'/path/to/repo2': mockRepoState('Custom Name', 1),
-				'/path/to/repo1': mockRepoState(null, 0)
-			};
-			spyOnGetRepos.mockReturnValueOnce(repos);
-			vscode.window.showQuickPick.mockResolvedValueOnce({
-				label: 'repo1',
-				description: '/path/to/repo1'
-			});
-			spyOnIgnoreRepo.mockReturnValueOnce(true);
-			vscode.window.showInformationMessage.mockResolvedValueOnce(null);
-			const spyOnGetSortedRepositoryPaths = jest.spyOn(utils, 'getSortedRepositoryPaths');
-
-			// Run
-			vscode.commands.executeCommand('git-graph.removeGitRepository');
-
-			// Assert
-			await waitForExpect(() => {
-				expect(spyOnLog).toHaveBeenCalledWith('Command Invoked: git-graph.removeGitRepository');
-				expect(spyOnGetSortedRepositoryPaths).toHaveBeenCalledWith(repos, RepoDropdownOrder.WorkspaceFullPath);
-				expect(vscode.window.showQuickPick).toHaveBeenCalledWith(
-					[
-						{
-							label: 'repo1',
-							description: '/path/to/repo1'
-						},
-						{
-							label: 'Custom Name',
-							description: '/path/to/repo2'
-						}
-					],
-					{
-						placeHolder: 'Select a repository to remove from Git Graph:',
-						canPickMany: false
-					}
-				);
-				expect(vscode.window.showInformationMessage).toHaveBeenCalledWith('The repository "repo1" was removed from Git Graph.');
-			});
-		});
-
-		it('Should display an error message if the selected repository no longer exists', async () => {
-			// Setup
-			spyOnGetRepos.mockReturnValueOnce({
-				'/path/to/repo1': mockRepoState(null, 0),
-				'/path/to/repo2': mockRepoState('Custom Name', 0)
-			});
-			vscode.window.showQuickPick.mockResolvedValueOnce({
-				label: 'repo1',
-				description: '/path/to/repo1'
-			});
-			spyOnIgnoreRepo.mockReturnValueOnce(false);
-			vscode.window.showErrorMessage.mockResolvedValueOnce(null);
-
-			// Run
-			vscode.commands.executeCommand('git-graph.removeGitRepository');
-
-			// Assert
-			await waitForExpect(() => {
-				expect(spyOnLog).toHaveBeenCalledWith('Command Invoked: git-graph.removeGitRepository');
-				expect(vscode.window.showQuickPick).toHaveBeenCalledWith(
-					[
-						{
-							label: 'repo1',
-							description: '/path/to/repo1'
-						},
-						{
-							label: 'Custom Name',
-							description: '/path/to/repo2'
-						}
-					],
-					{
-						placeHolder: 'Select a repository to remove from Git Graph:',
-						canPickMany: false
-					}
-				);
-				expect(vscode.window.showErrorMessage).toHaveBeenCalledWith('The repository "repo1" is not known to Git Graph.');
-			});
-		});
-
-		it('Shouldn\'t attempt to ignore a repository if none was selected', async () => {
-			// Setup
-			spyOnGetRepos.mockReturnValueOnce({
-				'/path/to/repo1': mockRepoState(null, 0),
-				'/path/to/repo2': mockRepoState('Custom Name', 0)
-			});
-			vscode.window.showQuickPick.mockResolvedValueOnce(null);
-
-			// Run
-			vscode.commands.executeCommand('git-graph.removeGitRepository');
-
-			// Assert
-			await waitForExpect(() => {
-				expect(spyOnLog).toHaveBeenCalledWith('Command Invoked: git-graph.removeGitRepository');
-				expect(vscode.window.showQuickPick).toHaveBeenCalledWith(
-					[
-						{
-							label: 'repo1',
-							description: '/path/to/repo1'
-						},
-						{
-							label: 'Custom Name',
-							description: '/path/to/repo2'
-						}
-					],
-					{
-						placeHolder: 'Select a repository to remove from Git Graph:',
-						canPickMany: false
-					}
-				);
-				expect(spyOnIgnoreRepo).not.toHaveBeenCalled();
-			});
-		});
-
-		it('Should handle if showQuickPick rejects', async () => {
-			// Setup
-			spyOnGetRepos.mockReturnValueOnce({
-				'/path/to/repo1': mockRepoState(null, 0),
-				'/path/to/repo2': mockRepoState('Custom Name', 0)
-			});
-			vscode.window.showQuickPick.mockRejectedValueOnce(null);
-
-			// Run
-			vscode.commands.executeCommand('git-graph.removeGitRepository');
-
-			// Assert
-			await waitForExpect(() => {
-				expect(spyOnLog).toHaveBeenCalledWith('Command Invoked: git-graph.removeGitRepository');
-				expect(vscode.window.showQuickPick).toHaveBeenCalledWith(
-					[
-						{
-							label: 'repo1',
-							description: '/path/to/repo1'
-						},
-						{
-							label: 'Custom Name',
-							description: '/path/to/repo2'
-						}
-					],
-					{
-						placeHolder: 'Select a repository to remove from Git Graph:',
-						canPickMany: false
-					}
-				);
-			});
-		});
-
-		it('Should display an error message if no git executable is known', async () => {
-			// Setup
-			commandManager['gitExecutable'] = null;
-			vscode.window.showErrorMessage.mockResolvedValueOnce(null);
-
-			// Run
-			vscode.commands.executeCommand('git-graph.removeGitRepository');
-
-			// Assert
-			await waitForExpect(() => {
-				expect(spyOnLog).toHaveBeenCalledWith('Command Invoked: git-graph.removeGitRepository');
-				expect(vscode.window.showErrorMessage).toHaveBeenCalledWith(utils.UNABLE_TO_FIND_GIT_MSG);
-			});
-		});
-	});
-
-	describe('git-graph.clearAvatarCache', () => {
-		let spyOnClearCache: jest.SpyInstance;
-		beforeAll(() => {
-			spyOnClearCache = jest.spyOn(avatarManager, 'clearCache');
-		});
-
-		it('Should clear the avatar cache, and display a success message', async () => {
-			// Setup
-			spyOnClearCache.mockResolvedValueOnce(null);
-			vscode.window.showInformationMessage.mockResolvedValueOnce(null);
-
-			// Run
-			vscode.commands.executeCommand('git-graph.clearAvatarCache');
-
-			// Assert
-			await waitForExpect(() => {
-				expect(spyOnLog).toHaveBeenCalledWith('Command Invoked: git-graph.clearAvatarCache');
-				expect(spyOnClearCache).toBeCalledTimes(1);
-				expect(vscode.window.showInformationMessage).toHaveBeenCalledWith('The Avatar Cache was successfully cleared.');
-			});
-		});
-
-		it('Should display the error message returned by AvatarManager.clearCache', async () => {
-			// Setup
-			const errorMessage = 'Visual Studio Code was unable to save the Git Graph Global State Memento.';
-			spyOnClearCache.mockResolvedValueOnce(errorMessage);
-			vscode.window.showErrorMessage.mockResolvedValueOnce(null);
-
-			// Run
-			vscode.commands.executeCommand('git-graph.clearAvatarCache');
-
-			// Assert
-			await waitForExpect(() => {
-				expect(spyOnLog).toHaveBeenCalledWith('Command Invoked: git-graph.clearAvatarCache');
-				expect(spyOnClearCache).toBeCalledTimes(1);
-				expect(vscode.window.showErrorMessage).toHaveBeenCalledWith(errorMessage);
-			});
-		});
-
-		it('Should display an error message when AvatarManager.clearCache rejects', async () => {
-			// Setup
-			spyOnClearCache.mockRejectedValueOnce(null);
-			vscode.window.showErrorMessage.mockResolvedValueOnce(null);
-
-			// Run
-			vscode.commands.executeCommand('git-graph.clearAvatarCache');
-
-			// Assert
-			await waitForExpect(() => {
-				expect(spyOnLog).toHaveBeenCalledWith('Command Invoked: git-graph.clearAvatarCache');
-				expect(spyOnClearCache).toBeCalledTimes(1);
-				expect(vscode.window.showErrorMessage).toHaveBeenCalledWith('An unexpected error occurred while running the command "Clear Avatar Cache".');
-			});
-		});
-	});
-
-	describe('git-graph.fetch', () => {
-		let spyOnGetLastActiveRepo: jest.SpyInstance;
-		beforeAll(() => {
-			spyOnGetLastActiveRepo = jest.spyOn(extensionState, 'getLastActiveRepo');
-		});
-
-		it('Should display a quick pick to select a repository to open in the Git Graph View (with last active repository first)', async () => {
-			// Setup
-			const repos = {
-				'/path/to/repo3': mockRepoState(null, 2),
-				'/path/to/repo2': mockRepoState('Custom Name', 1),
-				'/path/to/repo1': mockRepoState(null, 0)
-			};
-			spyOnGetRepos.mockReturnValueOnce(repos);
-			spyOnGetLastActiveRepo.mockReturnValueOnce('/path/to/repo2');
-			vscode.window.showQuickPick.mockResolvedValueOnce({
-				label: 'repo1',
-				description: '/path/to/repo1'
-			});
-			const spyOnGetSortedRepositoryPaths = jest.spyOn(utils, 'getSortedRepositoryPaths');
-
-			// Run
-			vscode.commands.executeCommand('git-graph.fetch');
-
-			// Assert
-			await waitForExpect(() => {
-				expect(spyOnLog).toHaveBeenCalledWith('Command Invoked: git-graph.fetch');
-				expect(spyOnGetSortedRepositoryPaths).toHaveBeenCalledWith(repos, RepoDropdownOrder.WorkspaceFullPath);
-				expect(vscode.window.showQuickPick).toHaveBeenCalledWith(
-					[
-						{
-							label: 'Custom Name',
-							description: '/path/to/repo2'
-						},
-						{
-							label: 'repo1',
-							description: '/path/to/repo1'
-						},
-						{
-							label: 'repo3',
-							description: '/path/to/repo3'
-						}
-					],
-					{
-						placeHolder: 'Select the repository you want to open in Git Graph, and fetch from remote(s):',
-						canPickMany: false
-					}
-				);
-				expect(spyOnGitGraphViewCreateOrShow).toHaveBeenCalledWith('/path/to/extension', dataSource, extensionState, avatarManager, cicdManager, repoManager, logger, { repo: '/path/to/repo1', runCommandOnLoad: 'fetch' });
-			});
-		});
-
-		it('Should display a quick pick to select a repository to open in the Git Graph View (no last active repository)', async () => {
-			// Setup
-			spyOnGetRepos.mockReturnValueOnce({
-				'/path/to/repo1': mockRepoState(null, 0),
-				'/path/to/repo2': mockRepoState('Custom Name', 0)
-			});
-			spyOnGetLastActiveRepo.mockReturnValueOnce(null);
-			vscode.window.showQuickPick.mockResolvedValueOnce({
-				label: 'repo1',
-				description: '/path/to/repo1'
-			});
-
-			// Run
-			vscode.commands.executeCommand('git-graph.fetch');
-
-			// Assert
-			await waitForExpect(() => {
-				expect(spyOnLog).toHaveBeenCalledWith('Command Invoked: git-graph.fetch');
-				expect(vscode.window.showQuickPick).toHaveBeenCalledWith(
-					[
-						{
-							label: 'repo1',
-							description: '/path/to/repo1'
-						},
-						{
-							label: 'Custom Name',
-							description: '/path/to/repo2'
-						}
-					],
-					{
-						placeHolder: 'Select the repository you want to open in Git Graph, and fetch from remote(s):',
-						canPickMany: false
-					}
-				);
-				expect(spyOnGitGraphViewCreateOrShow).toHaveBeenCalledWith('/path/to/extension', dataSource, extensionState, avatarManager, cicdManager, repoManager, logger, { repo: '/path/to/repo1', runCommandOnLoad: 'fetch' });
-			});
-		});
-
-		it('Should display a quick pick to select a repository to open in the Git Graph View (last active repository is unknown)', async () => {
-			// Setup
-			spyOnGetRepos.mockReturnValueOnce({
-				'/path/to/repo1': mockRepoState(null, 0),
-				'/path/to/repo2': mockRepoState('Custom Name', 0)
-			});
-			spyOnGetLastActiveRepo.mockReturnValueOnce('/path/to/repo3');
-			vscode.window.showQuickPick.mockResolvedValueOnce({
-				label: 'repo1',
-				description: '/path/to/repo1'
-			});
-
-			// Run
-			vscode.commands.executeCommand('git-graph.fetch');
-
-			// Assert
-			await waitForExpect(() => {
-				expect(spyOnLog).toHaveBeenCalledWith('Command Invoked: git-graph.fetch');
-				expect(vscode.window.showQuickPick).toHaveBeenCalledWith(
-					[
-						{
-							label: 'repo1',
-							description: '/path/to/repo1'
-						},
-						{
-							label: 'Custom Name',
-							description: '/path/to/repo2'
-						}
-					],
-					{
-						placeHolder: 'Select the repository you want to open in Git Graph, and fetch from remote(s):',
-						canPickMany: false
-					}
-				);
-				expect(spyOnGitGraphViewCreateOrShow).toHaveBeenCalledWith('/path/to/extension', dataSource, extensionState, avatarManager, cicdManager, repoManager, logger, { repo: '/path/to/repo1', runCommandOnLoad: 'fetch' });
-			});
-		});
-
-		it('Shouldn\'t open the Git Graph View when no item is selected in the quick pick', async () => {
-			// Setup
-			spyOnGetRepos.mockReturnValueOnce({
-				'/path/to/repo1': mockRepoState(null, 0),
-				'/path/to/repo2': mockRepoState('Custom Name', 0)
-			});
-			spyOnGetLastActiveRepo.mockReturnValueOnce('/path/to/repo3');
-			vscode.window.showQuickPick.mockResolvedValueOnce(null);
-
-			// Run
-			vscode.commands.executeCommand('git-graph.fetch');
-
-			// Assert
-			await waitForExpect(() => {
-				expect(spyOnLog).toHaveBeenCalledWith('Command Invoked: git-graph.fetch');
-				expect(vscode.window.showQuickPick).toHaveBeenCalledWith(
-					[
-						{
-							label: 'repo1',
-							description: '/path/to/repo1'
-						},
-						{
-							label: 'Custom Name',
-							description: '/path/to/repo2'
-						}
-					],
-					{
-						placeHolder: 'Select the repository you want to open in Git Graph, and fetch from remote(s):',
-						canPickMany: false
-					}
-				);
-				expect(spyOnGitGraphViewCreateOrShow).not.toHaveBeenCalled();
-			});
-		});
-
-		it('Should display an error message when showQuickPick rejects', async () => {
-			// Setup
-			spyOnGetRepos.mockReturnValueOnce({
-				'/path/to/repo1': mockRepoState(null, 0),
-				'/path/to/repo2': mockRepoState('Custom Name', 0)
-			});
-			spyOnGetLastActiveRepo.mockReturnValueOnce('/path/to/repo2');
-			vscode.window.showQuickPick.mockRejectedValueOnce(null);
-			vscode.window.showErrorMessage.mockResolvedValueOnce(null);
-
-			// Run
-			vscode.commands.executeCommand('git-graph.fetch');
-
-			// Assert
-			await waitForExpect(() => {
-				expect(spyOnLog).toHaveBeenCalledWith('Command Invoked: git-graph.fetch');
-				expect(vscode.window.showQuickPick).toHaveBeenCalledWith(
-					[
-						{
-							label: 'Custom Name',
-							description: '/path/to/repo2'
-						},
-						{
-							label: 'repo1',
-							description: '/path/to/repo1'
-						}
-					],
-					{
-						placeHolder: 'Select the repository you want to open in Git Graph, and fetch from remote(s):',
-						canPickMany: false
-					}
-				);
-				expect(vscode.window.showErrorMessage).toHaveBeenCalledWith('An unexpected error occurred while running the command "Fetch from Remote(s)".');
-				expect(spyOnGitGraphViewCreateOrShow).not.toHaveBeenCalled();
-			});
-		});
-
-		it('Should open the Git Graph View immediately when there is only one repository', async () => {
-			// Setup
-			spyOnGetRepos.mockReturnValueOnce({
-				'/path/to/repo1': mockRepoState(null, 0)
-			});
-
-			// Run
-			vscode.commands.executeCommand('git-graph.fetch');
-
-			// Assert
-			await waitForExpect(() => {
-<<<<<<< HEAD
-				expect(spyOnGitGraphViewCreateOrShow).toHaveBeenCalledWith('/path/to/extension', dataSource, extensionState, avatarManager, cicdManager, repoManager, logger, { repo: '/path/to/repo1', runCommandOnLoad: 'fetch' });
-=======
-				expect(spyOnLog).toHaveBeenCalledWith('Command Invoked: git-graph.fetch');
-				expect(spyOnGitGraphViewCreateOrShow).toHaveBeenCalledWith('/path/to/extension', dataSource, extensionState, avatarManager, repoManager, logger, { repo: '/path/to/repo1', runCommandOnLoad: 'fetch' });
->>>>>>> b9112e60
-			});
-		});
-
-		it('Should open the Git Graph View immediately when there are no repositories', async () => {
-			// Setup
-			spyOnGetRepos.mockReturnValueOnce({});
-
-			// Run
-			vscode.commands.executeCommand('git-graph.fetch');
-
-			// Assert
-			await waitForExpect(() => {
-<<<<<<< HEAD
-				expect(spyOnGitGraphViewCreateOrShow).toHaveBeenCalledWith('/path/to/extension', dataSource, extensionState, avatarManager, cicdManager, repoManager, logger, null);
-=======
-				expect(spyOnLog).toHaveBeenCalledWith('Command Invoked: git-graph.fetch');
-				expect(spyOnGitGraphViewCreateOrShow).toHaveBeenCalledWith('/path/to/extension', dataSource, extensionState, avatarManager, repoManager, logger, null);
->>>>>>> b9112e60
-			});
-		});
-	});
-
-	describe('git-graph.endAllWorkspaceCodeReviews', () => {
-		it('Should end all workspace code reviews', () => {
-			// Setup
-			const spyOnEndAllWorkspaceCodeReviews = jest.spyOn(extensionState, 'endAllWorkspaceCodeReviews');
-			vscode.window.showInformationMessage.mockResolvedValueOnce(null);
-
-			// Run
-			vscode.commands.executeCommand('git-graph.endAllWorkspaceCodeReviews');
-
-			// Assert
-			expect(spyOnLog).toHaveBeenCalledWith('Command Invoked: git-graph.endAllWorkspaceCodeReviews');
-			expect(spyOnEndAllWorkspaceCodeReviews).toBeCalledTimes(1);
-			expect(vscode.window.showInformationMessage).toHaveBeenCalledWith('Ended All Code Reviews in Workspace');
-		});
-	});
-
-	describe('git-graph.endSpecificWorkspaceCodeReview', () => {
-		it('Should end the selected code review', async () => {
-			// Setup
-			spyOnGetCodeReviews.mockReturnValueOnce({
-				'/path/to/repo': {
-					'1a2b3c4d5e6f1a2b3c4d5e6f1a2b3c4d5e6f1a2b': {
-						lastActive: (date.now - 5) * 1000,
-						lastViewedFile: null,
-						remainingFiles: ['file.txt']
-					}
-				}
-			});
-			spyOnGetRepos.mockReturnValueOnce({
-				'/path/to/repo': mockRepoState(null, 0)
-			});
-			spyOnGetCommitSubject.mockResolvedValueOnce('Commit Subject');
-			vscode.window.showQuickPick.mockImplementationOnce((items: Promise<any[]>, _: any) => items.then((items) => items[0]));
-			spyOnEndCodeReview.mockResolvedValueOnce(null);
-			vscode.window.showInformationMessage.mockResolvedValueOnce(null);
-
-			// Run
-			vscode.commands.executeCommand('git-graph.endSpecificWorkspaceCodeReview');
-
-			// Assert
-			await waitForExpect(() => {
-				expect(spyOnLog).toHaveBeenCalledWith('Command Invoked: git-graph.endSpecificWorkspaceCodeReview');
-				expect(vscode.window.showInformationMessage).toHaveBeenCalledWith('Successfully ended Code Review "repo: 1a2b3c4d".');
-			});
-			expect(spyOnGetCommitSubject).toHaveBeenCalledWith('/path/to/repo', '1a2b3c4d5e6f1a2b3c4d5e6f1a2b3c4d5e6f1a2b');
-			expect(spyOnEndCodeReview).toHaveBeenCalledWith('/path/to/repo', '1a2b3c4d5e6f1a2b3c4d5e6f1a2b3c4d5e6f1a2b');
-			expect(await vscode.window.showQuickPick.mock.calls[0][0]).toStrictEqual([
-				{
-					codeReviewRepo: '/path/to/repo',
-					codeReviewId: '1a2b3c4d5e6f1a2b3c4d5e6f1a2b3c4d5e6f1a2b',
-					label: 'repo: 1a2b3c4d',
-					description: '5 seconds ago',
-					detail: 'Commit Subject'
-				}
-			]);
-			expect(vscode.window.showQuickPick.mock.calls[0][1]).toStrictEqual({
-				placeHolder: 'Select the Code Review you want to end:',
-				canPickMany: false
-			});
-		});
-
-		it('Should display an error message when there are no code reviews', () => {
-			// Setup
-			spyOnGetCodeReviews.mockReturnValueOnce({});
-			vscode.window.showErrorMessage.mockResolvedValueOnce(null);
-
-			// Run
-			vscode.commands.executeCommand('git-graph.endSpecificWorkspaceCodeReview');
-
-			// Assert
-			expect(spyOnLog).toHaveBeenCalledWith('Command Invoked: git-graph.endSpecificWorkspaceCodeReview');
-			expect(vscode.window.showErrorMessage).toHaveBeenCalledWith('There are no Code Reviews in progress within the current workspace.');
-			expect(vscode.window.showQuickPick).not.toHaveBeenCalled();
-		});
-
-		it('Shouldn\'t end a code review if no code review was selected', async () => {
-			// Setup
-			spyOnGetCodeReviews.mockReturnValueOnce({
-				'/path/to/repo': {
-					'1a2b3c4d5e6f1a2b3c4d5e6f1a2b3c4d5e6f1a2b': {
-						lastActive: (date.now - 5) * 1000,
-						lastViewedFile: null,
-						remainingFiles: ['file.txt']
-					}
-				}
-			});
-			spyOnGetRepos.mockReturnValueOnce({
-				'/path/to/repo': mockRepoState(null, 0)
-			});
-			spyOnGetCommitSubject.mockResolvedValueOnce('Commit Subject');
-			vscode.window.showQuickPick.mockResolvedValueOnce(null);
-
-			// Run
-			vscode.commands.executeCommand('git-graph.endSpecificWorkspaceCodeReview');
-
-			// Assert
-			await waitForExpect(() => {
-				expect(spyOnLog).toHaveBeenCalledWith('Command Invoked: git-graph.endSpecificWorkspaceCodeReview');
-				expect(vscode.window.showQuickPick).toHaveBeenCalledTimes(1);
-				expect(spyOnEndCodeReview).not.toHaveBeenCalled();
-			});
-		});
-
-		it('Should handle endCodeReview rejecting', async () => {
-			// Setup
-			spyOnGetCodeReviews.mockReturnValueOnce({
-				'/path/to/repo': {
-					'1a2b3c4d5e6f1a2b3c4d5e6f1a2b3c4d5e6f1a2b': {
-						lastActive: (date.now - 5) * 1000,
-						lastViewedFile: null,
-						remainingFiles: ['file.txt']
-					}
-				}
-			});
-			spyOnGetRepos.mockReturnValueOnce({
-				'/path/to/repo': mockRepoState(null, 0)
-			});
-			spyOnGetCommitSubject.mockResolvedValueOnce('Commit Subject');
-			vscode.window.showQuickPick.mockImplementationOnce((items: Promise<any[]>, _: any) => items.then((items) => items[0]));
-			spyOnEndCodeReview.mockRejectedValueOnce(null);
-
-			// Run
-			vscode.commands.executeCommand('git-graph.endSpecificWorkspaceCodeReview');
-
-			// Assert
-			await waitForExpect(() => {
-				expect(spyOnLog).toHaveBeenCalledWith('Command Invoked: git-graph.endSpecificWorkspaceCodeReview');
-				expect(vscode.window.showQuickPick).toHaveBeenCalledTimes(1);
-				expect(vscode.window.showInformationMessage).not.toHaveBeenCalled();
-				expect(vscode.window.showErrorMessage).not.toHaveBeenCalled();
-			});
-		});
-
-		it('Should display an error message when the code review couldn\'t be ended', async () => {
-			// Setup
-			spyOnGetCodeReviews.mockReturnValueOnce({
-				'/path/to/repo': {
-					'1a2b3c4d5e6f1a2b3c4d5e6f1a2b3c4d5e6f1a2b': {
-						lastActive: (date.now - 5) * 1000,
-						lastViewedFile: null,
-						remainingFiles: ['file.txt']
-					}
-				}
-			});
-			spyOnGetRepos.mockReturnValueOnce({
-				'/path/to/repo': mockRepoState(null, 0)
-			});
-			spyOnGetCommitSubject.mockResolvedValueOnce('Commit Subject');
-			vscode.window.showQuickPick.mockImplementationOnce((items: Promise<any[]>, _: any) => items.then((items) => items[0]));
-			spyOnEndCodeReview.mockResolvedValueOnce('Visual Studio Code was unable to save the Git Graph Workspace State Memento.');
-			vscode.window.showErrorMessage.mockResolvedValueOnce(null);
-
-			// Run
-			vscode.commands.executeCommand('git-graph.endSpecificWorkspaceCodeReview');
-
-			// Assert
-			await waitForExpect(() => {
-				expect(spyOnLog).toHaveBeenCalledWith('Command Invoked: git-graph.endSpecificWorkspaceCodeReview');
-				expect(vscode.window.showErrorMessage).toHaveBeenCalledWith('Visual Studio Code was unable to save the Git Graph Workspace State Memento.');
-			});
-		});
-
-		it('Should display an error message when showQuickPick rejects', async () => {
-			// Setup
-			spyOnGetCodeReviews.mockReturnValueOnce({
-				'/path/to/repo': {
-					'1a2b3c4d5e6f1a2b3c4d5e6f1a2b3c4d5e6f1a2b': {
-						lastActive: (date.now - 5) * 1000,
-						lastViewedFile: null,
-						remainingFiles: ['file.txt']
-					}
-				}
-			});
-			spyOnGetRepos.mockReturnValueOnce({
-				'/path/to/repo': mockRepoState(null, 0)
-			});
-			spyOnGetCommitSubject.mockResolvedValueOnce('Commit Subject');
-			vscode.window.showQuickPick.mockRejectedValueOnce(null);
-			vscode.window.showErrorMessage.mockResolvedValueOnce(null);
-
-			// Run
-			vscode.commands.executeCommand('git-graph.endSpecificWorkspaceCodeReview');
-
-			// Assert
-			await waitForExpect(() => {
-				expect(spyOnLog).toHaveBeenCalledWith('Command Invoked: git-graph.endSpecificWorkspaceCodeReview');
-				expect(vscode.window.showErrorMessage).toHaveBeenCalledWith('An unexpected error occurred while running the command "End a specific Code Review in Workspace...".');
-			});
-		});
-	});
-
-	describe('git-graph.resumeWorkspaceCodeReview', () => {
-		it('Should load the selected code review in the Git Graph View (single commit)', async () => {
-			// Setup
-			spyOnGetCodeReviews.mockReturnValueOnce({
-				'/path/to/repo': {
-					'1a2b3c4d5e6f1a2b3c4d5e6f1a2b3c4d5e6f1a2b': {
-						lastActive: (date.now - 10) * 1000,
-						lastViewedFile: null,
-						remainingFiles: ['file.txt']
-					},
-					'2b3c4d5e6f1a2b3c4d5e6f1a2b3c4d5e6f1a2b3c': {
-						lastActive: (date.now - 5) * 1000,
-						lastViewedFile: null,
-						remainingFiles: ['file.txt']
-					}
-				},
-				'/path/to/unknown-repo': {
-					'1a2b3c4d5e6f1a2b3c4d5e6f1a2b3c4d5e6f1a2b': {
-						lastActive: (date.now - 10) * 1000,
-						lastViewedFile: null,
-						remainingFiles: ['file.txt']
-					}
-				}
-			});
-			spyOnGetRepos.mockReturnValueOnce({
-				'/path/to/repo': mockRepoState(null, 0)
-			});
-			spyOnGetCommitSubject.mockImplementationOnce((_: string, hash: string) => hash === '1a2b3c4d5e6f1a2b3c4d5e6f1a2b3c4d5e6f1a2b' ? 'subject-' + hash : null);
-			spyOnGetCommitSubject.mockImplementationOnce((_: string, hash: string) => hash === '1a2b3c4d5e6f1a2b3c4d5e6f1a2b3c4d5e6f1a2b' ? 'subject-' + hash : null);
-			vscode.window.showQuickPick.mockImplementationOnce((items: Promise<any[]>, _: any) => items.then((items) => items[0]));
-
-			// Run
-			vscode.commands.executeCommand('git-graph.resumeWorkspaceCodeReview');
-
-			// Assert
-			await waitForExpect(() => {
-<<<<<<< HEAD
-				expect(spyOnGitGraphViewCreateOrShow).toHaveBeenCalledWith('/path/to/extension', dataSource, extensionState, avatarManager, cicdManager, repoManager, logger, {
-=======
-				expect(spyOnLog).toHaveBeenCalledWith('Command Invoked: git-graph.resumeWorkspaceCodeReview');
-				expect(spyOnGitGraphViewCreateOrShow).toHaveBeenCalledWith('/path/to/extension', dataSource, extensionState, avatarManager, repoManager, logger, {
->>>>>>> b9112e60
-					repo: '/path/to/repo',
-					commitDetails: {
-						commitHash: '2b3c4d5e6f1a2b3c4d5e6f1a2b3c4d5e6f1a2b3c',
-						compareWithHash: null
-					}
-				});
-			});
-			expect(spyOnGetCommitSubject).toHaveBeenCalledTimes(2);
-			expect(spyOnGetCommitSubject).toHaveBeenCalledWith('/path/to/repo', '1a2b3c4d5e6f1a2b3c4d5e6f1a2b3c4d5e6f1a2b');
-			expect(spyOnGetCommitSubject).toHaveBeenCalledWith('/path/to/repo', '2b3c4d5e6f1a2b3c4d5e6f1a2b3c4d5e6f1a2b3c');
-			expect(await vscode.window.showQuickPick.mock.calls[0][0]).toStrictEqual([
-				{
-					codeReviewRepo: '/path/to/repo',
-					codeReviewId: '2b3c4d5e6f1a2b3c4d5e6f1a2b3c4d5e6f1a2b3c',
-					label: 'repo: 2b3c4d5e',
-					description: '5 seconds ago',
-					detail: '<Unknown Commit Subject>'
-				},
-				{
-					codeReviewRepo: '/path/to/repo',
-					codeReviewId: '1a2b3c4d5e6f1a2b3c4d5e6f1a2b3c4d5e6f1a2b',
-					label: 'repo: 1a2b3c4d',
-					description: '10 seconds ago',
-					detail: 'subject-1a2b3c4d5e6f1a2b3c4d5e6f1a2b3c4d5e6f1a2b'
-				}
-			]);
-			expect(vscode.window.showQuickPick.mock.calls[0][1]).toStrictEqual({
-				placeHolder: 'Select the Code Review you want to resume:',
-				canPickMany: false
-			});
-		});
-
-		it('Should load the selected code review in the Git Graph View (commit comparison)', async () => {
-			// Setup
-			spyOnGetCodeReviews.mockReturnValueOnce({
-				'/path/to/repo': {
-					'1a2b3c4d5e6f1a2b3c4d5e6f1a2b3c4d5e6f1a2b-2b3c4d5e6f1a2b3c4d5e6f1a2b3c4d5e6f1a2b3c': {
-						lastActive: (date.now - 5) * 1000,
-						lastViewedFile: null,
-						remainingFiles: ['file.txt']
-					}
-				}
-			});
-			spyOnGetRepos.mockReturnValueOnce({
-				'/path/to/repo': mockRepoState(null, 0)
-			});
-			spyOnGetCommitSubject.mockImplementationOnce((_: string, hash: string) => 'subject-' + hash);
-			spyOnGetCommitSubject.mockImplementationOnce((_: string, hash: string) => 'subject-' + hash);
-			vscode.window.showQuickPick.mockImplementationOnce((items: Promise<any[]>, _: any) => items.then((items) => items[0]));
-
-			// Run
-			vscode.commands.executeCommand('git-graph.resumeWorkspaceCodeReview');
-
-			// Assert
-			await waitForExpect(() => {
-<<<<<<< HEAD
-				expect(spyOnGitGraphViewCreateOrShow).toHaveBeenCalledWith('/path/to/extension', dataSource, extensionState, avatarManager, cicdManager, repoManager, logger, {
-=======
-				expect(spyOnLog).toHaveBeenCalledWith('Command Invoked: git-graph.resumeWorkspaceCodeReview');
-				expect(spyOnGitGraphViewCreateOrShow).toHaveBeenCalledWith('/path/to/extension', dataSource, extensionState, avatarManager, repoManager, logger, {
->>>>>>> b9112e60
-					repo: '/path/to/repo',
-					commitDetails: {
-						commitHash: '2b3c4d5e6f1a2b3c4d5e6f1a2b3c4d5e6f1a2b3c',
-						compareWithHash: '1a2b3c4d5e6f1a2b3c4d5e6f1a2b3c4d5e6f1a2b'
-					}
-				});
-			});
-			expect(await vscode.window.showQuickPick.mock.calls[0][0]).toStrictEqual([
-				{
-					codeReviewRepo: '/path/to/repo',
-					codeReviewId: '1a2b3c4d5e6f1a2b3c4d5e6f1a2b3c4d5e6f1a2b-2b3c4d5e6f1a2b3c4d5e6f1a2b3c4d5e6f1a2b3c',
-					label: 'repo: 1a2b3c4d ↔ 2b3c4d5e',
-					description: '5 seconds ago',
-					detail: 'subject-1a2b3c4d5e6f1a2b3c4d5e6f1a2b3c4d5e6f1a2b ↔ subject-2b3c4d5e6f1a2b3c4d5e6f1a2b3c4d5e6f1a2b3c'
-				}
-			]);
-			expect(vscode.window.showQuickPick.mock.calls[0][1]).toStrictEqual({
-				placeHolder: 'Select the Code Review you want to resume:',
-				canPickMany: false
-			});
-		});
-
-		it('Shouldn\'t load the the Git Graph View if no code review was selected', async () => {
-			// Setup
-			spyOnGetCodeReviews.mockReturnValueOnce({
-				'/path/to/repo': {
-					'1a2b3c4d5e6f1a2b3c4d5e6f1a2b3c4d5e6f1a2b': {
-						lastActive: (date.now - 5) * 1000,
-						lastViewedFile: null,
-						remainingFiles: ['file.txt']
-					}
-				}
-			});
-			spyOnGetRepos.mockReturnValueOnce({
-				'/path/to/repo': mockRepoState(null, 0)
-			});
-			spyOnGetCommitSubject.mockResolvedValueOnce('Commit Subject');
-			vscode.window.showQuickPick.mockResolvedValueOnce(null);
-
-			// Run
-			vscode.commands.executeCommand('git-graph.resumeWorkspaceCodeReview');
-
-			// Assert
-			await waitForExpect(() => {
-				expect(spyOnLog).toHaveBeenCalledWith('Command Invoked: git-graph.resumeWorkspaceCodeReview');
-				expect(vscode.window.showQuickPick).toHaveBeenCalledTimes(1);
-				expect(spyOnGitGraphViewCreateOrShow).not.toHaveBeenCalled();
-			});
-		});
-
-		it('Should display an error message when there are no code reviews', () => {
-			// Setup
-			spyOnGetCodeReviews.mockReturnValueOnce({});
-			vscode.window.showErrorMessage.mockResolvedValueOnce(null);
-
-			// Run
-			vscode.commands.executeCommand('git-graph.resumeWorkspaceCodeReview');
-
-			// Assert
-			expect(spyOnLog).toHaveBeenCalledWith('Command Invoked: git-graph.resumeWorkspaceCodeReview');
-			expect(vscode.window.showErrorMessage).toHaveBeenCalledWith('There are no Code Reviews in progress within the current workspace.');
-			expect(vscode.window.showQuickPick).not.toHaveBeenCalled();
-		});
-
-		it('Should display an error message when showQuickPick rejects', async () => {
-			// Setup
-			spyOnGetCodeReviews.mockReturnValueOnce({
-				'/path/to/repo': {
-					'1a2b3c4d5e6f1a2b3c4d5e6f1a2b3c4d5e6f1a2b': {
-						lastActive: (date.now - 5) * 1000,
-						lastViewedFile: null,
-						remainingFiles: ['file.txt']
-					}
-				}
-			});
-			spyOnGetRepos.mockReturnValueOnce({
-				'/path/to/repo': mockRepoState(null, 0)
-			});
-			spyOnGetCommitSubject.mockResolvedValueOnce('Commit Subject');
-			vscode.window.showQuickPick.mockRejectedValueOnce(null);
-			vscode.window.showErrorMessage.mockResolvedValueOnce(null);
-
-			// Run
-			vscode.commands.executeCommand('git-graph.resumeWorkspaceCodeReview');
-
-			// Assert
-			await waitForExpect(() => {
-				expect(spyOnLog).toHaveBeenCalledWith('Command Invoked: git-graph.resumeWorkspaceCodeReview');
-				expect(vscode.window.showErrorMessage).toHaveBeenCalledWith('An unexpected error occurred while running the command "Resume a specific Code Review in Workspace...".');
-			});
-		});
-	});
-
-	describe('git-graph.version', () => {
-		let spyOnCopyToClipboard: jest.SpyInstance, spyOnGetExtensionVersion: jest.SpyInstance, spyOnOsType: jest.SpyInstance, spyOnOsArch: jest.SpyInstance, spyOnOsRelease: jest.SpyInstance;
-		beforeAll(() => {
-			spyOnCopyToClipboard = jest.spyOn(utils, 'copyToClipboard');
-			spyOnGetExtensionVersion = jest.spyOn(utils, 'getExtensionVersion');
-			spyOnOsType = jest.spyOn(os, 'type');
-			spyOnOsArch = jest.spyOn(os, 'arch');
-			spyOnOsRelease = jest.spyOn(os, 'release');
-		});
-
-		it('Should display the version information, and copy it to the clipboard', async () => {
-			// Setup
-			spyOnGetExtensionVersion.mockResolvedValueOnce('1.27.0');
-			vscode.window.showInformationMessage.mockResolvedValueOnce('Copy');
-			spyOnCopyToClipboard.mockResolvedValueOnce(null);
-			spyOnOsType.mockReturnValueOnce('X');
-			spyOnOsArch.mockReturnValueOnce('Y');
-			spyOnOsRelease.mockReturnValueOnce('Z');
-
-			// Run
-			vscode.commands.executeCommand('git-graph.version');
-
-			// Assert
-			await waitForExpect(() => {
-				expect(spyOnLog).toHaveBeenCalledWith('Command Invoked: git-graph.version');
-				expect(vscode.window.showInformationMessage).toHaveBeenCalledWith('Git Graph: 1.27.0\nVisual Studio Code: 1.51.0\nOS: X Y Z\nGit: 2.25.0', { modal: true }, 'Copy');
-				expect(spyOnCopyToClipboard).toHaveBeenCalledWith('Git Graph: 1.27.0\nVisual Studio Code: 1.51.0\nOS: X Y Z\nGit: 2.25.0');
-			});
-		});
-
-		it('Shouldn\'t copy the version information to the clipboard if the user closes the information message modal', async () => {
-			// Setup
-			commandManager['gitExecutable'] = null;
-			spyOnGetExtensionVersion.mockResolvedValueOnce('1.27.0');
-			vscode.window.showInformationMessage.mockResolvedValueOnce('');
-			spyOnOsType.mockReturnValueOnce('X');
-			spyOnOsArch.mockReturnValueOnce('Y');
-			spyOnOsRelease.mockReturnValueOnce('Z');
-
-			// Run
-			vscode.commands.executeCommand('git-graph.version');
-
-			// Assert
-			await waitForExpect(() => {
-				expect(spyOnLog).toHaveBeenCalledWith('Command Invoked: git-graph.version');
-				expect(vscode.window.showInformationMessage).toHaveBeenCalledWith('Git Graph: 1.27.0\nVisual Studio Code: 1.51.0\nOS: X Y Z\nGit: (none)', { modal: true }, 'Copy');
-				expect(spyOnCopyToClipboard).not.toHaveBeenCalled();
-			});
-		});
-
-		it('Should display an error message when the extension version couldn\'t be retrieved', async () => {
-			// Setup
-			spyOnGetExtensionVersion.mockRejectedValueOnce(null);
-			vscode.window.showErrorMessage.mockResolvedValueOnce(null);
-
-			// Run
-			vscode.commands.executeCommand('git-graph.version');
-
-			// Assert
-			await waitForExpect(() => {
-				expect(spyOnLog).toHaveBeenCalledWith('Command Invoked: git-graph.version');
-				expect(vscode.window.showErrorMessage).toHaveBeenCalledWith('An unexpected error occurred while retrieving version information.');
-			});
-		});
-
-		it('Should display an error message when the version information couldn\'t be copied to the clipboard', async () => {
-			// Setup
-			spyOnGetExtensionVersion.mockResolvedValueOnce('1.27.0');
-			vscode.window.showInformationMessage.mockResolvedValueOnce('Copy');
-			vscode.window.showErrorMessage.mockResolvedValueOnce(null);
-			spyOnCopyToClipboard.mockResolvedValueOnce('error message');
-			spyOnOsType.mockReturnValueOnce('X');
-			spyOnOsArch.mockReturnValueOnce('Y');
-			spyOnOsRelease.mockReturnValueOnce('Z');
-
-			// Run
-			vscode.commands.executeCommand('git-graph.version');
-
-			// Assert
-			await waitForExpect(() => {
-				expect(spyOnLog).toHaveBeenCalledWith('Command Invoked: git-graph.version');
-				expect(vscode.window.showInformationMessage).toHaveBeenCalledWith('Git Graph: 1.27.0\nVisual Studio Code: 1.51.0\nOS: X Y Z\nGit: 2.25.0', { modal: true }, 'Copy');
-				expect(spyOnCopyToClipboard).toHaveBeenCalledWith('Git Graph: 1.27.0\nVisual Studio Code: 1.51.0\nOS: X Y Z\nGit: 2.25.0');
-				expect(vscode.window.showErrorMessage).toHaveBeenCalledWith('error message');
-			});
-		});
-
-		it('Should handle if showInformationMessage rejects', async () => {
-			// Setup
-			spyOnGetExtensionVersion.mockResolvedValueOnce('1.27.0');
-			vscode.window.showInformationMessage.mockRejectedValueOnce(null);
-			spyOnOsType.mockReturnValueOnce('X');
-			spyOnOsArch.mockReturnValueOnce('Y');
-			spyOnOsRelease.mockReturnValueOnce('Z');
-
-			// Run
-			vscode.commands.executeCommand('git-graph.version');
-
-			// Assert
-			await waitForExpect(() => {
-				expect(spyOnLog).toHaveBeenCalledWith('Command Invoked: git-graph.version');
-				expect(vscode.window.showInformationMessage).toHaveBeenCalledWith('Git Graph: 1.27.0\nVisual Studio Code: 1.51.0\nOS: X Y Z\nGit: 2.25.0', { modal: true }, 'Copy');
-				expect(spyOnCopyToClipboard).not.toHaveBeenCalled();
-			});
-		});
-	});
-
-	describe('git-graph.openFile', () => {
-		let spyOnOpenFile: jest.SpyInstance;
-		beforeAll(() => {
-			spyOnOpenFile = jest.spyOn(utils, 'openFile');
-		});
-
-		it('Should open the provided file', async () => {
-			spyOnOpenFile.mockResolvedValueOnce(null);
-
-			// Run
-			await vscode.commands.executeCommand('git-graph.openFile', encodeDiffDocUri('/path/to/repo', 'subfolder/modified.txt', '1a2b3c4d5e6f1a2b3c4d5e6f1a2b3c4d5e6f1a2b', GitFileStatus.Modified, DiffSide.New));
-
-			// Assert
-			expect(spyOnLog).toHaveBeenCalledWith('Command Invoked: git-graph.openFile');
-			expect(spyOnOpenFile).toHaveBeenCalledWith('/path/to/repo', 'subfolder/modified.txt', '1a2b3c4d5e6f1a2b3c4d5e6f1a2b3c4d5e6f1a2b', dataSource, vscode.ViewColumn.Active);
-		});
-
-		it('Should open the file of the active text editor', async () => {
-			vscode.window.activeTextEditor = { document: { uri: encodeDiffDocUri('/path/to/repo', 'subfolder/modified.txt', '1a2b3c4d5e6f1a2b3c4d5e6f1a2b3c4d5e6f1a2b', GitFileStatus.Modified, DiffSide.New) } };
-			spyOnOpenFile.mockResolvedValueOnce(null);
-
-			// Run
-			await vscode.commands.executeCommand('git-graph.openFile');
-
-			// Assert
-			expect(spyOnLog).toHaveBeenCalledWith('Command Invoked: git-graph.openFile');
-			expect(spyOnOpenFile).toHaveBeenCalledWith('/path/to/repo', 'subfolder/modified.txt', '1a2b3c4d5e6f1a2b3c4d5e6f1a2b3c4d5e6f1a2b', dataSource, vscode.ViewColumn.Active);
-		});
-
-		it('Should display an error message when no URI is provided', async () => {
-			vscode.window.activeTextEditor = undefined;
-			vscode.window.showErrorMessage.mockResolvedValueOnce(null);
-
-			// Run
-			await vscode.commands.executeCommand('git-graph.openFile');
-
-			// Assert
-			expect(spyOnLog).toHaveBeenCalledWith('Command Invoked: git-graph.openFile');
-			expect(spyOnOpenFile).not.toHaveBeenCalled();
-			expect(vscode.window.showErrorMessage).toHaveBeenCalledWith('Unable to Open File: The command was not called with the required arguments.');
-		});
-
-		it('Should display an error message when no Git Graph URI is provided', async () => {
-			vscode.window.activeTextEditor = { document: { uri: vscode.Uri.file('/path/to/workspace-folder/active-file.txt') } };
-			vscode.window.showErrorMessage.mockResolvedValueOnce(null);
-
-			// Run
-			await vscode.commands.executeCommand('git-graph.openFile');
-
-			// Assert
-			expect(spyOnLog).toHaveBeenCalledWith('Command Invoked: git-graph.openFile');
-			expect(spyOnOpenFile).not.toHaveBeenCalled();
-			expect(vscode.window.showErrorMessage).toHaveBeenCalledWith('Unable to Open File: The command was not called with the required arguments.');
-		});
-
-		it('Should display an error message when the file can\'t be opened', async () => {
-			vscode.window.activeTextEditor = { document: { uri: encodeDiffDocUri('/path/to/repo', 'subfolder/modified.txt', '1a2b3c4d5e6f1a2b3c4d5e6f1a2b3c4d5e6f1a2b', GitFileStatus.Modified, DiffSide.New) } };
-			spyOnOpenFile.mockResolvedValueOnce('Error Message');
-			vscode.window.showErrorMessage.mockResolvedValueOnce(null);
-
-			// Run
-			await vscode.commands.executeCommand('git-graph.openFile');
-
-			// Assert
-			expect(spyOnLog).toHaveBeenCalledWith('Command Invoked: git-graph.openFile');
-			expect(spyOnOpenFile).toHaveBeenCalledWith('/path/to/repo', 'subfolder/modified.txt', '1a2b3c4d5e6f1a2b3c4d5e6f1a2b3c4d5e6f1a2b', dataSource, vscode.ViewColumn.Active);
-			expect(vscode.window.showErrorMessage).toHaveBeenCalledWith('Unable to Open File: Error Message');
-		});
-	});
-});
-
-function mockRepoState(name: string | null, workspaceFolderIndex: number | null) {
-	return Object.assign({}, DEFAULT_REPO_STATE, { name: name, workspaceFolderIndex: workspaceFolderIndex });
-}
+import { waitForExpect } from './helpers/expectations';
+
+import * as date from './mocks/date';
+import * as vscode from './mocks/vscode';
+jest.mock('vscode', () => vscode, { virtual: true });
+jest.mock('../src/avatarManager');
+jest.mock('../src/dataSource');
+jest.mock('../src/extensionState');
+jest.mock('../src/gitGraphView');
+jest.mock('../src/logger');
+jest.mock('../src/repoManager');
+
+import * as os from 'os';
+import { ConfigurationChangeEvent } from 'vscode';
+import { AvatarManager } from '../src/avatarManager';
+import { CommandManager } from '../src/commands';
+import { DataSource } from '../src/dataSource';
+import { DiffSide, encodeDiffDocUri } from '../src/diffDocProvider';
+import { DEFAULT_REPO_STATE, ExtensionState } from '../src/extensionState';
+import { GitGraphView } from '../src/gitGraphView';
+import { Logger } from '../src/logger';
+import { RepoManager } from '../src/repoManager';
+import { GitFileStatus, RepoDropdownOrder } from '../src/types';
+import * as utils from '../src/utils';
+import { EventEmitter } from '../src/utils/event';
+import { CicdManager } from '../src/cicdManager';
+
+let onDidChangeConfiguration: EventEmitter<ConfigurationChangeEvent>;
+let onDidChangeGitExecutable: EventEmitter<utils.GitExecutable>;
+let logger: Logger;
+let dataSource: DataSource;
+let extensionState: ExtensionState;
+let avatarManager: AvatarManager;
+let cicdManager: CicdManager;
+let repoManager: RepoManager;
+let spyOnGitGraphViewCreateOrShow: jest.SpyInstance, spyOnGetRepos: jest.SpyInstance, spyOnGetKnownRepo: jest.SpyInstance, spyOnRegisterRepo: jest.SpyInstance, spyOnGetCodeReviews: jest.SpyInstance, spyOnEndCodeReview: jest.SpyInstance, spyOnGetCommitSubject: jest.SpyInstance, spyOnLog: jest.SpyInstance, spyOnLogError: jest.SpyInstance;
+beforeAll(() => {
+	onDidChangeConfiguration = new EventEmitter<ConfigurationChangeEvent>();
+	onDidChangeGitExecutable = new EventEmitter<utils.GitExecutable>();
+	logger = new Logger();
+	dataSource = new DataSource(null, onDidChangeConfiguration.subscribe, onDidChangeGitExecutable.subscribe, logger);
+	extensionState = new ExtensionState(vscode.mocks.extensionContext, onDidChangeGitExecutable.subscribe);
+	avatarManager = new AvatarManager(dataSource, extensionState, logger);
+	repoManager = new RepoManager(dataSource, extensionState, onDidChangeConfiguration.subscribe, logger);
+	cicdManager = new CicdManager(extensionState, repoManager, logger);
+	spyOnGitGraphViewCreateOrShow = jest.spyOn(GitGraphView, 'createOrShow');
+	spyOnGetRepos = jest.spyOn(repoManager, 'getRepos');
+	spyOnGetKnownRepo = jest.spyOn(repoManager, 'getKnownRepo');
+	spyOnRegisterRepo = jest.spyOn(repoManager, 'registerRepo');
+	spyOnGetCodeReviews = jest.spyOn(extensionState, 'getCodeReviews');
+	spyOnEndCodeReview = jest.spyOn(extensionState, 'endCodeReview');
+	spyOnGetCommitSubject = jest.spyOn(dataSource, 'getCommitSubject');
+	spyOnLog = jest.spyOn(logger, 'log');
+	spyOnLogError = jest.spyOn(logger, 'logError');
+});
+
+afterAll(() => {
+	repoManager.dispose();
+	avatarManager.dispose();
+	cicdManager.dispose();
+	extensionState.dispose();
+	dataSource.dispose();
+	logger.dispose();
+	onDidChangeConfiguration.dispose();
+	onDidChangeGitExecutable.dispose();
+});
+
+describe('CommandManager', () => {
+	let commandManager: CommandManager;
+	beforeEach(() => {
+		commandManager = new CommandManager(vscode.mocks.extensionContext, avatarManager, cicdManager, dataSource, extensionState, repoManager, { path: '/path/to/git', version: '2.25.0' }, onDidChangeGitExecutable.subscribe, logger);
+	});
+	afterEach(() => {
+		commandManager.dispose();
+	});
+
+	it('Should construct a CommandManager, and be disposed', () => {
+		// Assert
+		expect(commandManager['disposables']).toHaveLength(12);
+		expect(commandManager['gitExecutable']).toStrictEqual({
+			path: '/path/to/git',
+			version: '2.25.0'
+		});
+
+		// Run
+		commandManager.dispose();
+
+		// Assert
+		expect(commandManager['disposables']).toHaveLength(0);
+	});
+
+	it('Should process onDidChangeGitExecutable events', () => {
+		// Run
+		onDidChangeGitExecutable.emit({
+			path: '/path/to/other-git',
+			version: '2.26.0'
+		});
+
+		// Assert
+		expect(commandManager['gitExecutable']).toStrictEqual({
+			path: '/path/to/other-git',
+			version: '2.26.0'
+		});
+	});
+
+	describe('git-graph:codiconsSupported', () => {
+		it('Should set git-graph:codiconsSupported to TRUE when vscode.version >= 1.42.0', () => {
+			// Setup
+			commandManager.dispose();
+			vscode.mockVscodeVersion('1.42.0');
+			const spyOnExecuteCommand = jest.spyOn(vscode.commands, 'executeCommand');
+			vscode.commands.executeCommand.mockResolvedValueOnce(null);
+
+			// Run
+			commandManager = new CommandManager(vscode.mocks.extensionContext, avatarManager, cicdManager, dataSource, extensionState, repoManager, { path: '/path/to/git', version: '2.25.0' }, onDidChangeGitExecutable.subscribe, logger);
+
+			// Assert
+			waitForExpect(() => {
+				expect(spyOnExecuteCommand).toHaveBeenCalledWith('setContext', 'git-graph:codiconsSupported', true);
+				expect(spyOnLog).toHaveBeenCalledWith('Successfully set Visual Studio Code Context "git-graph:codiconsSupported" to "true"');
+			});
+		});
+
+		it('Should set git-graph:codiconsSupported to FALSE when vscode.version < 1.42.0', () => {
+			// Setup
+			commandManager.dispose();
+			vscode.mockVscodeVersion('1.41.1');
+			const spyOnExecuteCommand = jest.spyOn(vscode.commands, 'executeCommand');
+			vscode.commands.executeCommand.mockResolvedValueOnce(null);
+
+			// Run
+			commandManager = new CommandManager(vscode.mocks.extensionContext, avatarManager, cicdManager, dataSource, extensionState, repoManager, { path: '/path/to/git', version: '2.25.0' }, onDidChangeGitExecutable.subscribe, logger);
+
+			// Assert
+			waitForExpect(() => {
+				expect(spyOnExecuteCommand).toHaveBeenCalledWith('setContext', 'git-graph:codiconsSupported', false);
+				expect(spyOnLog).toHaveBeenCalledWith('Successfully set Visual Studio Code Context "git-graph:codiconsSupported" to "false"');
+			});
+		});
+
+		it('Should log an error message when vscode.commands.executeCommand rejects', () => {
+			// Setup
+			commandManager.dispose();
+			const spyOnExecuteCommand = jest.spyOn(vscode.commands, 'executeCommand');
+
+			vscode.commands.executeCommand.mockRejectedValueOnce(null);
+
+			// Run
+			commandManager = new CommandManager(vscode.mocks.extensionContext, avatarManager, cicdManager, dataSource, extensionState, repoManager, { path: '/path/to/git', version: '2.25.0' }, onDidChangeGitExecutable.subscribe, logger);
+
+			// Assert
+			waitForExpect(() => {
+				expect(spyOnExecuteCommand).toHaveBeenCalledWith('setContext', 'git-graph:codiconsSupported', true);
+				expect(spyOnLogError).toHaveBeenCalledWith('Failed to set Visual Studio Code Context "git-graph:codiconsSupported" to "true"');
+			});
+		});
+
+		it('Should log an error message when an exception is thrown', () => {
+			// Setup
+			commandManager.dispose();
+			const spyOnExecuteCommand = jest.spyOn(vscode.commands, 'executeCommand');
+			const spyOnDoesVersionMeetRequirement = jest.spyOn(utils, 'doesVersionMeetRequirement');
+			const spyOnLogError = jest.spyOn(logger, 'logError');
+			vscode.commands.executeCommand.mockRejectedValueOnce(null);
+			spyOnDoesVersionMeetRequirement.mockImplementationOnce(() => {
+				throw new Error();
+			});
+
+			// Run
+			commandManager = new CommandManager(vscode.mocks.extensionContext, avatarManager, cicdManager, dataSource, extensionState, repoManager, { path: '/path/to/git', version: '2.25.0' }, onDidChangeGitExecutable.subscribe, logger);
+
+			// Assert
+			waitForExpect(() => {
+				expect(spyOnExecuteCommand).toHaveBeenCalledWith('setContext', 'git-graph:codiconsSupported', true);
+				expect(spyOnLogError).toHaveBeenCalledWith('Unable to set Visual Studio Code Context "git-graph:codiconsSupported"');
+			});
+		});
+	});
+
+	describe('git-graph.view', () => {
+		it('Should open the Git Graph View', async () => {
+			// Setup
+			vscode.mockExtensionSettingReturnValue('openToTheRepoOfTheActiveTextEditorDocument', false);
+
+			// Run
+			vscode.commands.executeCommand('git-graph.view');
+
+			// Assert
+			await waitForExpect(() => {
+				expect(spyOnLog).toHaveBeenCalledWith('Command Invoked: git-graph.view');
+				expect(spyOnGitGraphViewCreateOrShow).toHaveBeenCalledWith('/path/to/extension', dataSource, extensionState, avatarManager, cicdManager, repoManager, logger, null);
+			});
+		});
+
+		it('Should open the Git Graph View to the known repository', async () => {
+			// Setup
+			spyOnGetKnownRepo.mockResolvedValueOnce('/path/to/workspace-folder/repo');
+			vscode.mockExtensionSettingReturnValue('openToTheRepoOfTheActiveTextEditorDocument', false);
+
+			// Run
+			vscode.commands.executeCommand('git-graph.view', { rootUri: vscode.Uri.file('/path/to/workspace-folder/repo') });
+
+			// Assert
+			await waitForExpect(() => {
+				expect(spyOnLog).toHaveBeenCalledWith('Command Invoked: git-graph.view');
+				expect(spyOnGitGraphViewCreateOrShow).toHaveBeenCalledWith('/path/to/extension', dataSource, extensionState, avatarManager, cicdManager, repoManager, logger, { repo: '/path/to/workspace-folder/repo' });
+			});
+		});
+
+		it('Should open the Git Graph View to a newly registered repository', async () => {
+			// Setup
+			spyOnGetKnownRepo.mockResolvedValueOnce(null);
+			spyOnRegisterRepo.mockResolvedValueOnce({ root: '/path/to/workspace-folder/repo', error: null });
+			vscode.mockExtensionSettingReturnValue('openToTheRepoOfTheActiveTextEditorDocument', false);
+
+			// Run
+			vscode.commands.executeCommand('git-graph.view', { rootUri: vscode.Uri.file('/path/to/workspace-folder/repo') });
+
+			// Assert
+			await waitForExpect(() => {
+				expect(spyOnLog).toHaveBeenCalledWith('Command Invoked: git-graph.view');
+				expect(spyOnGitGraphViewCreateOrShow).toHaveBeenCalledWith('/path/to/extension', dataSource, extensionState, avatarManager, cicdManager, repoManager, logger, { repo: '/path/to/workspace-folder/repo' });
+			});
+		});
+
+		it('Should open the Git Graph View to the repository containing the active text editor', async () => {
+			// Setup
+			vscode.window.activeTextEditor = { document: { uri: vscode.Uri.file('/path/to/workspace-folder/active-file.txt') } };
+			vscode.mockExtensionSettingReturnValue('openToTheRepoOfTheActiveTextEditorDocument', true);
+			jest.spyOn(repoManager, 'getRepoContainingFile').mockReturnValueOnce('/path/to/workspace-folder');
+
+			// Run
+			vscode.commands.executeCommand('git-graph.view');
+
+			// Assert
+			await waitForExpect(() => {
+				expect(spyOnLog).toHaveBeenCalledWith('Command Invoked: git-graph.view');
+				expect(spyOnGitGraphViewCreateOrShow).toHaveBeenCalledWith('/path/to/extension', dataSource, extensionState, avatarManager, cicdManager, repoManager, logger, { repo: '/path/to/workspace-folder' });
+			});
+		});
+	});
+
+	describe('git-graph.addGitRepository', () => {
+		let spyOnIsPathInWorkspace: jest.SpyInstance;
+		beforeAll(() => {
+			spyOnIsPathInWorkspace = jest.spyOn(utils, 'isPathInWorkspace');
+		});
+
+		it('Should register the selected repository', async () => {
+			// Setup
+			vscode.window.showOpenDialog.mockResolvedValueOnce([vscode.Uri.file('/path/to/workspace-folder/repo')]);
+			spyOnIsPathInWorkspace.mockReturnValueOnce(true);
+			spyOnRegisterRepo.mockResolvedValueOnce({ root: '/path/to/workspace-folder/repo', error: null });
+			vscode.window.showInformationMessage.mockResolvedValueOnce(null);
+
+			// Run
+			vscode.commands.executeCommand('git-graph.addGitRepository');
+
+			// Assert
+			await waitForExpect(() => {
+				expect(spyOnLog).toHaveBeenCalledWith('Command Invoked: git-graph.addGitRepository');
+				expect(vscode.window.showOpenDialog).toHaveBeenCalledWith({ canSelectFiles: false, canSelectFolders: true, canSelectMany: false });
+				expect(spyOnIsPathInWorkspace).toHaveBeenCalledWith('/path/to/workspace-folder/repo');
+				expect(spyOnRegisterRepo).toHaveBeenCalledWith('/path/to/workspace-folder/repo', false);
+				expect(vscode.window.showInformationMessage).toHaveBeenCalledWith('The repository "/path/to/workspace-folder/repo" was added to Git Graph.');
+			});
+		});
+
+		it('Should display the error message returned when registering the selected repository', async () => {
+			// Setup
+			vscode.window.showOpenDialog.mockResolvedValueOnce([vscode.Uri.file('/path/to/workspace-folder/repo')]);
+			spyOnIsPathInWorkspace.mockReturnValueOnce(true);
+			spyOnRegisterRepo.mockResolvedValueOnce({ root: null, error: 'The folder "/path/to/workspace-folder/repo" is not a Git repository.' });
+			vscode.window.showErrorMessage.mockResolvedValueOnce(null);
+
+			// Run
+			vscode.commands.executeCommand('git-graph.addGitRepository');
+
+			// Assert
+			await waitForExpect(() => {
+				expect(spyOnLog).toHaveBeenCalledWith('Command Invoked: git-graph.addGitRepository');
+				expect(vscode.window.showOpenDialog).toHaveBeenCalledWith({ canSelectFiles: false, canSelectFolders: true, canSelectMany: false });
+				expect(spyOnIsPathInWorkspace).toHaveBeenCalledWith('/path/to/workspace-folder/repo');
+				expect(spyOnRegisterRepo).toHaveBeenCalledWith('/path/to/workspace-folder/repo', false);
+				expect(vscode.window.showErrorMessage).toHaveBeenCalledWith('The folder "/path/to/workspace-folder/repo" is not a Git repository. Therefore it could not be added to Git Graph.');
+			});
+		});
+
+		it('Should display an error message when the selected repository is not within the workspace', async () => {
+			// Setup
+			vscode.window.showOpenDialog.mockResolvedValueOnce([vscode.Uri.file('/path/to/non-workspace-folder/repo')]);
+			spyOnIsPathInWorkspace.mockReturnValueOnce(false);
+			vscode.window.showErrorMessage.mockResolvedValueOnce(null);
+
+			// Run
+			vscode.commands.executeCommand('git-graph.addGitRepository');
+
+			// Assert
+			await waitForExpect(() => {
+				expect(spyOnLog).toHaveBeenCalledWith('Command Invoked: git-graph.addGitRepository');
+				expect(vscode.window.showOpenDialog).toHaveBeenCalledWith({ canSelectFiles: false, canSelectFolders: true, canSelectMany: false });
+				expect(spyOnIsPathInWorkspace).toHaveBeenCalledWith('/path/to/non-workspace-folder/repo');
+				expect(vscode.window.showErrorMessage).toHaveBeenCalledWith('The folder "/path/to/non-workspace-folder/repo" is not within the opened Visual Studio Code workspace, and therefore could not be added to Git Graph.');
+				expect(spyOnRegisterRepo).not.toHaveBeenCalled();
+			});
+		});
+
+		it('Should not proceed to register a repository when none was selected', async () => {
+			// Setup
+			vscode.window.showOpenDialog.mockResolvedValueOnce([]);
+
+			// Run
+			vscode.commands.executeCommand('git-graph.addGitRepository');
+
+			// Assert
+			await waitForExpect(() => {
+				expect(spyOnLog).toHaveBeenCalledWith('Command Invoked: git-graph.addGitRepository');
+				expect(vscode.window.showOpenDialog).toHaveBeenCalledWith({ canSelectFiles: false, canSelectFolders: true, canSelectMany: false });
+				expect(spyOnIsPathInWorkspace).not.toHaveBeenCalled();
+			});
+		});
+
+		it('Should handle if showOpenDialog rejects', async () => {
+			// Setup
+			vscode.window.showOpenDialog.mockRejectedValueOnce(null);
+
+			// Run
+			vscode.commands.executeCommand('git-graph.addGitRepository');
+
+			// Assert
+			await waitForExpect(() => {
+				expect(spyOnLog).toHaveBeenCalledWith('Command Invoked: git-graph.addGitRepository');
+				expect(vscode.window.showOpenDialog).toHaveBeenCalledWith({ canSelectFiles: false, canSelectFolders: true, canSelectMany: false });
+				expect(spyOnIsPathInWorkspace).not.toHaveBeenCalled();
+			});
+		});
+
+		it('Should display an error message if no git executable is known', async () => {
+			// Setup
+			commandManager['gitExecutable'] = null;
+			vscode.window.showErrorMessage.mockResolvedValueOnce(null);
+
+			// Run
+			vscode.commands.executeCommand('git-graph.addGitRepository');
+
+			// Assert
+			await waitForExpect(() => {
+				expect(spyOnLog).toHaveBeenCalledWith('Command Invoked: git-graph.addGitRepository');
+				expect(vscode.window.showErrorMessage).toHaveBeenCalledWith(utils.UNABLE_TO_FIND_GIT_MSG);
+			});
+		});
+	});
+
+	describe('git-graph.removeGitRepository', () => {
+		let spyOnIgnoreRepo: jest.SpyInstance;
+		beforeAll(() => {
+			spyOnIgnoreRepo = jest.spyOn(repoManager, 'ignoreRepo');
+		});
+
+		it('Should ignore the selected repository', async () => {
+			// Setup
+			const repos = {
+				'/path/to/repo2': mockRepoState('Custom Name', 1),
+				'/path/to/repo1': mockRepoState(null, 0)
+			};
+			spyOnGetRepos.mockReturnValueOnce(repos);
+			vscode.window.showQuickPick.mockResolvedValueOnce({
+				label: 'repo1',
+				description: '/path/to/repo1'
+			});
+			spyOnIgnoreRepo.mockReturnValueOnce(true);
+			vscode.window.showInformationMessage.mockResolvedValueOnce(null);
+			const spyOnGetSortedRepositoryPaths = jest.spyOn(utils, 'getSortedRepositoryPaths');
+
+			// Run
+			vscode.commands.executeCommand('git-graph.removeGitRepository');
+
+			// Assert
+			await waitForExpect(() => {
+				expect(spyOnLog).toHaveBeenCalledWith('Command Invoked: git-graph.removeGitRepository');
+				expect(spyOnGetSortedRepositoryPaths).toHaveBeenCalledWith(repos, RepoDropdownOrder.WorkspaceFullPath);
+				expect(vscode.window.showQuickPick).toHaveBeenCalledWith(
+					[
+						{
+							label: 'repo1',
+							description: '/path/to/repo1'
+						},
+						{
+							label: 'Custom Name',
+							description: '/path/to/repo2'
+						}
+					],
+					{
+						placeHolder: 'Select a repository to remove from Git Graph:',
+						canPickMany: false
+					}
+				);
+				expect(vscode.window.showInformationMessage).toHaveBeenCalledWith('The repository "repo1" was removed from Git Graph.');
+			});
+		});
+
+		it('Should display an error message if the selected repository no longer exists', async () => {
+			// Setup
+			spyOnGetRepos.mockReturnValueOnce({
+				'/path/to/repo1': mockRepoState(null, 0),
+				'/path/to/repo2': mockRepoState('Custom Name', 0)
+			});
+			vscode.window.showQuickPick.mockResolvedValueOnce({
+				label: 'repo1',
+				description: '/path/to/repo1'
+			});
+			spyOnIgnoreRepo.mockReturnValueOnce(false);
+			vscode.window.showErrorMessage.mockResolvedValueOnce(null);
+
+			// Run
+			vscode.commands.executeCommand('git-graph.removeGitRepository');
+
+			// Assert
+			await waitForExpect(() => {
+				expect(spyOnLog).toHaveBeenCalledWith('Command Invoked: git-graph.removeGitRepository');
+				expect(vscode.window.showQuickPick).toHaveBeenCalledWith(
+					[
+						{
+							label: 'repo1',
+							description: '/path/to/repo1'
+						},
+						{
+							label: 'Custom Name',
+							description: '/path/to/repo2'
+						}
+					],
+					{
+						placeHolder: 'Select a repository to remove from Git Graph:',
+						canPickMany: false
+					}
+				);
+				expect(vscode.window.showErrorMessage).toHaveBeenCalledWith('The repository "repo1" is not known to Git Graph.');
+			});
+		});
+
+		it('Shouldn\'t attempt to ignore a repository if none was selected', async () => {
+			// Setup
+			spyOnGetRepos.mockReturnValueOnce({
+				'/path/to/repo1': mockRepoState(null, 0),
+				'/path/to/repo2': mockRepoState('Custom Name', 0)
+			});
+			vscode.window.showQuickPick.mockResolvedValueOnce(null);
+
+			// Run
+			vscode.commands.executeCommand('git-graph.removeGitRepository');
+
+			// Assert
+			await waitForExpect(() => {
+				expect(spyOnLog).toHaveBeenCalledWith('Command Invoked: git-graph.removeGitRepository');
+				expect(vscode.window.showQuickPick).toHaveBeenCalledWith(
+					[
+						{
+							label: 'repo1',
+							description: '/path/to/repo1'
+						},
+						{
+							label: 'Custom Name',
+							description: '/path/to/repo2'
+						}
+					],
+					{
+						placeHolder: 'Select a repository to remove from Git Graph:',
+						canPickMany: false
+					}
+				);
+				expect(spyOnIgnoreRepo).not.toHaveBeenCalled();
+			});
+		});
+
+		it('Should handle if showQuickPick rejects', async () => {
+			// Setup
+			spyOnGetRepos.mockReturnValueOnce({
+				'/path/to/repo1': mockRepoState(null, 0),
+				'/path/to/repo2': mockRepoState('Custom Name', 0)
+			});
+			vscode.window.showQuickPick.mockRejectedValueOnce(null);
+
+			// Run
+			vscode.commands.executeCommand('git-graph.removeGitRepository');
+
+			// Assert
+			await waitForExpect(() => {
+				expect(spyOnLog).toHaveBeenCalledWith('Command Invoked: git-graph.removeGitRepository');
+				expect(vscode.window.showQuickPick).toHaveBeenCalledWith(
+					[
+						{
+							label: 'repo1',
+							description: '/path/to/repo1'
+						},
+						{
+							label: 'Custom Name',
+							description: '/path/to/repo2'
+						}
+					],
+					{
+						placeHolder: 'Select a repository to remove from Git Graph:',
+						canPickMany: false
+					}
+				);
+			});
+		});
+
+		it('Should display an error message if no git executable is known', async () => {
+			// Setup
+			commandManager['gitExecutable'] = null;
+			vscode.window.showErrorMessage.mockResolvedValueOnce(null);
+
+			// Run
+			vscode.commands.executeCommand('git-graph.removeGitRepository');
+
+			// Assert
+			await waitForExpect(() => {
+				expect(spyOnLog).toHaveBeenCalledWith('Command Invoked: git-graph.removeGitRepository');
+				expect(vscode.window.showErrorMessage).toHaveBeenCalledWith(utils.UNABLE_TO_FIND_GIT_MSG);
+			});
+		});
+	});
+
+	describe('git-graph.clearAvatarCache', () => {
+		let spyOnClearCache: jest.SpyInstance;
+		beforeAll(() => {
+			spyOnClearCache = jest.spyOn(avatarManager, 'clearCache');
+		});
+
+		it('Should clear the avatar cache, and display a success message', async () => {
+			// Setup
+			spyOnClearCache.mockResolvedValueOnce(null);
+			vscode.window.showInformationMessage.mockResolvedValueOnce(null);
+
+			// Run
+			vscode.commands.executeCommand('git-graph.clearAvatarCache');
+
+			// Assert
+			await waitForExpect(() => {
+				expect(spyOnLog).toHaveBeenCalledWith('Command Invoked: git-graph.clearAvatarCache');
+				expect(spyOnClearCache).toBeCalledTimes(1);
+				expect(vscode.window.showInformationMessage).toHaveBeenCalledWith('The Avatar Cache was successfully cleared.');
+			});
+		});
+
+		it('Should display the error message returned by AvatarManager.clearCache', async () => {
+			// Setup
+			const errorMessage = 'Visual Studio Code was unable to save the Git Graph Global State Memento.';
+			spyOnClearCache.mockResolvedValueOnce(errorMessage);
+			vscode.window.showErrorMessage.mockResolvedValueOnce(null);
+
+			// Run
+			vscode.commands.executeCommand('git-graph.clearAvatarCache');
+
+			// Assert
+			await waitForExpect(() => {
+				expect(spyOnLog).toHaveBeenCalledWith('Command Invoked: git-graph.clearAvatarCache');
+				expect(spyOnClearCache).toBeCalledTimes(1);
+				expect(vscode.window.showErrorMessage).toHaveBeenCalledWith(errorMessage);
+			});
+		});
+
+		it('Should display an error message when AvatarManager.clearCache rejects', async () => {
+			// Setup
+			spyOnClearCache.mockRejectedValueOnce(null);
+			vscode.window.showErrorMessage.mockResolvedValueOnce(null);
+
+			// Run
+			vscode.commands.executeCommand('git-graph.clearAvatarCache');
+
+			// Assert
+			await waitForExpect(() => {
+				expect(spyOnLog).toHaveBeenCalledWith('Command Invoked: git-graph.clearAvatarCache');
+				expect(spyOnClearCache).toBeCalledTimes(1);
+				expect(vscode.window.showErrorMessage).toHaveBeenCalledWith('An unexpected error occurred while running the command "Clear Avatar Cache".');
+			});
+		});
+	});
+
+	describe('git-graph.fetch', () => {
+		let spyOnGetLastActiveRepo: jest.SpyInstance;
+		beforeAll(() => {
+			spyOnGetLastActiveRepo = jest.spyOn(extensionState, 'getLastActiveRepo');
+		});
+
+		it('Should display a quick pick to select a repository to open in the Git Graph View (with last active repository first)', async () => {
+			// Setup
+			const repos = {
+				'/path/to/repo3': mockRepoState(null, 2),
+				'/path/to/repo2': mockRepoState('Custom Name', 1),
+				'/path/to/repo1': mockRepoState(null, 0)
+			};
+			spyOnGetRepos.mockReturnValueOnce(repos);
+			spyOnGetLastActiveRepo.mockReturnValueOnce('/path/to/repo2');
+			vscode.window.showQuickPick.mockResolvedValueOnce({
+				label: 'repo1',
+				description: '/path/to/repo1'
+			});
+			const spyOnGetSortedRepositoryPaths = jest.spyOn(utils, 'getSortedRepositoryPaths');
+
+			// Run
+			vscode.commands.executeCommand('git-graph.fetch');
+
+			// Assert
+			await waitForExpect(() => {
+				expect(spyOnLog).toHaveBeenCalledWith('Command Invoked: git-graph.fetch');
+				expect(spyOnGetSortedRepositoryPaths).toHaveBeenCalledWith(repos, RepoDropdownOrder.WorkspaceFullPath);
+				expect(vscode.window.showQuickPick).toHaveBeenCalledWith(
+					[
+						{
+							label: 'Custom Name',
+							description: '/path/to/repo2'
+						},
+						{
+							label: 'repo1',
+							description: '/path/to/repo1'
+						},
+						{
+							label: 'repo3',
+							description: '/path/to/repo3'
+						}
+					],
+					{
+						placeHolder: 'Select the repository you want to open in Git Graph, and fetch from remote(s):',
+						canPickMany: false
+					}
+				);
+				expect(spyOnGitGraphViewCreateOrShow).toHaveBeenCalledWith('/path/to/extension', dataSource, extensionState, avatarManager, cicdManager, repoManager, logger, { repo: '/path/to/repo1', runCommandOnLoad: 'fetch' });
+			});
+		});
+
+		it('Should display a quick pick to select a repository to open in the Git Graph View (no last active repository)', async () => {
+			// Setup
+			spyOnGetRepos.mockReturnValueOnce({
+				'/path/to/repo1': mockRepoState(null, 0),
+				'/path/to/repo2': mockRepoState('Custom Name', 0)
+			});
+			spyOnGetLastActiveRepo.mockReturnValueOnce(null);
+			vscode.window.showQuickPick.mockResolvedValueOnce({
+				label: 'repo1',
+				description: '/path/to/repo1'
+			});
+
+			// Run
+			vscode.commands.executeCommand('git-graph.fetch');
+
+			// Assert
+			await waitForExpect(() => {
+				expect(spyOnLog).toHaveBeenCalledWith('Command Invoked: git-graph.fetch');
+				expect(vscode.window.showQuickPick).toHaveBeenCalledWith(
+					[
+						{
+							label: 'repo1',
+							description: '/path/to/repo1'
+						},
+						{
+							label: 'Custom Name',
+							description: '/path/to/repo2'
+						}
+					],
+					{
+						placeHolder: 'Select the repository you want to open in Git Graph, and fetch from remote(s):',
+						canPickMany: false
+					}
+				);
+				expect(spyOnGitGraphViewCreateOrShow).toHaveBeenCalledWith('/path/to/extension', dataSource, extensionState, avatarManager, cicdManager, repoManager, logger, { repo: '/path/to/repo1', runCommandOnLoad: 'fetch' });
+			});
+		});
+
+		it('Should display a quick pick to select a repository to open in the Git Graph View (last active repository is unknown)', async () => {
+			// Setup
+			spyOnGetRepos.mockReturnValueOnce({
+				'/path/to/repo1': mockRepoState(null, 0),
+				'/path/to/repo2': mockRepoState('Custom Name', 0)
+			});
+			spyOnGetLastActiveRepo.mockReturnValueOnce('/path/to/repo3');
+			vscode.window.showQuickPick.mockResolvedValueOnce({
+				label: 'repo1',
+				description: '/path/to/repo1'
+			});
+
+			// Run
+			vscode.commands.executeCommand('git-graph.fetch');
+
+			// Assert
+			await waitForExpect(() => {
+				expect(spyOnLog).toHaveBeenCalledWith('Command Invoked: git-graph.fetch');
+				expect(vscode.window.showQuickPick).toHaveBeenCalledWith(
+					[
+						{
+							label: 'repo1',
+							description: '/path/to/repo1'
+						},
+						{
+							label: 'Custom Name',
+							description: '/path/to/repo2'
+						}
+					],
+					{
+						placeHolder: 'Select the repository you want to open in Git Graph, and fetch from remote(s):',
+						canPickMany: false
+					}
+				);
+				expect(spyOnGitGraphViewCreateOrShow).toHaveBeenCalledWith('/path/to/extension', dataSource, extensionState, avatarManager, cicdManager, repoManager, logger, { repo: '/path/to/repo1', runCommandOnLoad: 'fetch' });
+			});
+		});
+
+		it('Shouldn\'t open the Git Graph View when no item is selected in the quick pick', async () => {
+			// Setup
+			spyOnGetRepos.mockReturnValueOnce({
+				'/path/to/repo1': mockRepoState(null, 0),
+				'/path/to/repo2': mockRepoState('Custom Name', 0)
+			});
+			spyOnGetLastActiveRepo.mockReturnValueOnce('/path/to/repo3');
+			vscode.window.showQuickPick.mockResolvedValueOnce(null);
+
+			// Run
+			vscode.commands.executeCommand('git-graph.fetch');
+
+			// Assert
+			await waitForExpect(() => {
+				expect(spyOnLog).toHaveBeenCalledWith('Command Invoked: git-graph.fetch');
+				expect(vscode.window.showQuickPick).toHaveBeenCalledWith(
+					[
+						{
+							label: 'repo1',
+							description: '/path/to/repo1'
+						},
+						{
+							label: 'Custom Name',
+							description: '/path/to/repo2'
+						}
+					],
+					{
+						placeHolder: 'Select the repository you want to open in Git Graph, and fetch from remote(s):',
+						canPickMany: false
+					}
+				);
+				expect(spyOnGitGraphViewCreateOrShow).not.toHaveBeenCalled();
+			});
+		});
+
+		it('Should display an error message when showQuickPick rejects', async () => {
+			// Setup
+			spyOnGetRepos.mockReturnValueOnce({
+				'/path/to/repo1': mockRepoState(null, 0),
+				'/path/to/repo2': mockRepoState('Custom Name', 0)
+			});
+			spyOnGetLastActiveRepo.mockReturnValueOnce('/path/to/repo2');
+			vscode.window.showQuickPick.mockRejectedValueOnce(null);
+			vscode.window.showErrorMessage.mockResolvedValueOnce(null);
+
+			// Run
+			vscode.commands.executeCommand('git-graph.fetch');
+
+			// Assert
+			await waitForExpect(() => {
+				expect(spyOnLog).toHaveBeenCalledWith('Command Invoked: git-graph.fetch');
+				expect(vscode.window.showQuickPick).toHaveBeenCalledWith(
+					[
+						{
+							label: 'Custom Name',
+							description: '/path/to/repo2'
+						},
+						{
+							label: 'repo1',
+							description: '/path/to/repo1'
+						}
+					],
+					{
+						placeHolder: 'Select the repository you want to open in Git Graph, and fetch from remote(s):',
+						canPickMany: false
+					}
+				);
+				expect(vscode.window.showErrorMessage).toHaveBeenCalledWith('An unexpected error occurred while running the command "Fetch from Remote(s)".');
+				expect(spyOnGitGraphViewCreateOrShow).not.toHaveBeenCalled();
+			});
+		});
+
+		it('Should open the Git Graph View immediately when there is only one repository', async () => {
+			// Setup
+			spyOnGetRepos.mockReturnValueOnce({
+				'/path/to/repo1': mockRepoState(null, 0)
+			});
+
+			// Run
+			vscode.commands.executeCommand('git-graph.fetch');
+
+			// Assert
+			await waitForExpect(() => {
+				expect(spyOnLog).toHaveBeenCalledWith('Command Invoked: git-graph.fetch');
+				expect(spyOnGitGraphViewCreateOrShow).toHaveBeenCalledWith('/path/to/extension', dataSource, extensionState, avatarManager, cicdManager, repoManager, logger, { repo: '/path/to/repo1', runCommandOnLoad: 'fetch' });
+			});
+		});
+
+		it('Should open the Git Graph View immediately when there are no repositories', async () => {
+			// Setup
+			spyOnGetRepos.mockReturnValueOnce({});
+
+			// Run
+			vscode.commands.executeCommand('git-graph.fetch');
+
+			// Assert
+			await waitForExpect(() => {
+				expect(spyOnLog).toHaveBeenCalledWith('Command Invoked: git-graph.fetch');
+				expect(spyOnGitGraphViewCreateOrShow).toHaveBeenCalledWith('/path/to/extension', dataSource, extensionState, avatarManager, cicdManager, repoManager, logger, null);
+			});
+		});
+	});
+
+	describe('git-graph.endAllWorkspaceCodeReviews', () => {
+		it('Should end all workspace code reviews', () => {
+			// Setup
+			const spyOnEndAllWorkspaceCodeReviews = jest.spyOn(extensionState, 'endAllWorkspaceCodeReviews');
+			vscode.window.showInformationMessage.mockResolvedValueOnce(null);
+
+			// Run
+			vscode.commands.executeCommand('git-graph.endAllWorkspaceCodeReviews');
+
+			// Assert
+			expect(spyOnLog).toHaveBeenCalledWith('Command Invoked: git-graph.endAllWorkspaceCodeReviews');
+			expect(spyOnEndAllWorkspaceCodeReviews).toBeCalledTimes(1);
+			expect(vscode.window.showInformationMessage).toHaveBeenCalledWith('Ended All Code Reviews in Workspace');
+		});
+	});
+
+	describe('git-graph.endSpecificWorkspaceCodeReview', () => {
+		it('Should end the selected code review', async () => {
+			// Setup
+			spyOnGetCodeReviews.mockReturnValueOnce({
+				'/path/to/repo': {
+					'1a2b3c4d5e6f1a2b3c4d5e6f1a2b3c4d5e6f1a2b': {
+						lastActive: (date.now - 5) * 1000,
+						lastViewedFile: null,
+						remainingFiles: ['file.txt']
+					}
+				}
+			});
+			spyOnGetRepos.mockReturnValueOnce({
+				'/path/to/repo': mockRepoState(null, 0)
+			});
+			spyOnGetCommitSubject.mockResolvedValueOnce('Commit Subject');
+			vscode.window.showQuickPick.mockImplementationOnce((items: Promise<any[]>, _: any) => items.then((items) => items[0]));
+			spyOnEndCodeReview.mockResolvedValueOnce(null);
+			vscode.window.showInformationMessage.mockResolvedValueOnce(null);
+
+			// Run
+			vscode.commands.executeCommand('git-graph.endSpecificWorkspaceCodeReview');
+
+			// Assert
+			await waitForExpect(() => {
+				expect(spyOnLog).toHaveBeenCalledWith('Command Invoked: git-graph.endSpecificWorkspaceCodeReview');
+				expect(vscode.window.showInformationMessage).toHaveBeenCalledWith('Successfully ended Code Review "repo: 1a2b3c4d".');
+			});
+			expect(spyOnGetCommitSubject).toHaveBeenCalledWith('/path/to/repo', '1a2b3c4d5e6f1a2b3c4d5e6f1a2b3c4d5e6f1a2b');
+			expect(spyOnEndCodeReview).toHaveBeenCalledWith('/path/to/repo', '1a2b3c4d5e6f1a2b3c4d5e6f1a2b3c4d5e6f1a2b');
+			expect(await vscode.window.showQuickPick.mock.calls[0][0]).toStrictEqual([
+				{
+					codeReviewRepo: '/path/to/repo',
+					codeReviewId: '1a2b3c4d5e6f1a2b3c4d5e6f1a2b3c4d5e6f1a2b',
+					label: 'repo: 1a2b3c4d',
+					description: '5 seconds ago',
+					detail: 'Commit Subject'
+				}
+			]);
+			expect(vscode.window.showQuickPick.mock.calls[0][1]).toStrictEqual({
+				placeHolder: 'Select the Code Review you want to end:',
+				canPickMany: false
+			});
+		});
+
+		it('Should display an error message when there are no code reviews', () => {
+			// Setup
+			spyOnGetCodeReviews.mockReturnValueOnce({});
+			vscode.window.showErrorMessage.mockResolvedValueOnce(null);
+
+			// Run
+			vscode.commands.executeCommand('git-graph.endSpecificWorkspaceCodeReview');
+
+			// Assert
+			expect(spyOnLog).toHaveBeenCalledWith('Command Invoked: git-graph.endSpecificWorkspaceCodeReview');
+			expect(vscode.window.showErrorMessage).toHaveBeenCalledWith('There are no Code Reviews in progress within the current workspace.');
+			expect(vscode.window.showQuickPick).not.toHaveBeenCalled();
+		});
+
+		it('Shouldn\'t end a code review if no code review was selected', async () => {
+			// Setup
+			spyOnGetCodeReviews.mockReturnValueOnce({
+				'/path/to/repo': {
+					'1a2b3c4d5e6f1a2b3c4d5e6f1a2b3c4d5e6f1a2b': {
+						lastActive: (date.now - 5) * 1000,
+						lastViewedFile: null,
+						remainingFiles: ['file.txt']
+					}
+				}
+			});
+			spyOnGetRepos.mockReturnValueOnce({
+				'/path/to/repo': mockRepoState(null, 0)
+			});
+			spyOnGetCommitSubject.mockResolvedValueOnce('Commit Subject');
+			vscode.window.showQuickPick.mockResolvedValueOnce(null);
+
+			// Run
+			vscode.commands.executeCommand('git-graph.endSpecificWorkspaceCodeReview');
+
+			// Assert
+			await waitForExpect(() => {
+				expect(spyOnLog).toHaveBeenCalledWith('Command Invoked: git-graph.endSpecificWorkspaceCodeReview');
+				expect(vscode.window.showQuickPick).toHaveBeenCalledTimes(1);
+				expect(spyOnEndCodeReview).not.toHaveBeenCalled();
+			});
+		});
+
+		it('Should handle endCodeReview rejecting', async () => {
+			// Setup
+			spyOnGetCodeReviews.mockReturnValueOnce({
+				'/path/to/repo': {
+					'1a2b3c4d5e6f1a2b3c4d5e6f1a2b3c4d5e6f1a2b': {
+						lastActive: (date.now - 5) * 1000,
+						lastViewedFile: null,
+						remainingFiles: ['file.txt']
+					}
+				}
+			});
+			spyOnGetRepos.mockReturnValueOnce({
+				'/path/to/repo': mockRepoState(null, 0)
+			});
+			spyOnGetCommitSubject.mockResolvedValueOnce('Commit Subject');
+			vscode.window.showQuickPick.mockImplementationOnce((items: Promise<any[]>, _: any) => items.then((items) => items[0]));
+			spyOnEndCodeReview.mockRejectedValueOnce(null);
+
+			// Run
+			vscode.commands.executeCommand('git-graph.endSpecificWorkspaceCodeReview');
+
+			// Assert
+			await waitForExpect(() => {
+				expect(spyOnLog).toHaveBeenCalledWith('Command Invoked: git-graph.endSpecificWorkspaceCodeReview');
+				expect(vscode.window.showQuickPick).toHaveBeenCalledTimes(1);
+				expect(vscode.window.showInformationMessage).not.toHaveBeenCalled();
+				expect(vscode.window.showErrorMessage).not.toHaveBeenCalled();
+			});
+		});
+
+		it('Should display an error message when the code review couldn\'t be ended', async () => {
+			// Setup
+			spyOnGetCodeReviews.mockReturnValueOnce({
+				'/path/to/repo': {
+					'1a2b3c4d5e6f1a2b3c4d5e6f1a2b3c4d5e6f1a2b': {
+						lastActive: (date.now - 5) * 1000,
+						lastViewedFile: null,
+						remainingFiles: ['file.txt']
+					}
+				}
+			});
+			spyOnGetRepos.mockReturnValueOnce({
+				'/path/to/repo': mockRepoState(null, 0)
+			});
+			spyOnGetCommitSubject.mockResolvedValueOnce('Commit Subject');
+			vscode.window.showQuickPick.mockImplementationOnce((items: Promise<any[]>, _: any) => items.then((items) => items[0]));
+			spyOnEndCodeReview.mockResolvedValueOnce('Visual Studio Code was unable to save the Git Graph Workspace State Memento.');
+			vscode.window.showErrorMessage.mockResolvedValueOnce(null);
+
+			// Run
+			vscode.commands.executeCommand('git-graph.endSpecificWorkspaceCodeReview');
+
+			// Assert
+			await waitForExpect(() => {
+				expect(spyOnLog).toHaveBeenCalledWith('Command Invoked: git-graph.endSpecificWorkspaceCodeReview');
+				expect(vscode.window.showErrorMessage).toHaveBeenCalledWith('Visual Studio Code was unable to save the Git Graph Workspace State Memento.');
+			});
+		});
+
+		it('Should display an error message when showQuickPick rejects', async () => {
+			// Setup
+			spyOnGetCodeReviews.mockReturnValueOnce({
+				'/path/to/repo': {
+					'1a2b3c4d5e6f1a2b3c4d5e6f1a2b3c4d5e6f1a2b': {
+						lastActive: (date.now - 5) * 1000,
+						lastViewedFile: null,
+						remainingFiles: ['file.txt']
+					}
+				}
+			});
+			spyOnGetRepos.mockReturnValueOnce({
+				'/path/to/repo': mockRepoState(null, 0)
+			});
+			spyOnGetCommitSubject.mockResolvedValueOnce('Commit Subject');
+			vscode.window.showQuickPick.mockRejectedValueOnce(null);
+			vscode.window.showErrorMessage.mockResolvedValueOnce(null);
+
+			// Run
+			vscode.commands.executeCommand('git-graph.endSpecificWorkspaceCodeReview');
+
+			// Assert
+			await waitForExpect(() => {
+				expect(spyOnLog).toHaveBeenCalledWith('Command Invoked: git-graph.endSpecificWorkspaceCodeReview');
+				expect(vscode.window.showErrorMessage).toHaveBeenCalledWith('An unexpected error occurred while running the command "End a specific Code Review in Workspace...".');
+			});
+		});
+	});
+
+	describe('git-graph.resumeWorkspaceCodeReview', () => {
+		it('Should load the selected code review in the Git Graph View (single commit)', async () => {
+			// Setup
+			spyOnGetCodeReviews.mockReturnValueOnce({
+				'/path/to/repo': {
+					'1a2b3c4d5e6f1a2b3c4d5e6f1a2b3c4d5e6f1a2b': {
+						lastActive: (date.now - 10) * 1000,
+						lastViewedFile: null,
+						remainingFiles: ['file.txt']
+					},
+					'2b3c4d5e6f1a2b3c4d5e6f1a2b3c4d5e6f1a2b3c': {
+						lastActive: (date.now - 5) * 1000,
+						lastViewedFile: null,
+						remainingFiles: ['file.txt']
+					}
+				},
+				'/path/to/unknown-repo': {
+					'1a2b3c4d5e6f1a2b3c4d5e6f1a2b3c4d5e6f1a2b': {
+						lastActive: (date.now - 10) * 1000,
+						lastViewedFile: null,
+						remainingFiles: ['file.txt']
+					}
+				}
+			});
+			spyOnGetRepos.mockReturnValueOnce({
+				'/path/to/repo': mockRepoState(null, 0)
+			});
+			spyOnGetCommitSubject.mockImplementationOnce((_: string, hash: string) => hash === '1a2b3c4d5e6f1a2b3c4d5e6f1a2b3c4d5e6f1a2b' ? 'subject-' + hash : null);
+			spyOnGetCommitSubject.mockImplementationOnce((_: string, hash: string) => hash === '1a2b3c4d5e6f1a2b3c4d5e6f1a2b3c4d5e6f1a2b' ? 'subject-' + hash : null);
+			vscode.window.showQuickPick.mockImplementationOnce((items: Promise<any[]>, _: any) => items.then((items) => items[0]));
+
+			// Run
+			vscode.commands.executeCommand('git-graph.resumeWorkspaceCodeReview');
+
+			// Assert
+			await waitForExpect(() => {
+				expect(spyOnLog).toHaveBeenCalledWith('Command Invoked: git-graph.resumeWorkspaceCodeReview');
+				expect(spyOnGitGraphViewCreateOrShow).toHaveBeenCalledWith('/path/to/extension', dataSource, extensionState, avatarManager, cicdManager, repoManager, logger, {
+					repo: '/path/to/repo',
+					commitDetails: {
+						commitHash: '2b3c4d5e6f1a2b3c4d5e6f1a2b3c4d5e6f1a2b3c',
+						compareWithHash: null
+					}
+				});
+			});
+			expect(spyOnGetCommitSubject).toHaveBeenCalledTimes(2);
+			expect(spyOnGetCommitSubject).toHaveBeenCalledWith('/path/to/repo', '1a2b3c4d5e6f1a2b3c4d5e6f1a2b3c4d5e6f1a2b');
+			expect(spyOnGetCommitSubject).toHaveBeenCalledWith('/path/to/repo', '2b3c4d5e6f1a2b3c4d5e6f1a2b3c4d5e6f1a2b3c');
+			expect(await vscode.window.showQuickPick.mock.calls[0][0]).toStrictEqual([
+				{
+					codeReviewRepo: '/path/to/repo',
+					codeReviewId: '2b3c4d5e6f1a2b3c4d5e6f1a2b3c4d5e6f1a2b3c',
+					label: 'repo: 2b3c4d5e',
+					description: '5 seconds ago',
+					detail: '<Unknown Commit Subject>'
+				},
+				{
+					codeReviewRepo: '/path/to/repo',
+					codeReviewId: '1a2b3c4d5e6f1a2b3c4d5e6f1a2b3c4d5e6f1a2b',
+					label: 'repo: 1a2b3c4d',
+					description: '10 seconds ago',
+					detail: 'subject-1a2b3c4d5e6f1a2b3c4d5e6f1a2b3c4d5e6f1a2b'
+				}
+			]);
+			expect(vscode.window.showQuickPick.mock.calls[0][1]).toStrictEqual({
+				placeHolder: 'Select the Code Review you want to resume:',
+				canPickMany: false
+			});
+		});
+
+		it('Should load the selected code review in the Git Graph View (commit comparison)', async () => {
+			// Setup
+			spyOnGetCodeReviews.mockReturnValueOnce({
+				'/path/to/repo': {
+					'1a2b3c4d5e6f1a2b3c4d5e6f1a2b3c4d5e6f1a2b-2b3c4d5e6f1a2b3c4d5e6f1a2b3c4d5e6f1a2b3c': {
+						lastActive: (date.now - 5) * 1000,
+						lastViewedFile: null,
+						remainingFiles: ['file.txt']
+					}
+				}
+			});
+			spyOnGetRepos.mockReturnValueOnce({
+				'/path/to/repo': mockRepoState(null, 0)
+			});
+			spyOnGetCommitSubject.mockImplementationOnce((_: string, hash: string) => 'subject-' + hash);
+			spyOnGetCommitSubject.mockImplementationOnce((_: string, hash: string) => 'subject-' + hash);
+			vscode.window.showQuickPick.mockImplementationOnce((items: Promise<any[]>, _: any) => items.then((items) => items[0]));
+
+			// Run
+			vscode.commands.executeCommand('git-graph.resumeWorkspaceCodeReview');
+
+			// Assert
+			await waitForExpect(() => {
+				expect(spyOnLog).toHaveBeenCalledWith('Command Invoked: git-graph.resumeWorkspaceCodeReview');
+				expect(spyOnGitGraphViewCreateOrShow).toHaveBeenCalledWith('/path/to/extension', dataSource, extensionState, avatarManager, cicdManager, repoManager, logger, {
+					repo: '/path/to/repo',
+					commitDetails: {
+						commitHash: '2b3c4d5e6f1a2b3c4d5e6f1a2b3c4d5e6f1a2b3c',
+						compareWithHash: '1a2b3c4d5e6f1a2b3c4d5e6f1a2b3c4d5e6f1a2b'
+					}
+				});
+			});
+			expect(await vscode.window.showQuickPick.mock.calls[0][0]).toStrictEqual([
+				{
+					codeReviewRepo: '/path/to/repo',
+					codeReviewId: '1a2b3c4d5e6f1a2b3c4d5e6f1a2b3c4d5e6f1a2b-2b3c4d5e6f1a2b3c4d5e6f1a2b3c4d5e6f1a2b3c',
+					label: 'repo: 1a2b3c4d ↔ 2b3c4d5e',
+					description: '5 seconds ago',
+					detail: 'subject-1a2b3c4d5e6f1a2b3c4d5e6f1a2b3c4d5e6f1a2b ↔ subject-2b3c4d5e6f1a2b3c4d5e6f1a2b3c4d5e6f1a2b3c'
+				}
+			]);
+			expect(vscode.window.showQuickPick.mock.calls[0][1]).toStrictEqual({
+				placeHolder: 'Select the Code Review you want to resume:',
+				canPickMany: false
+			});
+		});
+
+		it('Shouldn\'t load the the Git Graph View if no code review was selected', async () => {
+			// Setup
+			spyOnGetCodeReviews.mockReturnValueOnce({
+				'/path/to/repo': {
+					'1a2b3c4d5e6f1a2b3c4d5e6f1a2b3c4d5e6f1a2b': {
+						lastActive: (date.now - 5) * 1000,
+						lastViewedFile: null,
+						remainingFiles: ['file.txt']
+					}
+				}
+			});
+			spyOnGetRepos.mockReturnValueOnce({
+				'/path/to/repo': mockRepoState(null, 0)
+			});
+			spyOnGetCommitSubject.mockResolvedValueOnce('Commit Subject');
+			vscode.window.showQuickPick.mockResolvedValueOnce(null);
+
+			// Run
+			vscode.commands.executeCommand('git-graph.resumeWorkspaceCodeReview');
+
+			// Assert
+			await waitForExpect(() => {
+				expect(spyOnLog).toHaveBeenCalledWith('Command Invoked: git-graph.resumeWorkspaceCodeReview');
+				expect(vscode.window.showQuickPick).toHaveBeenCalledTimes(1);
+				expect(spyOnGitGraphViewCreateOrShow).not.toHaveBeenCalled();
+			});
+		});
+
+		it('Should display an error message when there are no code reviews', () => {
+			// Setup
+			spyOnGetCodeReviews.mockReturnValueOnce({});
+			vscode.window.showErrorMessage.mockResolvedValueOnce(null);
+
+			// Run
+			vscode.commands.executeCommand('git-graph.resumeWorkspaceCodeReview');
+
+			// Assert
+			expect(spyOnLog).toHaveBeenCalledWith('Command Invoked: git-graph.resumeWorkspaceCodeReview');
+			expect(vscode.window.showErrorMessage).toHaveBeenCalledWith('There are no Code Reviews in progress within the current workspace.');
+			expect(vscode.window.showQuickPick).not.toHaveBeenCalled();
+		});
+
+		it('Should display an error message when showQuickPick rejects', async () => {
+			// Setup
+			spyOnGetCodeReviews.mockReturnValueOnce({
+				'/path/to/repo': {
+					'1a2b3c4d5e6f1a2b3c4d5e6f1a2b3c4d5e6f1a2b': {
+						lastActive: (date.now - 5) * 1000,
+						lastViewedFile: null,
+						remainingFiles: ['file.txt']
+					}
+				}
+			});
+			spyOnGetRepos.mockReturnValueOnce({
+				'/path/to/repo': mockRepoState(null, 0)
+			});
+			spyOnGetCommitSubject.mockResolvedValueOnce('Commit Subject');
+			vscode.window.showQuickPick.mockRejectedValueOnce(null);
+			vscode.window.showErrorMessage.mockResolvedValueOnce(null);
+
+			// Run
+			vscode.commands.executeCommand('git-graph.resumeWorkspaceCodeReview');
+
+			// Assert
+			await waitForExpect(() => {
+				expect(spyOnLog).toHaveBeenCalledWith('Command Invoked: git-graph.resumeWorkspaceCodeReview');
+				expect(vscode.window.showErrorMessage).toHaveBeenCalledWith('An unexpected error occurred while running the command "Resume a specific Code Review in Workspace...".');
+			});
+		});
+	});
+
+	describe('git-graph.version', () => {
+		let spyOnCopyToClipboard: jest.SpyInstance, spyOnGetExtensionVersion: jest.SpyInstance, spyOnOsType: jest.SpyInstance, spyOnOsArch: jest.SpyInstance, spyOnOsRelease: jest.SpyInstance;
+		beforeAll(() => {
+			spyOnCopyToClipboard = jest.spyOn(utils, 'copyToClipboard');
+			spyOnGetExtensionVersion = jest.spyOn(utils, 'getExtensionVersion');
+			spyOnOsType = jest.spyOn(os, 'type');
+			spyOnOsArch = jest.spyOn(os, 'arch');
+			spyOnOsRelease = jest.spyOn(os, 'release');
+		});
+
+		it('Should display the version information, and copy it to the clipboard', async () => {
+			// Setup
+			spyOnGetExtensionVersion.mockResolvedValueOnce('1.27.0');
+			vscode.window.showInformationMessage.mockResolvedValueOnce('Copy');
+			spyOnCopyToClipboard.mockResolvedValueOnce(null);
+			spyOnOsType.mockReturnValueOnce('X');
+			spyOnOsArch.mockReturnValueOnce('Y');
+			spyOnOsRelease.mockReturnValueOnce('Z');
+
+			// Run
+			vscode.commands.executeCommand('git-graph.version');
+
+			// Assert
+			await waitForExpect(() => {
+				expect(spyOnLog).toHaveBeenCalledWith('Command Invoked: git-graph.version');
+				expect(vscode.window.showInformationMessage).toHaveBeenCalledWith('Git Graph: 1.27.0\nVisual Studio Code: 1.51.0\nOS: X Y Z\nGit: 2.25.0', { modal: true }, 'Copy');
+				expect(spyOnCopyToClipboard).toHaveBeenCalledWith('Git Graph: 1.27.0\nVisual Studio Code: 1.51.0\nOS: X Y Z\nGit: 2.25.0');
+			});
+		});
+
+		it('Shouldn\'t copy the version information to the clipboard if the user closes the information message modal', async () => {
+			// Setup
+			commandManager['gitExecutable'] = null;
+			spyOnGetExtensionVersion.mockResolvedValueOnce('1.27.0');
+			vscode.window.showInformationMessage.mockResolvedValueOnce('');
+			spyOnOsType.mockReturnValueOnce('X');
+			spyOnOsArch.mockReturnValueOnce('Y');
+			spyOnOsRelease.mockReturnValueOnce('Z');
+
+			// Run
+			vscode.commands.executeCommand('git-graph.version');
+
+			// Assert
+			await waitForExpect(() => {
+				expect(spyOnLog).toHaveBeenCalledWith('Command Invoked: git-graph.version');
+				expect(vscode.window.showInformationMessage).toHaveBeenCalledWith('Git Graph: 1.27.0\nVisual Studio Code: 1.51.0\nOS: X Y Z\nGit: (none)', { modal: true }, 'Copy');
+				expect(spyOnCopyToClipboard).not.toHaveBeenCalled();
+			});
+		});
+
+		it('Should display an error message when the extension version couldn\'t be retrieved', async () => {
+			// Setup
+			spyOnGetExtensionVersion.mockRejectedValueOnce(null);
+			vscode.window.showErrorMessage.mockResolvedValueOnce(null);
+
+			// Run
+			vscode.commands.executeCommand('git-graph.version');
+
+			// Assert
+			await waitForExpect(() => {
+				expect(spyOnLog).toHaveBeenCalledWith('Command Invoked: git-graph.version');
+				expect(vscode.window.showErrorMessage).toHaveBeenCalledWith('An unexpected error occurred while retrieving version information.');
+			});
+		});
+
+		it('Should display an error message when the version information couldn\'t be copied to the clipboard', async () => {
+			// Setup
+			spyOnGetExtensionVersion.mockResolvedValueOnce('1.27.0');
+			vscode.window.showInformationMessage.mockResolvedValueOnce('Copy');
+			vscode.window.showErrorMessage.mockResolvedValueOnce(null);
+			spyOnCopyToClipboard.mockResolvedValueOnce('error message');
+			spyOnOsType.mockReturnValueOnce('X');
+			spyOnOsArch.mockReturnValueOnce('Y');
+			spyOnOsRelease.mockReturnValueOnce('Z');
+
+			// Run
+			vscode.commands.executeCommand('git-graph.version');
+
+			// Assert
+			await waitForExpect(() => {
+				expect(spyOnLog).toHaveBeenCalledWith('Command Invoked: git-graph.version');
+				expect(vscode.window.showInformationMessage).toHaveBeenCalledWith('Git Graph: 1.27.0\nVisual Studio Code: 1.51.0\nOS: X Y Z\nGit: 2.25.0', { modal: true }, 'Copy');
+				expect(spyOnCopyToClipboard).toHaveBeenCalledWith('Git Graph: 1.27.0\nVisual Studio Code: 1.51.0\nOS: X Y Z\nGit: 2.25.0');
+				expect(vscode.window.showErrorMessage).toHaveBeenCalledWith('error message');
+			});
+		});
+
+		it('Should handle if showInformationMessage rejects', async () => {
+			// Setup
+			spyOnGetExtensionVersion.mockResolvedValueOnce('1.27.0');
+			vscode.window.showInformationMessage.mockRejectedValueOnce(null);
+			spyOnOsType.mockReturnValueOnce('X');
+			spyOnOsArch.mockReturnValueOnce('Y');
+			spyOnOsRelease.mockReturnValueOnce('Z');
+
+			// Run
+			vscode.commands.executeCommand('git-graph.version');
+
+			// Assert
+			await waitForExpect(() => {
+				expect(spyOnLog).toHaveBeenCalledWith('Command Invoked: git-graph.version');
+				expect(vscode.window.showInformationMessage).toHaveBeenCalledWith('Git Graph: 1.27.0\nVisual Studio Code: 1.51.0\nOS: X Y Z\nGit: 2.25.0', { modal: true }, 'Copy');
+				expect(spyOnCopyToClipboard).not.toHaveBeenCalled();
+			});
+		});
+	});
+
+	describe('git-graph.openFile', () => {
+		let spyOnOpenFile: jest.SpyInstance;
+		beforeAll(() => {
+			spyOnOpenFile = jest.spyOn(utils, 'openFile');
+		});
+
+		it('Should open the provided file', async () => {
+			spyOnOpenFile.mockResolvedValueOnce(null);
+
+			// Run
+			await vscode.commands.executeCommand('git-graph.openFile', encodeDiffDocUri('/path/to/repo', 'subfolder/modified.txt', '1a2b3c4d5e6f1a2b3c4d5e6f1a2b3c4d5e6f1a2b', GitFileStatus.Modified, DiffSide.New));
+
+			// Assert
+			expect(spyOnLog).toHaveBeenCalledWith('Command Invoked: git-graph.openFile');
+			expect(spyOnOpenFile).toHaveBeenCalledWith('/path/to/repo', 'subfolder/modified.txt', '1a2b3c4d5e6f1a2b3c4d5e6f1a2b3c4d5e6f1a2b', dataSource, vscode.ViewColumn.Active);
+		});
+
+		it('Should open the file of the active text editor', async () => {
+			vscode.window.activeTextEditor = { document: { uri: encodeDiffDocUri('/path/to/repo', 'subfolder/modified.txt', '1a2b3c4d5e6f1a2b3c4d5e6f1a2b3c4d5e6f1a2b', GitFileStatus.Modified, DiffSide.New) } };
+			spyOnOpenFile.mockResolvedValueOnce(null);
+
+			// Run
+			await vscode.commands.executeCommand('git-graph.openFile');
+
+			// Assert
+			expect(spyOnLog).toHaveBeenCalledWith('Command Invoked: git-graph.openFile');
+			expect(spyOnOpenFile).toHaveBeenCalledWith('/path/to/repo', 'subfolder/modified.txt', '1a2b3c4d5e6f1a2b3c4d5e6f1a2b3c4d5e6f1a2b', dataSource, vscode.ViewColumn.Active);
+		});
+
+		it('Should display an error message when no URI is provided', async () => {
+			vscode.window.activeTextEditor = undefined;
+			vscode.window.showErrorMessage.mockResolvedValueOnce(null);
+
+			// Run
+			await vscode.commands.executeCommand('git-graph.openFile');
+
+			// Assert
+			expect(spyOnLog).toHaveBeenCalledWith('Command Invoked: git-graph.openFile');
+			expect(spyOnOpenFile).not.toHaveBeenCalled();
+			expect(vscode.window.showErrorMessage).toHaveBeenCalledWith('Unable to Open File: The command was not called with the required arguments.');
+		});
+
+		it('Should display an error message when no Git Graph URI is provided', async () => {
+			vscode.window.activeTextEditor = { document: { uri: vscode.Uri.file('/path/to/workspace-folder/active-file.txt') } };
+			vscode.window.showErrorMessage.mockResolvedValueOnce(null);
+
+			// Run
+			await vscode.commands.executeCommand('git-graph.openFile');
+
+			// Assert
+			expect(spyOnLog).toHaveBeenCalledWith('Command Invoked: git-graph.openFile');
+			expect(spyOnOpenFile).not.toHaveBeenCalled();
+			expect(vscode.window.showErrorMessage).toHaveBeenCalledWith('Unable to Open File: The command was not called with the required arguments.');
+		});
+
+		it('Should display an error message when the file can\'t be opened', async () => {
+			vscode.window.activeTextEditor = { document: { uri: encodeDiffDocUri('/path/to/repo', 'subfolder/modified.txt', '1a2b3c4d5e6f1a2b3c4d5e6f1a2b3c4d5e6f1a2b', GitFileStatus.Modified, DiffSide.New) } };
+			spyOnOpenFile.mockResolvedValueOnce('Error Message');
+			vscode.window.showErrorMessage.mockResolvedValueOnce(null);
+
+			// Run
+			await vscode.commands.executeCommand('git-graph.openFile');
+
+			// Assert
+			expect(spyOnLog).toHaveBeenCalledWith('Command Invoked: git-graph.openFile');
+			expect(spyOnOpenFile).toHaveBeenCalledWith('/path/to/repo', 'subfolder/modified.txt', '1a2b3c4d5e6f1a2b3c4d5e6f1a2b3c4d5e6f1a2b', dataSource, vscode.ViewColumn.Active);
+			expect(vscode.window.showErrorMessage).toHaveBeenCalledWith('Unable to Open File: Error Message');
+		});
+	});
+});
+
+function mockRepoState(name: string | null, workspaceFolderIndex: number | null) {
+	return Object.assign({}, DEFAULT_REPO_STATE, { name: name, workspaceFolderIndex: workspaceFolderIndex });
+}