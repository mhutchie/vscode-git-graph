import { waitForExpect } from './helpers/expectations';

import * as date from './mocks/date';
import { mockSpyOnSpawn } from './mocks/spawn';
import * as vscode from './mocks/vscode';
jest.mock('vscode', () => vscode, { virtual: true });
jest.mock('../src/askpass/askpassManager');
jest.mock('../src/logger');

import * as cp from 'child_process';
import * as fs from 'fs';
import * as iconv from 'iconv-lite';
import * as path from 'path';
import { ConfigurationChangeEvent } from 'vscode';
import { DataSource, GitConfigKey } from '../src/dataSource';
import { Logger } from '../src/logger';
import { CommitOrdering, GitConfigLocation, GitPushBranchMode, GitResetMode, GitSignature, GitSignatureStatus, MergeActionOn, RebaseActionOn, TagType } from '../src/types';
import * as utils from '../src/utils';
import { EventEmitter } from '../src/utils/event';

const workspaceConfiguration = vscode.mocks.workspaceConfiguration;
let onDidChangeConfiguration: EventEmitter<ConfigurationChangeEvent>;
let onDidChangeGitExecutable: EventEmitter<utils.GitExecutable>;
let logger: Logger;
let spyOnSpawn: jest.SpyInstance, spyOnLog: jest.SpyInstance, spyOnLogError: jest.SpyInstance;

beforeAll(() => {
	onDidChangeConfiguration = new EventEmitter<ConfigurationChangeEvent>();
	onDidChangeGitExecutable = new EventEmitter<utils.GitExecutable>();
	logger = new Logger();
	jest.spyOn(path, 'normalize').mockImplementation((p) => p);
	spyOnSpawn = jest.spyOn(cp, 'spawn');
	spyOnLog = jest.spyOn(logger, 'log');
	spyOnLogError = jest.spyOn(logger, 'logError');
});

afterAll(() => {
	logger.dispose();
	onDidChangeConfiguration.dispose();
	onDidChangeGitExecutable.dispose();
});

describe('DataSource', () => {
	let dataSource: DataSource;
	beforeEach(() => {
		dataSource = new DataSource({ path: '/path/to/git', version: '2.25.0' }, onDidChangeConfiguration.subscribe, onDidChangeGitExecutable.subscribe, logger);
	});
	afterEach(() => {
		dataSource.dispose();
	});

	const mockGitSuccessOnce = (stdout?: string, stderr?: string) => {
		mockSpyOnSpawn(spyOnSpawn, (onCallbacks, stderrOnCallbacks, stdoutOnCallbacks) => {
			if (stdout) {
				stdoutOnCallbacks['data'](Buffer.from(stdout));
			}
			stdoutOnCallbacks['close']();
			if (stderr) {
				stderrOnCallbacks['data'](Buffer.from(stderr));
			}
			stderrOnCallbacks['close']();
			onCallbacks['exit'](0);
		});
	};

	const mockGitThrowingErrorOnce = (errorMessage?: string) => {
		mockSpyOnSpawn(spyOnSpawn, (onCallbacks, stderrOnCallbacks, stdoutOnCallbacks) => {
			stdoutOnCallbacks['close']();
			stderrOnCallbacks['data']((errorMessage || 'error message') + '\n');
			stderrOnCallbacks['close']();
			onCallbacks['exit'](1);
		});
	};

	describe('isGitExecutableUnknown', () => {
		it('Should return FALSE when the Git executable is known', () => {
			// Run
			const result = dataSource.isGitExecutableUnknown();

			// Assert
			expect(result).toBe(false);
		});

		it('Should return TRUE when the Git executable is unknown', () => {
			// Setup
			dataSource.dispose();
			dataSource = new DataSource(null, onDidChangeConfiguration.subscribe, onDidChangeGitExecutable.subscribe, logger);

			// Run
			const result = dataSource.isGitExecutableUnknown();

			// Assert
			expect(result).toBe(true);
		});

		it('Should return TRUE after a Git executable becomes known', () => {
			// Setup
			dataSource.dispose();
			dataSource = new DataSource(null, onDidChangeConfiguration.subscribe, onDidChangeGitExecutable.subscribe, logger);

			// Run
			const result1 = dataSource.isGitExecutableUnknown();

			// Assert
			expect(result1).toBe(true);

			// Run
			onDidChangeGitExecutable.emit({ path: '/path/to/git', version: '2.25.0' });
			const result2 = dataSource.isGitExecutableUnknown();

			// Assert
			expect(result2).toBe(false);
			expect(dataSource['gitExecutable']).toStrictEqual({ path: '/path/to/git', version: '2.25.0' });
		});
	});

	describe('setGitExecutable', () => {
		it('Should set gitExecutableSupportsGpgInfo to FALSE when there is no Git executable', () => {
			// Run
			dataSource.dispose();
			dataSource = new DataSource(null, onDidChangeConfiguration.subscribe, onDidChangeGitExecutable.subscribe, logger);

			// Assert
			expect(dataSource['gitExecutableSupportsGpgInfo']).toBe(false);
		});

		it('Should set gitExecutableSupportsGpgInfo to FALSE when the Git executable is older than 2.4.0', () => {
			// Run
			onDidChangeGitExecutable.emit({ path: '/path/to/git', version: '2.3.0' });

			// Assert
			expect(dataSource['gitExecutableSupportsGpgInfo']).toBe(false);
		});

		it('Should set gitExecutableSupportsGpgInfo to TRUE when the Git executable is at least 2.4.0', () => {
			// Run
			onDidChangeGitExecutable.emit({ path: '/path/to/git', version: '2.4.0' });

			// Assert
			expect(dataSource['gitExecutableSupportsGpgInfo']).toBe(true);
		});
	});

	describe('getRepoInfo', () => {
		it('Should return the repository info', async () => {
			// Setup
			mockGitSuccessOnce(
				'* develop\n' +
				'  master\n' +
				'  remotes/origin/HEAD\n' +
				'  remotes/origin/develop\n' +
				'  remotes/origin/master\n'
			);
			mockGitSuccessOnce('origin\n');
			mockGitSuccessOnce(
				'98adab72e57a098a45cc36e43a6c0fda95c44f8bXX7Nal-YARtTpjCikii9nJxER19D6diSyk-AWkPbb30d6d4d14462e09515df02a8635e83b4278c8b1 26970361eca306caa6d6bed3baf022dbd8fa404cXX7Nal-YARtTpjCikii9nJxER19D6diSyk-AWkPbrefs/stash@{0}XX7Nal-YARtTpjCikii9nJxER19D6diSyk-AWkPbTest AuthorXX7Nal-YARtTpjCikii9nJxER19D6diSyk-AWkPbtest@mhutchie.comXX7Nal-YARtTpjCikii9nJxER19D6diSyk-AWkPb1592306634XX7Nal-YARtTpjCikii9nJxER19D6diSyk-AWkPbWIP on develop: b30d6d4 y\n' +
				'0fc3e571c275213de2b3bca9c85e852323056121XX7Nal-YARtTpjCikii9nJxER19D6diSyk-AWkPb9157723d0856bd828800ff185ee72658ee51d19f d45009bc4224537e97b0e52883ea7ae657928fcf 9d81ce0a6cf64b6651bacd7a6c3a6ca90fd63235XX7Nal-YARtTpjCikii9nJxER19D6diSyk-AWkPbrefs/stash@{1}XX7Nal-YARtTpjCikii9nJxER19D6diSyk-AWkPbTest AuthorXX7Nal-YARtTpjCikii9nJxER19D6diSyk-AWkPbtest@mhutchie.comXX7Nal-YARtTpjCikii9nJxER19D6diSyk-AWkPb1592135134XX7Nal-YARtTpjCikii9nJxER19D6diSyk-AWkPbWIP on master: 9157723 y\n'
			);
			vscode.mockExtensionSettingReturnValue('repository.showRemoteHeads', true);

			// Run
			const result = await dataSource.getRepoInfo('/path/to/repo', true, true, []);

			// Assert
			expect(result).toStrictEqual({
				branches: ['develop', 'master', 'remotes/origin/HEAD', 'remotes/origin/develop', 'remotes/origin/master'],
				head: 'develop',
				remotes: ['origin'],
				stashes: [
					{
						author: 'Test Author',
						baseHash: 'b30d6d4d14462e09515df02a8635e83b4278c8b1',
						date: 1592306634,
						email: 'test@mhutchie.com',
						hash: '98adab72e57a098a45cc36e43a6c0fda95c44f8b',
						message: 'WIP on develop: b30d6d4 y',
						selector: 'refs/stash@{0}',
						untrackedFilesHash: null
					},
					{
						author: 'Test Author',
						baseHash: '9157723d0856bd828800ff185ee72658ee51d19f',
						date: 1592135134,
						email: 'test@mhutchie.com',
						hash: '0fc3e571c275213de2b3bca9c85e852323056121',
						message: 'WIP on master: 9157723 y',
						selector: 'refs/stash@{1}',
						untrackedFilesHash: '9d81ce0a6cf64b6651bacd7a6c3a6ca90fd63235'
					}
				],
				error: null
			});
			expect(spyOnSpawn).toBeCalledWith('/path/to/git', ['branch', '-a', '--no-color'], expect.objectContaining({ cwd: '/path/to/repo' }));
			expect(spyOnSpawn).toBeCalledWith('/path/to/git', ['remote'], expect.objectContaining({ cwd: '/path/to/repo' }));
			expect(spyOnSpawn).toBeCalledWith('/path/to/git', ['reflog', '--format=%HXX7Nal-YARtTpjCikii9nJxER19D6diSyk-AWkPb%PXX7Nal-YARtTpjCikii9nJxER19D6diSyk-AWkPb%gDXX7Nal-YARtTpjCikii9nJxER19D6diSyk-AWkPb%anXX7Nal-YARtTpjCikii9nJxER19D6diSyk-AWkPb%aeXX7Nal-YARtTpjCikii9nJxER19D6diSyk-AWkPb%atXX7Nal-YARtTpjCikii9nJxER19D6diSyk-AWkPb%s', 'refs/stash', '--'], expect.objectContaining({ cwd: '/path/to/repo' }));
		});

		it('Should return the repository info (when showRemoteBranches is FALSE)', async () => {
			// Setup
			mockGitSuccessOnce(
				'* develop\n' +
				'  master\n'
			);
			mockGitSuccessOnce('origin\n');
			mockGitSuccessOnce('\n');
			vscode.mockExtensionSettingReturnValue('repository.showRemoteHeads', true);

			// Run
			const result = await dataSource.getRepoInfo('/path/to/repo', false, true, []);

			// Assert
			expect(result).toStrictEqual({
				branches: ['develop', 'master'],
				head: 'develop',
				remotes: ['origin'],
				stashes: [],
				error: null
			});
			expect(spyOnSpawn).toBeCalledWith('/path/to/git', ['branch', '--no-color'], expect.objectContaining({ cwd: '/path/to/repo' }));
			expect(spyOnSpawn).toBeCalledWith('/path/to/git', ['remote'], expect.objectContaining({ cwd: '/path/to/repo' }));
			expect(spyOnSpawn).toBeCalledWith('/path/to/git', ['reflog', '--format=%HXX7Nal-YARtTpjCikii9nJxER19D6diSyk-AWkPb%PXX7Nal-YARtTpjCikii9nJxER19D6diSyk-AWkPb%gDXX7Nal-YARtTpjCikii9nJxER19D6diSyk-AWkPb%anXX7Nal-YARtTpjCikii9nJxER19D6diSyk-AWkPb%aeXX7Nal-YARtTpjCikii9nJxER19D6diSyk-AWkPb%atXX7Nal-YARtTpjCikii9nJxER19D6diSyk-AWkPb%s', 'refs/stash', '--'], expect.objectContaining({ cwd: '/path/to/repo' }));
		});

		it('Should return the repository info (using git-graph.date.type)', async () => {
			// Setup
			mockGitSuccessOnce(
				'* develop\n' +
				'  master\n'
			);
			mockGitSuccessOnce('origin\n');
			mockGitSuccessOnce('\n');
			vscode.mockExtensionSettingReturnValue('repository.showRemoteHeads', true);
			vscode.mockExtensionSettingReturnValue('date.type', 'Commit Date');
			vscode.mockExtensionSettingReturnValue('repository.useMailmap', false);
			vscode.mockExtensionSettingReturnValue('repository.commits.showSignatureStatus', false);

			// Run
			onDidChangeConfiguration.emit({
				affectsConfiguration: (section) => section === 'git-graph.date.type'
			});
			const result = await dataSource.getRepoInfo('/path/to/repo', false, true, []);

			// Assert
			expect(result).toStrictEqual({
				branches: ['develop', 'master'],
				head: 'develop',
				remotes: ['origin'],
				stashes: [],
				error: null
			});
			expect(spyOnSpawn).toBeCalledWith('/path/to/git', ['branch', '--no-color'], expect.objectContaining({ cwd: '/path/to/repo' }));
			expect(spyOnSpawn).toBeCalledWith('/path/to/git', ['remote'], expect.objectContaining({ cwd: '/path/to/repo' }));
			expect(spyOnSpawn).toBeCalledWith('/path/to/git', ['reflog', '--format=%HXX7Nal-YARtTpjCikii9nJxER19D6diSyk-AWkPb%PXX7Nal-YARtTpjCikii9nJxER19D6diSyk-AWkPb%gDXX7Nal-YARtTpjCikii9nJxER19D6diSyk-AWkPb%anXX7Nal-YARtTpjCikii9nJxER19D6diSyk-AWkPb%aeXX7Nal-YARtTpjCikii9nJxER19D6diSyk-AWkPb%ctXX7Nal-YARtTpjCikii9nJxER19D6diSyk-AWkPb%s', 'refs/stash', '--'], expect.objectContaining({ cwd: '/path/to/repo' }));
		});

		it('Should return the repository info (using git-graph.dateType)', async () => {
			// Setup
			mockGitSuccessOnce(
				'* develop\n' +
				'  master\n'
			);
			mockGitSuccessOnce('origin\n');
			mockGitSuccessOnce('\n');
			vscode.mockExtensionSettingReturnValue('repository.showRemoteHeads', true);
			vscode.mockExtensionSettingReturnValue('date.type', 'Commit Date');
			vscode.mockExtensionSettingReturnValue('repository.useMailmap', false);
			vscode.mockExtensionSettingReturnValue('repository.commits.showSignatureStatus', false);

			// Run
			onDidChangeConfiguration.emit({
				affectsConfiguration: (section) => section === 'git-graph.dateType'
			});
			const result = await dataSource.getRepoInfo('/path/to/repo', false, true, []);

			// Assert
			expect(result).toStrictEqual({
				branches: ['develop', 'master'],
				head: 'develop',
				remotes: ['origin'],
				stashes: [],
				error: null
			});
			expect(spyOnSpawn).toBeCalledWith('/path/to/git', ['branch', '--no-color'], expect.objectContaining({ cwd: '/path/to/repo' }));
			expect(spyOnSpawn).toBeCalledWith('/path/to/git', ['remote'], expect.objectContaining({ cwd: '/path/to/repo' }));
			expect(spyOnSpawn).toBeCalledWith('/path/to/git', ['reflog', '--format=%HXX7Nal-YARtTpjCikii9nJxER19D6diSyk-AWkPb%PXX7Nal-YARtTpjCikii9nJxER19D6diSyk-AWkPb%gDXX7Nal-YARtTpjCikii9nJxER19D6diSyk-AWkPb%anXX7Nal-YARtTpjCikii9nJxER19D6diSyk-AWkPb%aeXX7Nal-YARtTpjCikii9nJxER19D6diSyk-AWkPb%ctXX7Nal-YARtTpjCikii9nJxER19D6diSyk-AWkPb%s', 'refs/stash', '--'], expect.objectContaining({ cwd: '/path/to/repo' }));
		});

		it('Should return the repository info (using git-graph.repository.useMailmap)', async () => {
			// Setup
			mockGitSuccessOnce(
				'* develop\n' +
				'  master\n'
			);
			mockGitSuccessOnce('origin\n');
			mockGitSuccessOnce('\n');
			vscode.mockExtensionSettingReturnValue('repository.showRemoteHeads', true);
			vscode.mockExtensionSettingReturnValue('date.type', 'Author Date');
			vscode.mockExtensionSettingReturnValue('repository.useMailmap', true);
			vscode.mockExtensionSettingReturnValue('repository.commits.showSignatureStatus', false);

			// Run
			onDidChangeConfiguration.emit({
				affectsConfiguration: (section) => section === 'git-graph.repository.useMailmap'
			});
			const result = await dataSource.getRepoInfo('/path/to/repo', false, true, []);

			// Assert
			expect(result).toStrictEqual({
				branches: ['develop', 'master'],
				head: 'develop',
				remotes: ['origin'],
				stashes: [],
				error: null
			});
			expect(spyOnSpawn).toBeCalledWith('/path/to/git', ['branch', '--no-color'], expect.objectContaining({ cwd: '/path/to/repo' }));
			expect(spyOnSpawn).toBeCalledWith('/path/to/git', ['remote'], expect.objectContaining({ cwd: '/path/to/repo' }));
			expect(spyOnSpawn).toBeCalledWith('/path/to/git', ['reflog', '--format=%HXX7Nal-YARtTpjCikii9nJxER19D6diSyk-AWkPb%PXX7Nal-YARtTpjCikii9nJxER19D6diSyk-AWkPb%gDXX7Nal-YARtTpjCikii9nJxER19D6diSyk-AWkPb%aNXX7Nal-YARtTpjCikii9nJxER19D6diSyk-AWkPb%aEXX7Nal-YARtTpjCikii9nJxER19D6diSyk-AWkPb%atXX7Nal-YARtTpjCikii9nJxER19D6diSyk-AWkPb%s', 'refs/stash', '--'], expect.objectContaining({ cwd: '/path/to/repo' }));
		});

		it('Should return the repository info (using git-graph.useMailmap)', async () => {
			// Setup
			mockGitSuccessOnce(
				'* develop\n' +
				'  master\n'
			);
			mockGitSuccessOnce('origin\n');
			mockGitSuccessOnce('\n');
			vscode.mockExtensionSettingReturnValue('repository.showRemoteHeads', true);
			vscode.mockExtensionSettingReturnValue('date.type', 'Author Date');
			vscode.mockExtensionSettingReturnValue('useMailmap', true);
			vscode.mockExtensionSettingReturnValue('repository.commits.showSignatureStatus', false);

			// Run
			onDidChangeConfiguration.emit({
				affectsConfiguration: (section) => section === 'git-graph.useMailmap'
			});
			const result = await dataSource.getRepoInfo('/path/to/repo', false, true, []);

			// Assert
			expect(result).toStrictEqual({
				branches: ['develop', 'master'],
				head: 'develop',
				remotes: ['origin'],
				stashes: [],
				error: null
			});
			expect(spyOnSpawn).toBeCalledWith('/path/to/git', ['branch', '--no-color'], expect.objectContaining({ cwd: '/path/to/repo' }));
			expect(spyOnSpawn).toBeCalledWith('/path/to/git', ['remote'], expect.objectContaining({ cwd: '/path/to/repo' }));
			expect(spyOnSpawn).toBeCalledWith('/path/to/git', ['reflog', '--format=%HXX7Nal-YARtTpjCikii9nJxER19D6diSyk-AWkPb%PXX7Nal-YARtTpjCikii9nJxER19D6diSyk-AWkPb%gDXX7Nal-YARtTpjCikii9nJxER19D6diSyk-AWkPb%aNXX7Nal-YARtTpjCikii9nJxER19D6diSyk-AWkPb%aEXX7Nal-YARtTpjCikii9nJxER19D6diSyk-AWkPb%atXX7Nal-YARtTpjCikii9nJxER19D6diSyk-AWkPb%s', 'refs/stash', '--'], expect.objectContaining({ cwd: '/path/to/repo' }));
		});

		it('Should return the repository info (showStashes is FALSE)', async () => {
			// Setup
			mockGitSuccessOnce(
				'* develop\n' +
				'  master\n'
			);
			mockGitSuccessOnce('origin\n');

			// Run
			const result = await dataSource.getRepoInfo('/path/to/repo', true, false, []);

			// Assert
			expect(result).toStrictEqual({
				branches: ['develop', 'master'],
				head: 'develop',
				remotes: ['origin'],
				stashes: [],
				error: null
			});
			expect(spyOnSpawn).toBeCalledWith('/path/to/git', ['branch', '-a', '--no-color'], expect.objectContaining({ cwd: '/path/to/repo' }));
			expect(spyOnSpawn).toBeCalledWith('/path/to/git', ['remote'], expect.objectContaining({ cwd: '/path/to/repo' }));
			expect(spyOnSpawn).toHaveBeenCalledTimes(2);
		});

		it('Should return the repository info (hidden remote and an invalid branch)', async () => {
			// Setup
			mockGitSuccessOnce(
				'* develop\n' +
				'  master\n' +
				'  (invalid branch)\n' +
				'  remotes/origin/develop\n' +
				'  remotes/origin/master\n'
			);
			mockGitSuccessOnce('origin\n');
			mockGitSuccessOnce('\n');
			vscode.mockExtensionSettingReturnValue('repository.showRemoteHeads', true);

			// Run
			const result = await dataSource.getRepoInfo('/path/to/repo', true, true, ['origin']);

			// Assert
			expect(result).toStrictEqual({
				branches: ['develop', 'master'],
				head: 'develop',
				remotes: ['origin'],
				stashes: [],
				error: null
			});
			expect(spyOnSpawn).toBeCalledWith('/path/to/git', ['branch', '-a', '--no-color'], expect.objectContaining({ cwd: '/path/to/repo' }));
			expect(spyOnSpawn).toBeCalledWith('/path/to/git', ['remote'], expect.objectContaining({ cwd: '/path/to/repo' }));
			expect(spyOnSpawn).toBeCalledWith('/path/to/git', ['reflog', '--format=%HXX7Nal-YARtTpjCikii9nJxER19D6diSyk-AWkPb%PXX7Nal-YARtTpjCikii9nJxER19D6diSyk-AWkPb%gDXX7Nal-YARtTpjCikii9nJxER19D6diSyk-AWkPb%anXX7Nal-YARtTpjCikii9nJxER19D6diSyk-AWkPb%aeXX7Nal-YARtTpjCikii9nJxER19D6diSyk-AWkPb%atXX7Nal-YARtTpjCikii9nJxER19D6diSyk-AWkPb%s', 'refs/stash', '--'], expect.objectContaining({ cwd: '/path/to/repo' }));
		});

		it('Should return the repository info (excluding remote heads)', async () => {
			// Setup
			mockGitSuccessOnce(
				'* develop\n' +
				'  master\n' +
				'  remotes/origin/HEAD\n' +
				'  remotes/origin/develop\n' +
				'  remotes/origin/master\n'
			);
			mockGitSuccessOnce('origin\n');
			mockGitSuccessOnce('\n');
			vscode.mockExtensionSettingReturnValue('repository.showRemoteHeads', false);

			// Run
			const result = await dataSource.getRepoInfo('/path/to/repo', true, true, []);

			// Assert
			expect(result).toStrictEqual({
				branches: ['develop', 'master', 'remotes/origin/develop', 'remotes/origin/master'],
				head: 'develop',
				remotes: ['origin'],
				stashes: [],
				error: null
			});
			expect(spyOnSpawn).toBeCalledWith('/path/to/git', ['branch', '-a', '--no-color'], expect.objectContaining({ cwd: '/path/to/repo' }));
			expect(spyOnSpawn).toBeCalledWith('/path/to/git', ['remote'], expect.objectContaining({ cwd: '/path/to/repo' }));
			expect(spyOnSpawn).toBeCalledWith('/path/to/git', ['reflog', '--format=%HXX7Nal-YARtTpjCikii9nJxER19D6diSyk-AWkPb%PXX7Nal-YARtTpjCikii9nJxER19D6diSyk-AWkPb%gDXX7Nal-YARtTpjCikii9nJxER19D6diSyk-AWkPb%anXX7Nal-YARtTpjCikii9nJxER19D6diSyk-AWkPb%aeXX7Nal-YARtTpjCikii9nJxER19D6diSyk-AWkPb%atXX7Nal-YARtTpjCikii9nJxER19D6diSyk-AWkPb%s', 'refs/stash', '--'], expect.objectContaining({ cwd: '/path/to/repo' }));
		});

		it('Should return an error message thrown by git (when getting branches)', async () => {
			// Setup
			mockGitThrowingErrorOnce();
			mockGitSuccessOnce('origin\n');
			mockGitSuccessOnce('\n');
			vscode.mockExtensionSettingReturnValue('repository.showRemoteHeads', true);

			// Run
			const result = await dataSource.getRepoInfo('/path/to/repo', true, true, []);

			// Assert
			expect(result).toStrictEqual({
				branches: [],
				head: null,
				remotes: [],
				stashes: [],
				error: 'error message'
			});
		});

		it('Should return an error message thrown by git (when getting remotes)', async () => {
			// Setup
			mockGitSuccessOnce(
				'* develop\n' +
				'  master\n'
			);
			mockGitThrowingErrorOnce();
			mockGitSuccessOnce('\n');
			vscode.mockExtensionSettingReturnValue('repository.showRemoteHeads', true);

			// Run
			const result = await dataSource.getRepoInfo('/path/to/repo', true, true, []);

			// Assert
			expect(result).toStrictEqual({
				branches: [],
				head: null,
				remotes: [],
				stashes: [],
				error: 'error message'
			});
		});

		it('Should return no stashes when when getting stashes throws an error', async () => {
			// Setup
			mockGitSuccessOnce(
				'* develop\n' +
				'  master\n'
			);
			mockGitSuccessOnce('origin\n');
			mockGitThrowingErrorOnce();
			vscode.mockExtensionSettingReturnValue('repository.showRemoteHeads', true);

			// Run
			const result = await dataSource.getRepoInfo('/path/to/repo', true, true, []);

			// Assert
			expect(result).toStrictEqual({
				branches: ['develop', 'master'],
				head: 'develop',
				remotes: ['origin'],
				stashes: [],
				error: null
			});
		});
	});

	describe('getCommits', () => {
		it('Should return the commits (show all branches)', async () => {
			// Setup
			mockGitSuccessOnce(
				'1a2b3c4d5e6f1a2b3c4d5e6f1a2b3c4d5e6f1a2bXX7Nal-YARtTpjCikii9nJxER19D6diSyk-AWkPb2b3c4d5e6f1a2b3c4d5e6f1a2b3c4d5e6f1a2b3cXX7Nal-YARtTpjCikii9nJxER19D6diSyk-AWkPbTest NameXX7Nal-YARtTpjCikii9nJxER19D6diSyk-AWkPbtest@mhutchie.comXX7Nal-YARtTpjCikii9nJxER19D6diSyk-AWkPb1587559258XX7Nal-YARtTpjCikii9nJxER19D6diSyk-AWkPbCommit Message 3\n' +
				'2b3c4d5e6f1a2b3c4d5e6f1a2b3c4d5e6f1a2b3cXX7Nal-YARtTpjCikii9nJxER19D6diSyk-AWkPb3c4d5e6f1a2b3c4d5e6f1a2b3c4d5e6f1a2b3c4dXX7Nal-YARtTpjCikii9nJxER19D6diSyk-AWkPbTest NameXX7Nal-YARtTpjCikii9nJxER19D6diSyk-AWkPbtest@mhutchie.comXX7Nal-YARtTpjCikii9nJxER19D6diSyk-AWkPb1587559257XX7Nal-YARtTpjCikii9nJxER19D6diSyk-AWkPbCommit Message 2\n' +
				'3c4d5e6f1a2b3c4d5e6f1a2b3c4d5e6f1a2b3c4dXX7Nal-YARtTpjCikii9nJxER19D6diSyk-AWkPbXX7Nal-YARtTpjCikii9nJxER19D6diSyk-AWkPbTest NameXX7Nal-YARtTpjCikii9nJxER19D6diSyk-AWkPbtest@mhutchie.comXX7Nal-YARtTpjCikii9nJxER19D6diSyk-AWkPb1587559256XX7Nal-YARtTpjCikii9nJxER19D6diSyk-AWkPbCommit Message 1\n'
			);
			mockGitSuccessOnce(
				'1a2b3c4d5e6f1a2b3c4d5e6f1a2b3c4d5e6f1a2b HEAD\n' +
				'1a2b3c4d5e6f1a2b3c4d5e6f1a2b3c4d5e6f1a2b refs/heads/master\n' +
				'2b3c4d5e6f1a2b3c4d5e6f1a2b3c4d5e6f1a2b3c refs/heads/develop\n' +
				'4d5e6f1a2b3c4d5e6f1a2b3c4d5e6f1a2b3c4d5e refs/heads/feature\n' +
				'1a2b3c4d5e6f1a2b3c4d5e6f1a2b3c4d5e6f1a2b refs/remotes/origin/HEAD\n' +
				'1a2b3c4d5e6f1a2b3c4d5e6f1a2b3c4d5e6f1a2b refs/remotes/origin/master\n' +
				'4d5e6f1a2b3c4d5e6f1a2b3c4d5e6f1a2b3c4d5e refs/remotes/origin/feature\n' +
				'1a2b3c4d5e6f1a2b3c4d5e6f1a2b3c4d5e6f1a2b refs/remotes/other-remote/master\n' +
				'a1b2c3d4e5f6a1b2c3d4e5f6a1b2c3d4e5f6a1b2 refs/tags/tag1\n' +
				'2b3c4d5e6f1a2b3c4d5e6f1a2b3c4d5e6f1a2b3c refs/tags/tag1^{}\n' +
				'4d5e6f1a2b3c4d5e6f1a2b3c4d5e6f1a2b3c4d5e refs/tags/tag2\n'
			);
			mockGitSuccessOnce(
				'M modified.txt\n' +
				'?? untracked.txt\n'
			);
			vscode.mockExtensionSettingReturnValue('repository.showCommitsOnlyReferencedByTags', true);
			vscode.mockExtensionSettingReturnValue('repository.showRemoteHeads', true);
			vscode.mockExtensionSettingReturnValue('repository.showUncommittedChanges', true);
			vscode.mockExtensionSettingReturnValue('repository.showUntrackedFiles', true);
			date.setCurrentTime(1587559259);

			// Run
			const result = await dataSource.getCommits('/path/to/repo', null, 300, true, true, false, false, CommitOrdering.Date, ['origin'], [], []);

			// Assert
			expect(result).toStrictEqual({
				commits: [
					{
						hash: '*',
						parents: ['1a2b3c4d5e6f1a2b3c4d5e6f1a2b3c4d5e6f1a2b'],
						author: '*',
						email: '',
						date: 1587559259,
						message: 'Uncommitted Changes (2)',
						heads: [],
						tags: [],
						remotes: [],
						stash: null
					},
					{
						hash: '1a2b3c4d5e6f1a2b3c4d5e6f1a2b3c4d5e6f1a2b',
						parents: ['2b3c4d5e6f1a2b3c4d5e6f1a2b3c4d5e6f1a2b3c'],
						author: 'Test Name',
						email: 'test@mhutchie.com',
						date: 1587559258,
						message: 'Commit Message 3',
						heads: ['master'],
						tags: [],
						remotes: [
							{ name: 'origin/HEAD', remote: 'origin' },
							{ name: 'origin/master', remote: 'origin' },
							{ name: 'other-remote/master', remote: null }
						],
						stash: null
					},
					{
						hash: '2b3c4d5e6f1a2b3c4d5e6f1a2b3c4d5e6f1a2b3c',
						parents: ['3c4d5e6f1a2b3c4d5e6f1a2b3c4d5e6f1a2b3c4d'],
						author: 'Test Name',
						email: 'test@mhutchie.com',
						date: 1587559257,
						message: 'Commit Message 2',
						heads: ['develop'],
						tags: [{ name: 'tag1', annotated: true }],
						remotes: [],
						stash: null
					},
					{
						hash: '3c4d5e6f1a2b3c4d5e6f1a2b3c4d5e6f1a2b3c4d',
						parents: [],
						author: 'Test Name',
						email: 'test@mhutchie.com',
						date: 1587559256,
						message: 'Commit Message 1',
						heads: [],
						tags: [],
						remotes: [],
						stash: null
					}
				],
				head: '1a2b3c4d5e6f1a2b3c4d5e6f1a2b3c4d5e6f1a2b',
				tags: ['tag1', 'tag2'],
				moreCommitsAvailable: false,
				error: null
			});
			expect(spyOnSpawn).toBeCalledWith('/path/to/git', ['-c', 'log.showSignature=false', 'log', '--max-count=301', '--format=%HXX7Nal-YARtTpjCikii9nJxER19D6diSyk-AWkPb%PXX7Nal-YARtTpjCikii9nJxER19D6diSyk-AWkPb%anXX7Nal-YARtTpjCikii9nJxER19D6diSyk-AWkPb%aeXX7Nal-YARtTpjCikii9nJxER19D6diSyk-AWkPb%atXX7Nal-YARtTpjCikii9nJxER19D6diSyk-AWkPb%s', '--date-order', '--branches', '--tags', '--remotes', 'HEAD', '--'], expect.objectContaining({ cwd: '/path/to/repo' }));
			expect(spyOnSpawn).toBeCalledWith('/path/to/git', ['show-ref', '-d', '--head'], expect.objectContaining({ cwd: '/path/to/repo' }));
			expect(spyOnSpawn).toBeCalledWith('/path/to/git', ['status', '--untracked-files=all', '--porcelain'], expect.objectContaining({ cwd: '/path/to/repo' }));
		});

		it('Should return the commits (master & develop branches)', async () => {
			// Setup
			mockGitSuccessOnce(
				'1a2b3c4d5e6f1a2b3c4d5e6f1a2b3c4d5e6f1a2bXX7Nal-YARtTpjCikii9nJxER19D6diSyk-AWkPb2b3c4d5e6f1a2b3c4d5e6f1a2b3c4d5e6f1a2b3cXX7Nal-YARtTpjCikii9nJxER19D6diSyk-AWkPbTest NameXX7Nal-YARtTpjCikii9nJxER19D6diSyk-AWkPbtest@mhutchie.comXX7Nal-YARtTpjCikii9nJxER19D6diSyk-AWkPb1587559258XX7Nal-YARtTpjCikii9nJxER19D6diSyk-AWkPbCommit Message 3\n' +
				'2b3c4d5e6f1a2b3c4d5e6f1a2b3c4d5e6f1a2b3cXX7Nal-YARtTpjCikii9nJxER19D6diSyk-AWkPb3c4d5e6f1a2b3c4d5e6f1a2b3c4d5e6f1a2b3c4dXX7Nal-YARtTpjCikii9nJxER19D6diSyk-AWkPbTest NameXX7Nal-YARtTpjCikii9nJxER19D6diSyk-AWkPbtest@mhutchie.comXX7Nal-YARtTpjCikii9nJxER19D6diSyk-AWkPb1587559257XX7Nal-YARtTpjCikii9nJxER19D6diSyk-AWkPbCommit Message 2\n' +
				'3c4d5e6f1a2b3c4d5e6f1a2b3c4d5e6f1a2b3c4dXX7Nal-YARtTpjCikii9nJxER19D6diSyk-AWkPbXX7Nal-YARtTpjCikii9nJxER19D6diSyk-AWkPbTest NameXX7Nal-YARtTpjCikii9nJxER19D6diSyk-AWkPbtest@mhutchie.comXX7Nal-YARtTpjCikii9nJxER19D6diSyk-AWkPb1587559256XX7Nal-YARtTpjCikii9nJxER19D6diSyk-AWkPbCommit Message 1\n'
			);
			mockGitSuccessOnce(
				'1a2b3c4d5e6f1a2b3c4d5e6f1a2b3c4d5e6f1a2b HEAD\n' +
				'1a2b3c4d5e6f1a2b3c4d5e6f1a2b3c4d5e6f1a2b refs/heads/master\n' +
				'2b3c4d5e6f1a2b3c4d5e6f1a2b3c4d5e6f1a2b3c refs/heads/develop\n' +
				'4d5e6f1a2b3c4d5e6f1a2b3c4d5e6f1a2b3c4d5e refs/heads/feature\n' +
				'1a2b3c4d5e6f1a2b3c4d5e6f1a2b3c4d5e6f1a2b refs/remotes/origin/master\n' +
				'4d5e6f1a2b3c4d5e6f1a2b3c4d5e6f1a2b3c4d5e refs/remotes/origin/feature\n' +
				'a1b2c3d4e5f6a1b2c3d4e5f6a1b2c3d4e5f6a1b2 refs/tags/tag1\n' +
				'2b3c4d5e6f1a2b3c4d5e6f1a2b3c4d5e6f1a2b3c refs/tags/tag1^{}\n'
			);
			mockGitSuccessOnce(
				'M modified.txt\n' +
				'?? untracked.txt\n'
			);
			vscode.mockExtensionSettingReturnValue('repository.showCommitsOnlyReferencedByTags', true);
			vscode.mockExtensionSettingReturnValue('repository.showRemoteHeads', true);
			vscode.mockExtensionSettingReturnValue('repository.showUncommittedChanges', true);
			vscode.mockExtensionSettingReturnValue('repository.showUntrackedFiles', true);
			date.setCurrentTime(1587559259);

			// Run
			const result = await dataSource.getCommits('/path/to/repo', ['master', 'develop'], 300, true, true, false, false, CommitOrdering.AuthorDate, ['origin'], [], []);

			// Assert
			expect(result).toStrictEqual({
				commits: [
					{
						hash: '*',
						parents: ['1a2b3c4d5e6f1a2b3c4d5e6f1a2b3c4d5e6f1a2b'],
						author: '*',
						email: '',
						date: 1587559259,
						message: 'Uncommitted Changes (2)',
						heads: [],
						tags: [],
						remotes: [],
						stash: null
					},
					{
						hash: '1a2b3c4d5e6f1a2b3c4d5e6f1a2b3c4d5e6f1a2b',
						parents: ['2b3c4d5e6f1a2b3c4d5e6f1a2b3c4d5e6f1a2b3c'],
						author: 'Test Name',
						email: 'test@mhutchie.com',
						date: 1587559258,
						message: 'Commit Message 3',
						heads: ['master'],
						tags: [],
						remotes: [{ name: 'origin/master', remote: 'origin' }],
						stash: null
					},
					{
						hash: '2b3c4d5e6f1a2b3c4d5e6f1a2b3c4d5e6f1a2b3c',
						parents: ['3c4d5e6f1a2b3c4d5e6f1a2b3c4d5e6f1a2b3c4d'],
						author: 'Test Name',
						email: 'test@mhutchie.com',
						date: 1587559257,
						message: 'Commit Message 2',
						heads: ['develop'],
						tags: [{ name: 'tag1', annotated: true }],
						remotes: [],
						stash: null
					},
					{
						hash: '3c4d5e6f1a2b3c4d5e6f1a2b3c4d5e6f1a2b3c4d',
						parents: [],
						author: 'Test Name',
						email: 'test@mhutchie.com',
						date: 1587559256,
						message: 'Commit Message 1',
						heads: [],
						tags: [],
						remotes: [],
						stash: null
					}
				],
				head: '1a2b3c4d5e6f1a2b3c4d5e6f1a2b3c4d5e6f1a2b',
				tags: ['tag1'],
				moreCommitsAvailable: false,
				error: null
			});
			expect(spyOnSpawn).toBeCalledWith('/path/to/git', ['-c', 'log.showSignature=false', 'log', '--max-count=301', '--format=%HXX7Nal-YARtTpjCikii9nJxER19D6diSyk-AWkPb%PXX7Nal-YARtTpjCikii9nJxER19D6diSyk-AWkPb%anXX7Nal-YARtTpjCikii9nJxER19D6diSyk-AWkPb%aeXX7Nal-YARtTpjCikii9nJxER19D6diSyk-AWkPb%atXX7Nal-YARtTpjCikii9nJxER19D6diSyk-AWkPb%s', '--author-date-order', 'master', 'develop', '--'], expect.objectContaining({ cwd: '/path/to/repo' }));
			expect(spyOnSpawn).toBeCalledWith('/path/to/git', ['show-ref', '-d', '--head'], expect.objectContaining({ cwd: '/path/to/repo' }));
			expect(spyOnSpawn).toBeCalledWith('/path/to/git', ['status', '--untracked-files=all', '--porcelain'], expect.objectContaining({ cwd: '/path/to/repo' }));
		});

		it('Should return the commits (no more commits)', async () => {
			// Setup
			mockGitSuccessOnce(
				'1a2b3c4d5e6f1a2b3c4d5e6f1a2b3c4d5e6f1a2bXX7Nal-YARtTpjCikii9nJxER19D6diSyk-AWkPb2b3c4d5e6f1a2b3c4d5e6f1a2b3c4d5e6f1a2b3cXX7Nal-YARtTpjCikii9nJxER19D6diSyk-AWkPbTest NameXX7Nal-YARtTpjCikii9nJxER19D6diSyk-AWkPbtest@mhutchie.comXX7Nal-YARtTpjCikii9nJxER19D6diSyk-AWkPb1587559258XX7Nal-YARtTpjCikii9nJxER19D6diSyk-AWkPbCommit Message 3\n' +
				'2b3c4d5e6f1a2b3c4d5e6f1a2b3c4d5e6f1a2b3cXX7Nal-YARtTpjCikii9nJxER19D6diSyk-AWkPb3c4d5e6f1a2b3c4d5e6f1a2b3c4d5e6f1a2b3c4dXX7Nal-YARtTpjCikii9nJxER19D6diSyk-AWkPbTest NameXX7Nal-YARtTpjCikii9nJxER19D6diSyk-AWkPbtest@mhutchie.comXX7Nal-YARtTpjCikii9nJxER19D6diSyk-AWkPb1587559257XX7Nal-YARtTpjCikii9nJxER19D6diSyk-AWkPbCommit Message 2\n' +
				'3c4d5e6f1a2b3c4d5e6f1a2b3c4d5e6f1a2b3c4dXX7Nal-YARtTpjCikii9nJxER19D6diSyk-AWkPbXX7Nal-YARtTpjCikii9nJxER19D6diSyk-AWkPbTest NameXX7Nal-YARtTpjCikii9nJxER19D6diSyk-AWkPbtest@mhutchie.comXX7Nal-YARtTpjCikii9nJxER19D6diSyk-AWkPb1587559256XX7Nal-YARtTpjCikii9nJxER19D6diSyk-AWkPbCommit Message 1\n'
			);
			mockGitSuccessOnce(
				'1a2b3c4d5e6f1a2b3c4d5e6f1a2b3c4d5e6f1a2b HEAD\n' +
				'1a2b3c4d5e6f1a2b3c4d5e6f1a2b3c4d5e6f1a2b refs/heads/master\n'
			);
			mockGitSuccessOnce(
				'M modified.txt\n' +
				'?? untracked.txt\n'
			);
			vscode.mockExtensionSettingReturnValue('repository.showCommitsOnlyReferencedByTags', true);
			vscode.mockExtensionSettingReturnValue('repository.showRemoteHeads', true);
			vscode.mockExtensionSettingReturnValue('repository.showUncommittedChanges', true);
			vscode.mockExtensionSettingReturnValue('repository.showUntrackedFiles', true);
			date.setCurrentTime(1587559259);

			// Run
			const result = await dataSource.getCommits('/path/to/repo', null, 2, true, true, false, false, CommitOrdering.Topological, ['origin'], [], []);

			// Assert
			expect(result).toStrictEqual({
				commits: [
					{
						hash: '*',
						parents: ['1a2b3c4d5e6f1a2b3c4d5e6f1a2b3c4d5e6f1a2b'],
						author: '*',
						email: '',
						date: 1587559259,
						message: 'Uncommitted Changes (2)',
						heads: [],
						tags: [],
						remotes: [],
						stash: null
					},
					{
						hash: '1a2b3c4d5e6f1a2b3c4d5e6f1a2b3c4d5e6f1a2b',
						parents: ['2b3c4d5e6f1a2b3c4d5e6f1a2b3c4d5e6f1a2b3c'],
						author: 'Test Name',
						email: 'test@mhutchie.com',
						date: 1587559258,
						message: 'Commit Message 3',
						heads: ['master'],
						tags: [],
						remotes: [],
						stash: null
					},
					{
						hash: '2b3c4d5e6f1a2b3c4d5e6f1a2b3c4d5e6f1a2b3c',
						parents: ['3c4d5e6f1a2b3c4d5e6f1a2b3c4d5e6f1a2b3c4d'],
						author: 'Test Name',
						email: 'test@mhutchie.com',
						date: 1587559257,
						message: 'Commit Message 2',
						heads: [],
						tags: [],
						remotes: [],
						stash: null
					}
				],
				head: '1a2b3c4d5e6f1a2b3c4d5e6f1a2b3c4d5e6f1a2b',
				tags: [],
				moreCommitsAvailable: true,
				error: null
			});
			expect(spyOnSpawn).toBeCalledWith('/path/to/git', ['-c', 'log.showSignature=false', 'log', '--max-count=3', '--format=%HXX7Nal-YARtTpjCikii9nJxER19D6diSyk-AWkPb%PXX7Nal-YARtTpjCikii9nJxER19D6diSyk-AWkPb%anXX7Nal-YARtTpjCikii9nJxER19D6diSyk-AWkPb%aeXX7Nal-YARtTpjCikii9nJxER19D6diSyk-AWkPb%atXX7Nal-YARtTpjCikii9nJxER19D6diSyk-AWkPb%s', '--topo-order', '--branches', '--tags', '--remotes', 'HEAD', '--'], expect.objectContaining({ cwd: '/path/to/repo' }));
			expect(spyOnSpawn).toBeCalledWith('/path/to/git', ['show-ref', '-d', '--head'], expect.objectContaining({ cwd: '/path/to/repo' }));
			expect(spyOnSpawn).toBeCalledWith('/path/to/git', ['status', '--untracked-files=all', '--porcelain'], expect.objectContaining({ cwd: '/path/to/repo' }));
		});

		it('Should return the commits (HEAD is not in the commits)', async () => {
			// Setup
			mockGitSuccessOnce(
				'1a2b3c4d5e6f1a2b3c4d5e6f1a2b3c4d5e6f1a2bXX7Nal-YARtTpjCikii9nJxER19D6diSyk-AWkPb2b3c4d5e6f1a2b3c4d5e6f1a2b3c4d5e6f1a2b3cXX7Nal-YARtTpjCikii9nJxER19D6diSyk-AWkPbTest NameXX7Nal-YARtTpjCikii9nJxER19D6diSyk-AWkPbtest@mhutchie.comXX7Nal-YARtTpjCikii9nJxER19D6diSyk-AWkPb1587559258XX7Nal-YARtTpjCikii9nJxER19D6diSyk-AWkPbCommit Message 3\n' +
				'2b3c4d5e6f1a2b3c4d5e6f1a2b3c4d5e6f1a2b3cXX7Nal-YARtTpjCikii9nJxER19D6diSyk-AWkPb3c4d5e6f1a2b3c4d5e6f1a2b3c4d5e6f1a2b3c4dXX7Nal-YARtTpjCikii9nJxER19D6diSyk-AWkPbTest NameXX7Nal-YARtTpjCikii9nJxER19D6diSyk-AWkPbtest@mhutchie.comXX7Nal-YARtTpjCikii9nJxER19D6diSyk-AWkPb1587559257XX7Nal-YARtTpjCikii9nJxER19D6diSyk-AWkPbCommit Message 2\n' +
				'3c4d5e6f1a2b3c4d5e6f1a2b3c4d5e6f1a2b3c4dXX7Nal-YARtTpjCikii9nJxER19D6diSyk-AWkPbXX7Nal-YARtTpjCikii9nJxER19D6diSyk-AWkPbTest NameXX7Nal-YARtTpjCikii9nJxER19D6diSyk-AWkPbtest@mhutchie.comXX7Nal-YARtTpjCikii9nJxER19D6diSyk-AWkPb1587559256XX7Nal-YARtTpjCikii9nJxER19D6diSyk-AWkPbCommit Message 1\n'
			);
			mockGitSuccessOnce(
				'4d5e6f1a2b3c4d5e6f1a2b3c4d5e6f1a2b3c4d5e HEAD\n' +
				'1a2b3c4d5e6f1a2b3c4d5e6f1a2b3c4d5e6f1a2b refs/heads/master\n' +
				'2b3c4d5e6f1a2b3c4d5e6f1a2b3c4d5e6f1a2b3c refs/heads/develop\n' +
				'4d5e6f1a2b3c4d5e6f1a2b3c4d5e6f1a2b3c4d5e refs/heads/feature\n' +
				'1a2b3c4d5e6f1a2b3c4d5e6f1a2b3c4d5e6f1a2b refs/remotes/origin/master\n' +
				'a1b2c3d4e5f6a1b2c3d4e5f6a1b2c3d4e5f6a1b2 refs/tags/tag1\n' +
				'2b3c4d5e6f1a2b3c4d5e6f1a2b3c4d5e6f1a2b3c refs/tags/tag1^{}\n'
			);
			vscode.mockExtensionSettingReturnValue('repository.showCommitsOnlyReferencedByTags', true);
			vscode.mockExtensionSettingReturnValue('repository.showRemoteHeads', true);
			vscode.mockExtensionSettingReturnValue('repository.showUncommittedChanges', true);
			date.setCurrentTime(1587559259);

			// Run
			const result = await dataSource.getCommits('/path/to/repo', null, 300, true, true, false, false, CommitOrdering.Date, ['origin'], [], []);

			// Assert
			expect(result).toStrictEqual({
				commits: [
					{
						hash: '1a2b3c4d5e6f1a2b3c4d5e6f1a2b3c4d5e6f1a2b',
						parents: ['2b3c4d5e6f1a2b3c4d5e6f1a2b3c4d5e6f1a2b3c'],
						author: 'Test Name',
						email: 'test@mhutchie.com',
						date: 1587559258,
						message: 'Commit Message 3',
						heads: ['master'],
						tags: [],
						remotes: [{ name: 'origin/master', remote: 'origin' }],
						stash: null
					},
					{
						hash: '2b3c4d5e6f1a2b3c4d5e6f1a2b3c4d5e6f1a2b3c',
						parents: ['3c4d5e6f1a2b3c4d5e6f1a2b3c4d5e6f1a2b3c4d'],
						author: 'Test Name',
						email: 'test@mhutchie.com',
						date: 1587559257,
						message: 'Commit Message 2',
						heads: ['develop'],
						tags: [{ name: 'tag1', annotated: true }],
						remotes: [],
						stash: null
					},
					{
						hash: '3c4d5e6f1a2b3c4d5e6f1a2b3c4d5e6f1a2b3c4d',
						parents: [],
						author: 'Test Name',
						email: 'test@mhutchie.com',
						date: 1587559256,
						message: 'Commit Message 1',
						heads: [],
						tags: [],
						remotes: [],
						stash: null
					}
				],
				head: '4d5e6f1a2b3c4d5e6f1a2b3c4d5e6f1a2b3c4d5e',
				tags: ['tag1'],
				moreCommitsAvailable: false,
				error: null
			});
			expect(spyOnSpawn).toHaveBeenCalledTimes(2);
			expect(spyOnSpawn).toBeCalledWith('/path/to/git', ['-c', 'log.showSignature=false', 'log', '--max-count=301', '--format=%HXX7Nal-YARtTpjCikii9nJxER19D6diSyk-AWkPb%PXX7Nal-YARtTpjCikii9nJxER19D6diSyk-AWkPb%anXX7Nal-YARtTpjCikii9nJxER19D6diSyk-AWkPb%aeXX7Nal-YARtTpjCikii9nJxER19D6diSyk-AWkPb%atXX7Nal-YARtTpjCikii9nJxER19D6diSyk-AWkPb%s', '--date-order', '--branches', '--tags', '--remotes', 'HEAD', '--'], expect.objectContaining({ cwd: '/path/to/repo' }));
			expect(spyOnSpawn).toBeCalledWith('/path/to/git', ['show-ref', '-d', '--head'], expect.objectContaining({ cwd: '/path/to/repo' }));
		});

		it('Should return the commits (showUncommittedChanges === FALSE)', async () => {
			// Setup
			mockGitSuccessOnce(
				'1a2b3c4d5e6f1a2b3c4d5e6f1a2b3c4d5e6f1a2bXX7Nal-YARtTpjCikii9nJxER19D6diSyk-AWkPb2b3c4d5e6f1a2b3c4d5e6f1a2b3c4d5e6f1a2b3cXX7Nal-YARtTpjCikii9nJxER19D6diSyk-AWkPbTest NameXX7Nal-YARtTpjCikii9nJxER19D6diSyk-AWkPbtest@mhutchie.comXX7Nal-YARtTpjCikii9nJxER19D6diSyk-AWkPb1587559258XX7Nal-YARtTpjCikii9nJxER19D6diSyk-AWkPbCommit Message 3\n' +
				'2b3c4d5e6f1a2b3c4d5e6f1a2b3c4d5e6f1a2b3cXX7Nal-YARtTpjCikii9nJxER19D6diSyk-AWkPb3c4d5e6f1a2b3c4d5e6f1a2b3c4d5e6f1a2b3c4dXX7Nal-YARtTpjCikii9nJxER19D6diSyk-AWkPbTest NameXX7Nal-YARtTpjCikii9nJxER19D6diSyk-AWkPbtest@mhutchie.comXX7Nal-YARtTpjCikii9nJxER19D6diSyk-AWkPb1587559257XX7Nal-YARtTpjCikii9nJxER19D6diSyk-AWkPbCommit Message 2\n' +
				'3c4d5e6f1a2b3c4d5e6f1a2b3c4d5e6f1a2b3c4dXX7Nal-YARtTpjCikii9nJxER19D6diSyk-AWkPbXX7Nal-YARtTpjCikii9nJxER19D6diSyk-AWkPbTest NameXX7Nal-YARtTpjCikii9nJxER19D6diSyk-AWkPbtest@mhutchie.comXX7Nal-YARtTpjCikii9nJxER19D6diSyk-AWkPb1587559256XX7Nal-YARtTpjCikii9nJxER19D6diSyk-AWkPbCommit Message 1\n'
			);
			mockGitSuccessOnce(
				'1a2b3c4d5e6f1a2b3c4d5e6f1a2b3c4d5e6f1a2b HEAD\n' +
				'1a2b3c4d5e6f1a2b3c4d5e6f1a2b3c4d5e6f1a2b refs/heads/master\n' +
				'2b3c4d5e6f1a2b3c4d5e6f1a2b3c4d5e6f1a2b3c refs/heads/develop\n' +
				'4d5e6f1a2b3c4d5e6f1a2b3c4d5e6f1a2b3c4d5e refs/heads/feature\n' +
				'1a2b3c4d5e6f1a2b3c4d5e6f1a2b3c4d5e6f1a2b refs/remotes/origin/master\n' +
				'a1b2c3d4e5f6a1b2c3d4e5f6a1b2c3d4e5f6a1b2 refs/tags/tag1\n' +
				'2b3c4d5e6f1a2b3c4d5e6f1a2b3c4d5e6f1a2b3c refs/tags/tag1^{}\n'
			);
			vscode.mockExtensionSettingReturnValue('repository.showCommitsOnlyReferencedByTags', true);
			vscode.mockExtensionSettingReturnValue('repository.showRemoteHeads', true);
			vscode.mockExtensionSettingReturnValue('repository.showUncommittedChanges', false);
			date.setCurrentTime(1587559259);

			// Run
			const result = await dataSource.getCommits('/path/to/repo', null, 300, true, true, false, false, CommitOrdering.Date, ['origin'], [], []);

			// Assert
			expect(result).toStrictEqual({
				commits: [
					{
						hash: '1a2b3c4d5e6f1a2b3c4d5e6f1a2b3c4d5e6f1a2b',
						parents: ['2b3c4d5e6f1a2b3c4d5e6f1a2b3c4d5e6f1a2b3c'],
						author: 'Test Name',
						email: 'test@mhutchie.com',
						date: 1587559258,
						message: 'Commit Message 3',
						heads: ['master'],
						tags: [],
						remotes: [{ name: 'origin/master', remote: 'origin' }],
						stash: null
					},
					{
						hash: '2b3c4d5e6f1a2b3c4d5e6f1a2b3c4d5e6f1a2b3c',
						parents: ['3c4d5e6f1a2b3c4d5e6f1a2b3c4d5e6f1a2b3c4d'],
						author: 'Test Name',
						email: 'test@mhutchie.com',
						date: 1587559257,
						message: 'Commit Message 2',
						heads: ['develop'],
						tags: [{ name: 'tag1', annotated: true }],
						remotes: [],
						stash: null
					},
					{
						hash: '3c4d5e6f1a2b3c4d5e6f1a2b3c4d5e6f1a2b3c4d',
						parents: [],
						author: 'Test Name',
						email: 'test@mhutchie.com',
						date: 1587559256,
						message: 'Commit Message 1',
						heads: [],
						tags: [],
						remotes: [],
						stash: null
					}
				],
				head: '1a2b3c4d5e6f1a2b3c4d5e6f1a2b3c4d5e6f1a2b',
				tags: ['tag1'],
				moreCommitsAvailable: false,
				error: null
			});
			expect(spyOnSpawn).toHaveBeenCalledTimes(2);
			expect(spyOnSpawn).toBeCalledWith('/path/to/git', ['-c', 'log.showSignature=false', 'log', '--max-count=301', '--format=%HXX7Nal-YARtTpjCikii9nJxER19D6diSyk-AWkPb%PXX7Nal-YARtTpjCikii9nJxER19D6diSyk-AWkPb%anXX7Nal-YARtTpjCikii9nJxER19D6diSyk-AWkPb%aeXX7Nal-YARtTpjCikii9nJxER19D6diSyk-AWkPb%atXX7Nal-YARtTpjCikii9nJxER19D6diSyk-AWkPb%s', '--date-order', '--branches', '--tags', '--remotes', 'HEAD', '--'], expect.objectContaining({ cwd: '/path/to/repo' }));
			expect(spyOnSpawn).toBeCalledWith('/path/to/git', ['show-ref', '-d', '--head'], expect.objectContaining({ cwd: '/path/to/repo' }));
		});

		it('Should return the commits (showUntrackedFiles === FALSE)', async () => {
			// Setup
			mockGitSuccessOnce(
				'1a2b3c4d5e6f1a2b3c4d5e6f1a2b3c4d5e6f1a2bXX7Nal-YARtTpjCikii9nJxER19D6diSyk-AWkPb2b3c4d5e6f1a2b3c4d5e6f1a2b3c4d5e6f1a2b3cXX7Nal-YARtTpjCikii9nJxER19D6diSyk-AWkPbTest NameXX7Nal-YARtTpjCikii9nJxER19D6diSyk-AWkPbtest@mhutchie.comXX7Nal-YARtTpjCikii9nJxER19D6diSyk-AWkPb1587559258XX7Nal-YARtTpjCikii9nJxER19D6diSyk-AWkPbCommit Message 3\n' +
				'2b3c4d5e6f1a2b3c4d5e6f1a2b3c4d5e6f1a2b3cXX7Nal-YARtTpjCikii9nJxER19D6diSyk-AWkPb3c4d5e6f1a2b3c4d5e6f1a2b3c4d5e6f1a2b3c4dXX7Nal-YARtTpjCikii9nJxER19D6diSyk-AWkPbTest NameXX7Nal-YARtTpjCikii9nJxER19D6diSyk-AWkPbtest@mhutchie.comXX7Nal-YARtTpjCikii9nJxER19D6diSyk-AWkPb1587559257XX7Nal-YARtTpjCikii9nJxER19D6diSyk-AWkPbCommit Message 2\n' +
				'3c4d5e6f1a2b3c4d5e6f1a2b3c4d5e6f1a2b3c4dXX7Nal-YARtTpjCikii9nJxER19D6diSyk-AWkPbXX7Nal-YARtTpjCikii9nJxER19D6diSyk-AWkPbTest NameXX7Nal-YARtTpjCikii9nJxER19D6diSyk-AWkPbtest@mhutchie.comXX7Nal-YARtTpjCikii9nJxER19D6diSyk-AWkPb1587559256XX7Nal-YARtTpjCikii9nJxER19D6diSyk-AWkPbCommit Message 1\n'
			);
			mockGitSuccessOnce(
				'1a2b3c4d5e6f1a2b3c4d5e6f1a2b3c4d5e6f1a2b HEAD\n' +
				'1a2b3c4d5e6f1a2b3c4d5e6f1a2b3c4d5e6f1a2b refs/heads/master\n' +
				'2b3c4d5e6f1a2b3c4d5e6f1a2b3c4d5e6f1a2b3c refs/heads/develop\n' +
				'4d5e6f1a2b3c4d5e6f1a2b3c4d5e6f1a2b3c4d5e refs/heads/feature\n' +
				'1a2b3c4d5e6f1a2b3c4d5e6f1a2b3c4d5e6f1a2b refs/remotes/origin/master\n' +
				'a1b2c3d4e5f6a1b2c3d4e5f6a1b2c3d4e5f6a1b2 refs/tags/tag1\n' +
				'2b3c4d5e6f1a2b3c4d5e6f1a2b3c4d5e6f1a2b3c refs/tags/tag1^{}\n'
			);
			mockGitSuccessOnce(
				'M modified.txt\n'
			);
			vscode.mockExtensionSettingReturnValue('repository.showCommitsOnlyReferencedByTags', true);
			vscode.mockExtensionSettingReturnValue('repository.showRemoteHeads', true);
			vscode.mockExtensionSettingReturnValue('repository.showUncommittedChanges', true);
			vscode.mockExtensionSettingReturnValue('repository.showUntrackedFiles', false);
			date.setCurrentTime(1587559259);

			// Run
			const result = await dataSource.getCommits('/path/to/repo', null, 300, true, true, false, false, CommitOrdering.Date, ['origin'], [], []);

			// Assert
			expect(result).toStrictEqual({
				commits: [
					{
						hash: '*',
						parents: ['1a2b3c4d5e6f1a2b3c4d5e6f1a2b3c4d5e6f1a2b'],
						author: '*',
						email: '',
						date: 1587559259,
						message: 'Uncommitted Changes (1)',
						heads: [],
						tags: [],
						remotes: [],
						stash: null
					},
					{
						hash: '1a2b3c4d5e6f1a2b3c4d5e6f1a2b3c4d5e6f1a2b',
						parents: ['2b3c4d5e6f1a2b3c4d5e6f1a2b3c4d5e6f1a2b3c'],
						author: 'Test Name',
						email: 'test@mhutchie.com',
						date: 1587559258,
						message: 'Commit Message 3',
						heads: ['master'],
						tags: [],
						remotes: [{ name: 'origin/master', remote: 'origin' }],
						stash: null
					},
					{
						hash: '2b3c4d5e6f1a2b3c4d5e6f1a2b3c4d5e6f1a2b3c',
						parents: ['3c4d5e6f1a2b3c4d5e6f1a2b3c4d5e6f1a2b3c4d'],
						author: 'Test Name',
						email: 'test@mhutchie.com',
						date: 1587559257,
						message: 'Commit Message 2',
						heads: ['develop'],
						tags: [{ name: 'tag1', annotated: true }],
						remotes: [],
						stash: null
					},
					{
						hash: '3c4d5e6f1a2b3c4d5e6f1a2b3c4d5e6f1a2b3c4d',
						parents: [],
						author: 'Test Name',
						email: 'test@mhutchie.com',
						date: 1587559256,
						message: 'Commit Message 1',
						heads: [],
						tags: [],
						remotes: [],
						stash: null
					}
				],
				head: '1a2b3c4d5e6f1a2b3c4d5e6f1a2b3c4d5e6f1a2b',
				tags: ['tag1'],
				moreCommitsAvailable: false,
				error: null
			});
			expect(spyOnSpawn).toBeCalledWith('/path/to/git', ['-c', 'log.showSignature=false', 'log', '--max-count=301', '--format=%HXX7Nal-YARtTpjCikii9nJxER19D6diSyk-AWkPb%PXX7Nal-YARtTpjCikii9nJxER19D6diSyk-AWkPb%anXX7Nal-YARtTpjCikii9nJxER19D6diSyk-AWkPb%aeXX7Nal-YARtTpjCikii9nJxER19D6diSyk-AWkPb%atXX7Nal-YARtTpjCikii9nJxER19D6diSyk-AWkPb%s', '--date-order', '--branches', '--tags', '--remotes', 'HEAD', '--'], expect.objectContaining({ cwd: '/path/to/repo' }));
			expect(spyOnSpawn).toBeCalledWith('/path/to/git', ['show-ref', '-d', '--head'], expect.objectContaining({ cwd: '/path/to/repo' }));
			expect(spyOnSpawn).toBeCalledWith('/path/to/git', ['status', '--untracked-files=no', '--porcelain'], expect.objectContaining({ cwd: '/path/to/repo' }));
		});

		it('Should return the commits (showTags === FALSE)', async () => {
			// Setup
			mockGitSuccessOnce(
				'1a2b3c4d5e6f1a2b3c4d5e6f1a2b3c4d5e6f1a2bXX7Nal-YARtTpjCikii9nJxER19D6diSyk-AWkPb2b3c4d5e6f1a2b3c4d5e6f1a2b3c4d5e6f1a2b3cXX7Nal-YARtTpjCikii9nJxER19D6diSyk-AWkPbTest NameXX7Nal-YARtTpjCikii9nJxER19D6diSyk-AWkPbtest@mhutchie.comXX7Nal-YARtTpjCikii9nJxER19D6diSyk-AWkPb1587559258XX7Nal-YARtTpjCikii9nJxER19D6diSyk-AWkPbCommit Message 3\n' +
				'2b3c4d5e6f1a2b3c4d5e6f1a2b3c4d5e6f1a2b3cXX7Nal-YARtTpjCikii9nJxER19D6diSyk-AWkPb3c4d5e6f1a2b3c4d5e6f1a2b3c4d5e6f1a2b3c4dXX7Nal-YARtTpjCikii9nJxER19D6diSyk-AWkPbTest NameXX7Nal-YARtTpjCikii9nJxER19D6diSyk-AWkPbtest@mhutchie.comXX7Nal-YARtTpjCikii9nJxER19D6diSyk-AWkPb1587559257XX7Nal-YARtTpjCikii9nJxER19D6diSyk-AWkPbCommit Message 2\n' +
				'3c4d5e6f1a2b3c4d5e6f1a2b3c4d5e6f1a2b3c4dXX7Nal-YARtTpjCikii9nJxER19D6diSyk-AWkPbXX7Nal-YARtTpjCikii9nJxER19D6diSyk-AWkPbTest NameXX7Nal-YARtTpjCikii9nJxER19D6diSyk-AWkPbtest@mhutchie.comXX7Nal-YARtTpjCikii9nJxER19D6diSyk-AWkPb1587559256XX7Nal-YARtTpjCikii9nJxER19D6diSyk-AWkPbCommit Message 1\n'
			);
			mockGitSuccessOnce(
				'1a2b3c4d5e6f1a2b3c4d5e6f1a2b3c4d5e6f1a2b HEAD\n' +
				'1a2b3c4d5e6f1a2b3c4d5e6f1a2b3c4d5e6f1a2b refs/heads/master\n' +
				'2b3c4d5e6f1a2b3c4d5e6f1a2b3c4d5e6f1a2b3c refs/heads/develop\n' +
				'4d5e6f1a2b3c4d5e6f1a2b3c4d5e6f1a2b3c4d5e refs/heads/feature\n' +
				'1a2b3c4d5e6f1a2b3c4d5e6f1a2b3c4d5e6f1a2b refs/remotes/origin/master\n' +
				'a1b2c3d4e5f6a1b2c3d4e5f6a1b2c3d4e5f6a1b2 refs/tags/tag1\n' +
				'2b3c4d5e6f1a2b3c4d5e6f1a2b3c4d5e6f1a2b3c refs/tags/tag1^{}\n'
			);
			mockGitSuccessOnce(
				'M modified.txt\n' +
				'?? untracked.txt\n'
			);
			vscode.mockExtensionSettingReturnValue('repository.showCommitsOnlyReferencedByTags', true);
			vscode.mockExtensionSettingReturnValue('repository.showRemoteHeads', true);
			vscode.mockExtensionSettingReturnValue('repository.showUncommittedChanges', true);
			vscode.mockExtensionSettingReturnValue('repository.showUntrackedFiles', true);
			date.setCurrentTime(1587559259);

			// Run
			const result = await dataSource.getCommits('/path/to/repo', null, 300, false, true, false, false, CommitOrdering.Date, ['origin'], [], []);

			// Assert
			expect(result).toStrictEqual({
				commits: [
					{
						hash: '*',
						parents: ['1a2b3c4d5e6f1a2b3c4d5e6f1a2b3c4d5e6f1a2b'],
						author: '*',
						email: '',
						date: 1587559259,
						message: 'Uncommitted Changes (2)',
						heads: [],
						tags: [],
						remotes: [],
						stash: null
					},
					{
						hash: '1a2b3c4d5e6f1a2b3c4d5e6f1a2b3c4d5e6f1a2b',
						parents: ['2b3c4d5e6f1a2b3c4d5e6f1a2b3c4d5e6f1a2b3c'],
						author: 'Test Name',
						email: 'test@mhutchie.com',
						date: 1587559258,
						message: 'Commit Message 3',
						heads: ['master'],
						tags: [],
						remotes: [{ name: 'origin/master', remote: 'origin' }],
						stash: null
					},
					{
						hash: '2b3c4d5e6f1a2b3c4d5e6f1a2b3c4d5e6f1a2b3c',
						parents: ['3c4d5e6f1a2b3c4d5e6f1a2b3c4d5e6f1a2b3c4d'],
						author: 'Test Name',
						email: 'test@mhutchie.com',
						date: 1587559257,
						message: 'Commit Message 2',
						heads: ['develop'],
						tags: [],
						remotes: [],
						stash: null
					},
					{
						hash: '3c4d5e6f1a2b3c4d5e6f1a2b3c4d5e6f1a2b3c4d',
						parents: [],
						author: 'Test Name',
						email: 'test@mhutchie.com',
						date: 1587559256,
						message: 'Commit Message 1',
						heads: [],
						tags: [],
						remotes: [],
						stash: null
					}
				],
				head: '1a2b3c4d5e6f1a2b3c4d5e6f1a2b3c4d5e6f1a2b',
				tags: ['tag1'],
				moreCommitsAvailable: false,
				error: null
			});
			expect(spyOnSpawn).toBeCalledWith('/path/to/git', ['-c', 'log.showSignature=false', 'log', '--max-count=301', '--format=%HXX7Nal-YARtTpjCikii9nJxER19D6diSyk-AWkPb%PXX7Nal-YARtTpjCikii9nJxER19D6diSyk-AWkPb%anXX7Nal-YARtTpjCikii9nJxER19D6diSyk-AWkPb%aeXX7Nal-YARtTpjCikii9nJxER19D6diSyk-AWkPb%atXX7Nal-YARtTpjCikii9nJxER19D6diSyk-AWkPb%s', '--date-order', '--branches', '--remotes', 'HEAD', '--'], expect.objectContaining({ cwd: '/path/to/repo' }));
			expect(spyOnSpawn).toBeCalledWith('/path/to/git', ['show-ref', '-d', '--head'], expect.objectContaining({ cwd: '/path/to/repo' }));
			expect(spyOnSpawn).toBeCalledWith('/path/to/git', ['status', '--untracked-files=all', '--porcelain'], expect.objectContaining({ cwd: '/path/to/repo' }));
		});

		it('Should return the commits (showCommitsOnlyReferencedByTags === FALSE)', async () => {
			// Setup
			mockGitSuccessOnce(
				'1a2b3c4d5e6f1a2b3c4d5e6f1a2b3c4d5e6f1a2bXX7Nal-YARtTpjCikii9nJxER19D6diSyk-AWkPb2b3c4d5e6f1a2b3c4d5e6f1a2b3c4d5e6f1a2b3cXX7Nal-YARtTpjCikii9nJxER19D6diSyk-AWkPbTest NameXX7Nal-YARtTpjCikii9nJxER19D6diSyk-AWkPbtest@mhutchie.comXX7Nal-YARtTpjCikii9nJxER19D6diSyk-AWkPb1587559258XX7Nal-YARtTpjCikii9nJxER19D6diSyk-AWkPbCommit Message 3\n' +
				'2b3c4d5e6f1a2b3c4d5e6f1a2b3c4d5e6f1a2b3cXX7Nal-YARtTpjCikii9nJxER19D6diSyk-AWkPb3c4d5e6f1a2b3c4d5e6f1a2b3c4d5e6f1a2b3c4dXX7Nal-YARtTpjCikii9nJxER19D6diSyk-AWkPbTest NameXX7Nal-YARtTpjCikii9nJxER19D6diSyk-AWkPbtest@mhutchie.comXX7Nal-YARtTpjCikii9nJxER19D6diSyk-AWkPb1587559257XX7Nal-YARtTpjCikii9nJxER19D6diSyk-AWkPbCommit Message 2\n' +
				'3c4d5e6f1a2b3c4d5e6f1a2b3c4d5e6f1a2b3c4dXX7Nal-YARtTpjCikii9nJxER19D6diSyk-AWkPbXX7Nal-YARtTpjCikii9nJxER19D6diSyk-AWkPbTest NameXX7Nal-YARtTpjCikii9nJxER19D6diSyk-AWkPbtest@mhutchie.comXX7Nal-YARtTpjCikii9nJxER19D6diSyk-AWkPb1587559256XX7Nal-YARtTpjCikii9nJxER19D6diSyk-AWkPbCommit Message 1\n'
			);
			mockGitSuccessOnce(
				'1a2b3c4d5e6f1a2b3c4d5e6f1a2b3c4d5e6f1a2b HEAD\n' +
				'1a2b3c4d5e6f1a2b3c4d5e6f1a2b3c4d5e6f1a2b refs/heads/master\n' +
				'2b3c4d5e6f1a2b3c4d5e6f1a2b3c4d5e6f1a2b3c refs/heads/develop\n' +
				'4d5e6f1a2b3c4d5e6f1a2b3c4d5e6f1a2b3c4d5e refs/heads/feature\n' +
				'1a2b3c4d5e6f1a2b3c4d5e6f1a2b3c4d5e6f1a2b refs/remotes/origin/master\n' +
				'a1b2c3d4e5f6a1b2c3d4e5f6a1b2c3d4e5f6a1b2 refs/tags/tag1\n' +
				'2b3c4d5e6f1a2b3c4d5e6f1a2b3c4d5e6f1a2b3c refs/tags/tag1^{}\n'
			);
			mockGitSuccessOnce(
				'M modified.txt\n' +
				'?? untracked.txt\n'
			);
			vscode.mockExtensionSettingReturnValue('repository.showCommitsOnlyReferencedByTags', false);
			vscode.mockExtensionSettingReturnValue('repository.showRemoteHeads', true);
			vscode.mockExtensionSettingReturnValue('repository.showUncommittedChanges', true);
			vscode.mockExtensionSettingReturnValue('repository.showUntrackedFiles', true);
			date.setCurrentTime(1587559259);

			// Run
			const result = await dataSource.getCommits('/path/to/repo', null, 300, true, true, false, false, CommitOrdering.Date, ['origin'], [], []);

			// Assert
			expect(result).toStrictEqual({
				commits: [
					{
						hash: '*',
						parents: ['1a2b3c4d5e6f1a2b3c4d5e6f1a2b3c4d5e6f1a2b'],
						author: '*',
						email: '',
						date: 1587559259,
						message: 'Uncommitted Changes (2)',
						heads: [],
						tags: [],
						remotes: [],
						stash: null
					},
					{
						hash: '1a2b3c4d5e6f1a2b3c4d5e6f1a2b3c4d5e6f1a2b',
						parents: ['2b3c4d5e6f1a2b3c4d5e6f1a2b3c4d5e6f1a2b3c'],
						author: 'Test Name',
						email: 'test@mhutchie.com',
						date: 1587559258,
						message: 'Commit Message 3',
						heads: ['master'],
						tags: [],
						remotes: [{ name: 'origin/master', remote: 'origin' }],
						stash: null
					},
					{
						hash: '2b3c4d5e6f1a2b3c4d5e6f1a2b3c4d5e6f1a2b3c',
						parents: ['3c4d5e6f1a2b3c4d5e6f1a2b3c4d5e6f1a2b3c4d'],
						author: 'Test Name',
						email: 'test@mhutchie.com',
						date: 1587559257,
						message: 'Commit Message 2',
						heads: ['develop'],
						tags: [{ name: 'tag1', annotated: true }],
						remotes: [],
						stash: null
					},
					{
						hash: '3c4d5e6f1a2b3c4d5e6f1a2b3c4d5e6f1a2b3c4d',
						parents: [],
						author: 'Test Name',
						email: 'test@mhutchie.com',
						date: 1587559256,
						message: 'Commit Message 1',
						heads: [],
						tags: [],
						remotes: [],
						stash: null
					}
				],
				head: '1a2b3c4d5e6f1a2b3c4d5e6f1a2b3c4d5e6f1a2b',
				tags: ['tag1'],
				moreCommitsAvailable: false,
				error: null
			});
			expect(spyOnSpawn).toBeCalledWith('/path/to/git', ['-c', 'log.showSignature=false', 'log', '--max-count=301', '--format=%HXX7Nal-YARtTpjCikii9nJxER19D6diSyk-AWkPb%PXX7Nal-YARtTpjCikii9nJxER19D6diSyk-AWkPb%anXX7Nal-YARtTpjCikii9nJxER19D6diSyk-AWkPb%aeXX7Nal-YARtTpjCikii9nJxER19D6diSyk-AWkPb%atXX7Nal-YARtTpjCikii9nJxER19D6diSyk-AWkPb%s', '--date-order', '--branches', '--remotes', 'HEAD', '--'], expect.objectContaining({ cwd: '/path/to/repo' }));
			expect(spyOnSpawn).toBeCalledWith('/path/to/git', ['show-ref', '-d', '--head'], expect.objectContaining({ cwd: '/path/to/repo' }));
			expect(spyOnSpawn).toBeCalledWith('/path/to/git', ['status', '--untracked-files=all', '--porcelain'], expect.objectContaining({ cwd: '/path/to/repo' }));
		});

		it('Should return the commits (showRemoteBranches === FALSE)', async () => {
			// Setup
			mockGitSuccessOnce(
				'1a2b3c4d5e6f1a2b3c4d5e6f1a2b3c4d5e6f1a2bXX7Nal-YARtTpjCikii9nJxER19D6diSyk-AWkPb2b3c4d5e6f1a2b3c4d5e6f1a2b3c4d5e6f1a2b3cXX7Nal-YARtTpjCikii9nJxER19D6diSyk-AWkPbTest NameXX7Nal-YARtTpjCikii9nJxER19D6diSyk-AWkPbtest@mhutchie.comXX7Nal-YARtTpjCikii9nJxER19D6diSyk-AWkPb1587559258XX7Nal-YARtTpjCikii9nJxER19D6diSyk-AWkPbCommit Message 3\n' +
				'2b3c4d5e6f1a2b3c4d5e6f1a2b3c4d5e6f1a2b3cXX7Nal-YARtTpjCikii9nJxER19D6diSyk-AWkPb3c4d5e6f1a2b3c4d5e6f1a2b3c4d5e6f1a2b3c4dXX7Nal-YARtTpjCikii9nJxER19D6diSyk-AWkPbTest NameXX7Nal-YARtTpjCikii9nJxER19D6diSyk-AWkPbtest@mhutchie.comXX7Nal-YARtTpjCikii9nJxER19D6diSyk-AWkPb1587559257XX7Nal-YARtTpjCikii9nJxER19D6diSyk-AWkPbCommit Message 2\n' +
				'3c4d5e6f1a2b3c4d5e6f1a2b3c4d5e6f1a2b3c4dXX7Nal-YARtTpjCikii9nJxER19D6diSyk-AWkPbXX7Nal-YARtTpjCikii9nJxER19D6diSyk-AWkPbTest NameXX7Nal-YARtTpjCikii9nJxER19D6diSyk-AWkPbtest@mhutchie.comXX7Nal-YARtTpjCikii9nJxER19D6diSyk-AWkPb1587559256XX7Nal-YARtTpjCikii9nJxER19D6diSyk-AWkPbCommit Message 1\n'
			);
			mockGitSuccessOnce(
				'1a2b3c4d5e6f1a2b3c4d5e6f1a2b3c4d5e6f1a2b HEAD\n' +
				'1a2b3c4d5e6f1a2b3c4d5e6f1a2b3c4d5e6f1a2b refs/heads/master\n' +
				'2b3c4d5e6f1a2b3c4d5e6f1a2b3c4d5e6f1a2b3c refs/heads/develop\n' +
				'4d5e6f1a2b3c4d5e6f1a2b3c4d5e6f1a2b3c4d5e refs/heads/feature\n' +
				'a1b2c3d4e5f6a1b2c3d4e5f6a1b2c3d4e5f6a1b2 refs/tags/tag1\n' +
				'2b3c4d5e6f1a2b3c4d5e6f1a2b3c4d5e6f1a2b3c refs/tags/tag1^{}\n'
			);
			mockGitSuccessOnce(
				'M modified.txt\n' +
				'?? untracked.txt\n'
			);
			vscode.mockExtensionSettingReturnValue('repository.showCommitsOnlyReferencedByTags', true);
			vscode.mockExtensionSettingReturnValue('repository.showRemoteHeads', true);
			vscode.mockExtensionSettingReturnValue('repository.showUncommittedChanges', true);
			vscode.mockExtensionSettingReturnValue('repository.showUntrackedFiles', true);
			date.setCurrentTime(1587559259);

			// Run
			const result = await dataSource.getCommits('/path/to/repo', null, 300, true, false, false, false, CommitOrdering.Date, ['origin'], [], []);

			// Assert
			expect(result).toStrictEqual({
				commits: [
					{
						hash: '*',
						parents: ['1a2b3c4d5e6f1a2b3c4d5e6f1a2b3c4d5e6f1a2b'],
						author: '*',
						email: '',
						date: 1587559259,
						message: 'Uncommitted Changes (2)',
						heads: [],
						tags: [],
						remotes: [],
						stash: null
					},
					{
						hash: '1a2b3c4d5e6f1a2b3c4d5e6f1a2b3c4d5e6f1a2b',
						parents: ['2b3c4d5e6f1a2b3c4d5e6f1a2b3c4d5e6f1a2b3c'],
						author: 'Test Name',
						email: 'test@mhutchie.com',
						date: 1587559258,
						message: 'Commit Message 3',
						heads: ['master'],
						tags: [],
						remotes: [],
						stash: null
					},
					{
						hash: '2b3c4d5e6f1a2b3c4d5e6f1a2b3c4d5e6f1a2b3c',
						parents: ['3c4d5e6f1a2b3c4d5e6f1a2b3c4d5e6f1a2b3c4d'],
						author: 'Test Name',
						email: 'test@mhutchie.com',
						date: 1587559257,
						message: 'Commit Message 2',
						heads: ['develop'],
						tags: [{ name: 'tag1', annotated: true }],
						remotes: [],
						stash: null
					},
					{
						hash: '3c4d5e6f1a2b3c4d5e6f1a2b3c4d5e6f1a2b3c4d',
						parents: [],
						author: 'Test Name',
						email: 'test@mhutchie.com',
						date: 1587559256,
						message: 'Commit Message 1',
						heads: [],
						tags: [],
						remotes: [],
						stash: null
					}
				],
				head: '1a2b3c4d5e6f1a2b3c4d5e6f1a2b3c4d5e6f1a2b',
				tags: ['tag1'],
				moreCommitsAvailable: false,
				error: null
			});
			expect(spyOnSpawn).toBeCalledWith('/path/to/git', ['-c', 'log.showSignature=false', 'log', '--max-count=301', '--format=%HXX7Nal-YARtTpjCikii9nJxER19D6diSyk-AWkPb%PXX7Nal-YARtTpjCikii9nJxER19D6diSyk-AWkPb%anXX7Nal-YARtTpjCikii9nJxER19D6diSyk-AWkPb%aeXX7Nal-YARtTpjCikii9nJxER19D6diSyk-AWkPb%atXX7Nal-YARtTpjCikii9nJxER19D6diSyk-AWkPb%s', '--date-order', '--branches', '--tags', 'HEAD', '--'], expect.objectContaining({ cwd: '/path/to/repo' }));
			expect(spyOnSpawn).toBeCalledWith('/path/to/git', ['show-ref', '--heads', '--tags', '-d', '--head'], expect.objectContaining({ cwd: '/path/to/repo' }));
			expect(spyOnSpawn).toBeCalledWith('/path/to/git', ['status', '--untracked-files=all', '--porcelain'], expect.objectContaining({ cwd: '/path/to/repo' }));
		});

		it('Should return the commits (includeCommitsMentionedByReflogs === TRUE)', async () => {
			// Setup
			mockGitSuccessOnce(
				'1a2b3c4d5e6f1a2b3c4d5e6f1a2b3c4d5e6f1a2bXX7Nal-YARtTpjCikii9nJxER19D6diSyk-AWkPb2b3c4d5e6f1a2b3c4d5e6f1a2b3c4d5e6f1a2b3cXX7Nal-YARtTpjCikii9nJxER19D6diSyk-AWkPbTest NameXX7Nal-YARtTpjCikii9nJxER19D6diSyk-AWkPbtest@mhutchie.comXX7Nal-YARtTpjCikii9nJxER19D6diSyk-AWkPb1587559258XX7Nal-YARtTpjCikii9nJxER19D6diSyk-AWkPbCommit Message 3\n' +
				'2b3c4d5e6f1a2b3c4d5e6f1a2b3c4d5e6f1a2b3cXX7Nal-YARtTpjCikii9nJxER19D6diSyk-AWkPb3c4d5e6f1a2b3c4d5e6f1a2b3c4d5e6f1a2b3c4dXX7Nal-YARtTpjCikii9nJxER19D6diSyk-AWkPbTest NameXX7Nal-YARtTpjCikii9nJxER19D6diSyk-AWkPbtest@mhutchie.comXX7Nal-YARtTpjCikii9nJxER19D6diSyk-AWkPb1587559257XX7Nal-YARtTpjCikii9nJxER19D6diSyk-AWkPbCommit Message 2\n' +
				'3c4d5e6f1a2b3c4d5e6f1a2b3c4d5e6f1a2b3c4dXX7Nal-YARtTpjCikii9nJxER19D6diSyk-AWkPbXX7Nal-YARtTpjCikii9nJxER19D6diSyk-AWkPbTest NameXX7Nal-YARtTpjCikii9nJxER19D6diSyk-AWkPbtest@mhutchie.comXX7Nal-YARtTpjCikii9nJxER19D6diSyk-AWkPb1587559256XX7Nal-YARtTpjCikii9nJxER19D6diSyk-AWkPbCommit Message 1\n'
			);
			mockGitSuccessOnce(
				'1a2b3c4d5e6f1a2b3c4d5e6f1a2b3c4d5e6f1a2b HEAD\n' +
				'1a2b3c4d5e6f1a2b3c4d5e6f1a2b3c4d5e6f1a2b refs/heads/master\n' +
				'2b3c4d5e6f1a2b3c4d5e6f1a2b3c4d5e6f1a2b3c refs/heads/develop\n' +
				'4d5e6f1a2b3c4d5e6f1a2b3c4d5e6f1a2b3c4d5e refs/heads/feature\n' +
				'1a2b3c4d5e6f1a2b3c4d5e6f1a2b3c4d5e6f1a2b refs/remotes/origin/master\n' +
				'4d5e6f1a2b3c4d5e6f1a2b3c4d5e6f1a2b3c4d5e refs/remotes/origin/feature\n' +
				'a1b2c3d4e5f6a1b2c3d4e5f6a1b2c3d4e5f6a1b2 refs/tags/tag1\n' +
				'2b3c4d5e6f1a2b3c4d5e6f1a2b3c4d5e6f1a2b3c refs/tags/tag1^{}\n'
			);
			mockGitSuccessOnce(
				'M modified.txt\n' +
				'?? untracked.txt\n'
			);
			vscode.mockExtensionSettingReturnValue('repository.showCommitsOnlyReferencedByTags', true);
			vscode.mockExtensionSettingReturnValue('repository.showRemoteHeads', true);
			vscode.mockExtensionSettingReturnValue('repository.showUncommittedChanges', true);
			vscode.mockExtensionSettingReturnValue('repository.showUntrackedFiles', true);
			date.setCurrentTime(1587559259);

			// Run
			const result = await dataSource.getCommits('/path/to/repo', null, 300, true, true, true, false, CommitOrdering.Date, ['origin'], [], []);

			// Assert
			expect(result).toStrictEqual({
				commits: [
					{
						hash: '*',
						parents: ['1a2b3c4d5e6f1a2b3c4d5e6f1a2b3c4d5e6f1a2b'],
						author: '*',
						email: '',
						date: 1587559259,
						message: 'Uncommitted Changes (2)',
						heads: [],
						tags: [],
						remotes: [],
						stash: null
					},
					{
						hash: '1a2b3c4d5e6f1a2b3c4d5e6f1a2b3c4d5e6f1a2b',
						parents: ['2b3c4d5e6f1a2b3c4d5e6f1a2b3c4d5e6f1a2b3c'],
						author: 'Test Name',
						email: 'test@mhutchie.com',
						date: 1587559258,
						message: 'Commit Message 3',
						heads: ['master'],
						tags: [],
						remotes: [{ name: 'origin/master', remote: 'origin' }],
						stash: null
					},
					{
						hash: '2b3c4d5e6f1a2b3c4d5e6f1a2b3c4d5e6f1a2b3c',
						parents: ['3c4d5e6f1a2b3c4d5e6f1a2b3c4d5e6f1a2b3c4d'],
						author: 'Test Name',
						email: 'test@mhutchie.com',
						date: 1587559257,
						message: 'Commit Message 2',
						heads: ['develop'],
						tags: [{ name: 'tag1', annotated: true }],
						remotes: [],
						stash: null
					},
					{
						hash: '3c4d5e6f1a2b3c4d5e6f1a2b3c4d5e6f1a2b3c4d',
						parents: [],
						author: 'Test Name',
						email: 'test@mhutchie.com',
						date: 1587559256,
						message: 'Commit Message 1',
						heads: [],
						tags: [],
						remotes: [],
						stash: null
					}
				],
				head: '1a2b3c4d5e6f1a2b3c4d5e6f1a2b3c4d5e6f1a2b',
				tags: ['tag1'],
				moreCommitsAvailable: false,
				error: null
			});
			expect(spyOnSpawn).toBeCalledWith('/path/to/git', ['-c', 'log.showSignature=false', 'log', '--max-count=301', '--format=%HXX7Nal-YARtTpjCikii9nJxER19D6diSyk-AWkPb%PXX7Nal-YARtTpjCikii9nJxER19D6diSyk-AWkPb%anXX7Nal-YARtTpjCikii9nJxER19D6diSyk-AWkPb%aeXX7Nal-YARtTpjCikii9nJxER19D6diSyk-AWkPb%atXX7Nal-YARtTpjCikii9nJxER19D6diSyk-AWkPb%s', '--date-order', '--branches', '--tags', '--reflog', '--remotes', 'HEAD', '--'], expect.objectContaining({ cwd: '/path/to/repo' }));
			expect(spyOnSpawn).toBeCalledWith('/path/to/git', ['show-ref', '-d', '--head'], expect.objectContaining({ cwd: '/path/to/repo' }));
			expect(spyOnSpawn).toBeCalledWith('/path/to/git', ['status', '--untracked-files=all', '--porcelain'], expect.objectContaining({ cwd: '/path/to/repo' }));
		});

		it('Should return the commits (onlyFollowFirstParent === TRUE)', async () => {
			// Setup
			mockGitSuccessOnce(
				'1a2b3c4d5e6f1a2b3c4d5e6f1a2b3c4d5e6f1a2bXX7Nal-YARtTpjCikii9nJxER19D6diSyk-AWkPb2b3c4d5e6f1a2b3c4d5e6f1a2b3c4d5e6f1a2b3cXX7Nal-YARtTpjCikii9nJxER19D6diSyk-AWkPbTest NameXX7Nal-YARtTpjCikii9nJxER19D6diSyk-AWkPbtest@mhutchie.comXX7Nal-YARtTpjCikii9nJxER19D6diSyk-AWkPb1587559258XX7Nal-YARtTpjCikii9nJxER19D6diSyk-AWkPbCommit Message 3\n' +
				'2b3c4d5e6f1a2b3c4d5e6f1a2b3c4d5e6f1a2b3cXX7Nal-YARtTpjCikii9nJxER19D6diSyk-AWkPb3c4d5e6f1a2b3c4d5e6f1a2b3c4d5e6f1a2b3c4dXX7Nal-YARtTpjCikii9nJxER19D6diSyk-AWkPbTest NameXX7Nal-YARtTpjCikii9nJxER19D6diSyk-AWkPbtest@mhutchie.comXX7Nal-YARtTpjCikii9nJxER19D6diSyk-AWkPb1587559257XX7Nal-YARtTpjCikii9nJxER19D6diSyk-AWkPbCommit Message 2\n' +
				'3c4d5e6f1a2b3c4d5e6f1a2b3c4d5e6f1a2b3c4dXX7Nal-YARtTpjCikii9nJxER19D6diSyk-AWkPbXX7Nal-YARtTpjCikii9nJxER19D6diSyk-AWkPbTest NameXX7Nal-YARtTpjCikii9nJxER19D6diSyk-AWkPbtest@mhutchie.comXX7Nal-YARtTpjCikii9nJxER19D6diSyk-AWkPb1587559256XX7Nal-YARtTpjCikii9nJxER19D6diSyk-AWkPbCommit Message 1\n'
			);
			mockGitSuccessOnce(
				'1a2b3c4d5e6f1a2b3c4d5e6f1a2b3c4d5e6f1a2b HEAD\n' +
				'1a2b3c4d5e6f1a2b3c4d5e6f1a2b3c4d5e6f1a2b refs/heads/master\n' +
				'2b3c4d5e6f1a2b3c4d5e6f1a2b3c4d5e6f1a2b3c refs/heads/develop\n' +
				'4d5e6f1a2b3c4d5e6f1a2b3c4d5e6f1a2b3c4d5e refs/heads/feature\n' +
				'1a2b3c4d5e6f1a2b3c4d5e6f1a2b3c4d5e6f1a2b refs/remotes/origin/master\n' +
				'4d5e6f1a2b3c4d5e6f1a2b3c4d5e6f1a2b3c4d5e refs/remotes/origin/feature\n' +
				'a1b2c3d4e5f6a1b2c3d4e5f6a1b2c3d4e5f6a1b2 refs/tags/tag1\n' +
				'2b3c4d5e6f1a2b3c4d5e6f1a2b3c4d5e6f1a2b3c refs/tags/tag1^{}\n'
			);
			mockGitSuccessOnce(
				'M modified.txt\n' +
				'?? untracked.txt\n'
			);
			vscode.mockExtensionSettingReturnValue('repository.showCommitsOnlyReferencedByTags', true);
			vscode.mockExtensionSettingReturnValue('repository.showRemoteHeads', true);
			vscode.mockExtensionSettingReturnValue('repository.showUncommittedChanges', true);
			vscode.mockExtensionSettingReturnValue('repository.showUntrackedFiles', true);
			date.setCurrentTime(1587559259);

			// Run
			const result = await dataSource.getCommits('/path/to/repo', null, 300, true, true, false, true, CommitOrdering.Date, ['origin'], [], []);

			// Assert
			expect(result).toStrictEqual({
				commits: [
					{
						hash: '*',
						parents: ['1a2b3c4d5e6f1a2b3c4d5e6f1a2b3c4d5e6f1a2b'],
						author: '*',
						email: '',
						date: 1587559259,
						message: 'Uncommitted Changes (2)',
						heads: [],
						tags: [],
						remotes: [],
						stash: null
					},
					{
						hash: '1a2b3c4d5e6f1a2b3c4d5e6f1a2b3c4d5e6f1a2b',
						parents: ['2b3c4d5e6f1a2b3c4d5e6f1a2b3c4d5e6f1a2b3c'],
						author: 'Test Name',
						email: 'test@mhutchie.com',
						date: 1587559258,
						message: 'Commit Message 3',
						heads: ['master'],
						tags: [],
						remotes: [{ name: 'origin/master', remote: 'origin' }],
						stash: null
					},
					{
						hash: '2b3c4d5e6f1a2b3c4d5e6f1a2b3c4d5e6f1a2b3c',
						parents: ['3c4d5e6f1a2b3c4d5e6f1a2b3c4d5e6f1a2b3c4d'],
						author: 'Test Name',
						email: 'test@mhutchie.com',
						date: 1587559257,
						message: 'Commit Message 2',
						heads: ['develop'],
						tags: [{ name: 'tag1', annotated: true }],
						remotes: [],
						stash: null
					},
					{
						hash: '3c4d5e6f1a2b3c4d5e6f1a2b3c4d5e6f1a2b3c4d',
						parents: [],
						author: 'Test Name',
						email: 'test@mhutchie.com',
						date: 1587559256,
						message: 'Commit Message 1',
						heads: [],
						tags: [],
						remotes: [],
						stash: null
					}
				],
				head: '1a2b3c4d5e6f1a2b3c4d5e6f1a2b3c4d5e6f1a2b',
				tags: ['tag1'],
				moreCommitsAvailable: false,
				error: null
			});
			expect(spyOnSpawn).toBeCalledWith('/path/to/git', ['-c', 'log.showSignature=false', 'log', '--max-count=301', '--format=%HXX7Nal-YARtTpjCikii9nJxER19D6diSyk-AWkPb%PXX7Nal-YARtTpjCikii9nJxER19D6diSyk-AWkPb%anXX7Nal-YARtTpjCikii9nJxER19D6diSyk-AWkPb%aeXX7Nal-YARtTpjCikii9nJxER19D6diSyk-AWkPb%atXX7Nal-YARtTpjCikii9nJxER19D6diSyk-AWkPb%s', '--date-order', '--first-parent', '--branches', '--tags', '--remotes', 'HEAD', '--'], expect.objectContaining({ cwd: '/path/to/repo' }));
			expect(spyOnSpawn).toBeCalledWith('/path/to/git', ['show-ref', '-d', '--head'], expect.objectContaining({ cwd: '/path/to/repo' }));
			expect(spyOnSpawn).toBeCalledWith('/path/to/git', ['status', '--untracked-files=all', '--porcelain'], expect.objectContaining({ cwd: '/path/to/repo' }));
		});

		it('Should return the commits (showRemoteHeads === FALSE)', async () => {
			// Setup
			mockGitSuccessOnce(
				'1a2b3c4d5e6f1a2b3c4d5e6f1a2b3c4d5e6f1a2bXX7Nal-YARtTpjCikii9nJxER19D6diSyk-AWkPb2b3c4d5e6f1a2b3c4d5e6f1a2b3c4d5e6f1a2b3cXX7Nal-YARtTpjCikii9nJxER19D6diSyk-AWkPbTest NameXX7Nal-YARtTpjCikii9nJxER19D6diSyk-AWkPbtest@mhutchie.comXX7Nal-YARtTpjCikii9nJxER19D6diSyk-AWkPb1587559258XX7Nal-YARtTpjCikii9nJxER19D6diSyk-AWkPbCommit Message 3\n' +
				'2b3c4d5e6f1a2b3c4d5e6f1a2b3c4d5e6f1a2b3cXX7Nal-YARtTpjCikii9nJxER19D6diSyk-AWkPb3c4d5e6f1a2b3c4d5e6f1a2b3c4d5e6f1a2b3c4dXX7Nal-YARtTpjCikii9nJxER19D6diSyk-AWkPbTest NameXX7Nal-YARtTpjCikii9nJxER19D6diSyk-AWkPbtest@mhutchie.comXX7Nal-YARtTpjCikii9nJxER19D6diSyk-AWkPb1587559257XX7Nal-YARtTpjCikii9nJxER19D6diSyk-AWkPbCommit Message 2\n' +
				'3c4d5e6f1a2b3c4d5e6f1a2b3c4d5e6f1a2b3c4dXX7Nal-YARtTpjCikii9nJxER19D6diSyk-AWkPbXX7Nal-YARtTpjCikii9nJxER19D6diSyk-AWkPbTest NameXX7Nal-YARtTpjCikii9nJxER19D6diSyk-AWkPbtest@mhutchie.comXX7Nal-YARtTpjCikii9nJxER19D6diSyk-AWkPb1587559256XX7Nal-YARtTpjCikii9nJxER19D6diSyk-AWkPbCommit Message 1\n'
			);
			mockGitSuccessOnce(
				'1a2b3c4d5e6f1a2b3c4d5e6f1a2b3c4d5e6f1a2b HEAD\n' +
				'1a2b3c4d5e6f1a2b3c4d5e6f1a2b3c4d5e6f1a2b refs/heads/master\n' +
				'2b3c4d5e6f1a2b3c4d5e6f1a2b3c4d5e6f1a2b3c refs/heads/develop\n' +
				'4d5e6f1a2b3c4d5e6f1a2b3c4d5e6f1a2b3c4d5e refs/heads/feature\n' +
				'1a2b3c4d5e6f1a2b3c4d5e6f1a2b3c4d5e6f1a2b refs/remotes/origin/HEAD\n' +
				'1a2b3c4d5e6f1a2b3c4d5e6f1a2b3c4d5e6f1a2b refs/remotes/origin/master\n' +
				'4d5e6f1a2b3c4d5e6f1a2b3c4d5e6f1a2b3c4d5e refs/remotes/origin/feature\n' +
				'1a2b3c4d5e6f1a2b3c4d5e6f1a2b3c4d5e6f1a2b refs/remotes/other-remote/HEAD\n' +
				'1a2b3c4d5e6f1a2b3c4d5e6f1a2b3c4d5e6f1a2b refs/remotes/other-remote/master\n' +
				'a1b2c3d4e5f6a1b2c3d4e5f6a1b2c3d4e5f6a1b2 refs/tags/tag1\n' +
				'2b3c4d5e6f1a2b3c4d5e6f1a2b3c4d5e6f1a2b3c refs/tags/tag1^{}\n'
			);
			mockGitSuccessOnce(
				'M modified.txt\n' +
				'?? untracked.txt\n'
			);
			vscode.mockExtensionSettingReturnValue('repository.showCommitsOnlyReferencedByTags', true);
			vscode.mockExtensionSettingReturnValue('repository.showRemoteHeads', false);
			vscode.mockExtensionSettingReturnValue('repository.showUncommittedChanges', true);
			vscode.mockExtensionSettingReturnValue('repository.showUntrackedFiles', true);
			date.setCurrentTime(1587559259);

			// Run
			const result = await dataSource.getCommits('/path/to/repo', null, 300, true, true, false, false, CommitOrdering.Date, ['origin'], [], []);

			// Assert
			expect(result).toStrictEqual({
				commits: [
					{
						hash: '*',
						parents: ['1a2b3c4d5e6f1a2b3c4d5e6f1a2b3c4d5e6f1a2b'],
						author: '*',
						email: '',
						date: 1587559259,
						message: 'Uncommitted Changes (2)',
						heads: [],
						tags: [],
						remotes: [],
						stash: null
					},
					{
						hash: '1a2b3c4d5e6f1a2b3c4d5e6f1a2b3c4d5e6f1a2b',
						parents: ['2b3c4d5e6f1a2b3c4d5e6f1a2b3c4d5e6f1a2b3c'],
						author: 'Test Name',
						email: 'test@mhutchie.com',
						date: 1587559258,
						message: 'Commit Message 3',
						heads: ['master'],
						tags: [],
						remotes: [
							{ name: 'origin/master', remote: 'origin' },
							{ name: 'other-remote/master', remote: null }
						],
						stash: null
					},
					{
						hash: '2b3c4d5e6f1a2b3c4d5e6f1a2b3c4d5e6f1a2b3c',
						parents: ['3c4d5e6f1a2b3c4d5e6f1a2b3c4d5e6f1a2b3c4d'],
						author: 'Test Name',
						email: 'test@mhutchie.com',
						date: 1587559257,
						message: 'Commit Message 2',
						heads: ['develop'],
						tags: [{ name: 'tag1', annotated: true }],
						remotes: [],
						stash: null
					},
					{
						hash: '3c4d5e6f1a2b3c4d5e6f1a2b3c4d5e6f1a2b3c4d',
						parents: [],
						author: 'Test Name',
						email: 'test@mhutchie.com',
						date: 1587559256,
						message: 'Commit Message 1',
						heads: [],
						tags: [],
						remotes: [],
						stash: null
					}
				],
				head: '1a2b3c4d5e6f1a2b3c4d5e6f1a2b3c4d5e6f1a2b',
				tags: ['tag1'],
				moreCommitsAvailable: false,
				error: null
			});
			expect(spyOnSpawn).toBeCalledWith('/path/to/git', ['-c', 'log.showSignature=false', 'log', '--max-count=301', '--format=%HXX7Nal-YARtTpjCikii9nJxER19D6diSyk-AWkPb%PXX7Nal-YARtTpjCikii9nJxER19D6diSyk-AWkPb%anXX7Nal-YARtTpjCikii9nJxER19D6diSyk-AWkPb%aeXX7Nal-YARtTpjCikii9nJxER19D6diSyk-AWkPb%atXX7Nal-YARtTpjCikii9nJxER19D6diSyk-AWkPb%s', '--date-order', '--branches', '--tags', '--remotes', 'HEAD', '--'], expect.objectContaining({ cwd: '/path/to/repo' }));
			expect(spyOnSpawn).toBeCalledWith('/path/to/git', ['show-ref', '-d', '--head'], expect.objectContaining({ cwd: '/path/to/repo' }));
			expect(spyOnSpawn).toBeCalledWith('/path/to/git', ['status', '--untracked-files=all', '--porcelain'], expect.objectContaining({ cwd: '/path/to/repo' }));
		});

		it('Should return the commits (hiding the remote branches from a hidden remote)', async () => {
			// Setup
			mockGitSuccessOnce(
				'1a2b3c4d5e6f1a2b3c4d5e6f1a2b3c4d5e6f1a2bXX7Nal-YARtTpjCikii9nJxER19D6diSyk-AWkPb2b3c4d5e6f1a2b3c4d5e6f1a2b3c4d5e6f1a2b3cXX7Nal-YARtTpjCikii9nJxER19D6diSyk-AWkPbTest NameXX7Nal-YARtTpjCikii9nJxER19D6diSyk-AWkPbtest@mhutchie.comXX7Nal-YARtTpjCikii9nJxER19D6diSyk-AWkPb1587559258XX7Nal-YARtTpjCikii9nJxER19D6diSyk-AWkPbCommit Message 3\n' +
				'2b3c4d5e6f1a2b3c4d5e6f1a2b3c4d5e6f1a2b3cXX7Nal-YARtTpjCikii9nJxER19D6diSyk-AWkPb3c4d5e6f1a2b3c4d5e6f1a2b3c4d5e6f1a2b3c4dXX7Nal-YARtTpjCikii9nJxER19D6diSyk-AWkPbTest NameXX7Nal-YARtTpjCikii9nJxER19D6diSyk-AWkPbtest@mhutchie.comXX7Nal-YARtTpjCikii9nJxER19D6diSyk-AWkPb1587559257XX7Nal-YARtTpjCikii9nJxER19D6diSyk-AWkPbCommit Message 2\n' +
				'3c4d5e6f1a2b3c4d5e6f1a2b3c4d5e6f1a2b3c4dXX7Nal-YARtTpjCikii9nJxER19D6diSyk-AWkPbXX7Nal-YARtTpjCikii9nJxER19D6diSyk-AWkPbTest NameXX7Nal-YARtTpjCikii9nJxER19D6diSyk-AWkPbtest@mhutchie.comXX7Nal-YARtTpjCikii9nJxER19D6diSyk-AWkPb1587559256XX7Nal-YARtTpjCikii9nJxER19D6diSyk-AWkPbCommit Message 1\n'
			);
			mockGitSuccessOnce(
				'1a2b3c4d5e6f1a2b3c4d5e6f1a2b3c4d5e6f1a2b HEAD\n' +
				'1a2b3c4d5e6f1a2b3c4d5e6f1a2b3c4d5e6f1a2b refs/heads/master\n' +
				'2b3c4d5e6f1a2b3c4d5e6f1a2b3c4d5e6f1a2b3c refs/heads/develop\n' +
				'4d5e6f1a2b3c4d5e6f1a2b3c4d5e6f1a2b3c4d5e refs/heads/feature\n' +
				'1a2b3c4d5e6f1a2b3c4d5e6f1a2b3c4d5e6f1a2b refs/remotes/origin/master\n' +
				'4d5e6f1a2b3c4d5e6f1a2b3c4d5e6f1a2b3c4d5e refs/remotes/origin/feature\n' +
				'1a2b3c4d5e6f1a2b3c4d5e6f1a2b3c4d5e6f1a2b refs/remotes/other-remote/master\n' +
				'a1b2c3d4e5f6a1b2c3d4e5f6a1b2c3d4e5f6a1b2 refs/tags/tag1\n' +
				'2b3c4d5e6f1a2b3c4d5e6f1a2b3c4d5e6f1a2b3c refs/tags/tag1^{}\n'
			);
			mockGitSuccessOnce(
				'M modified.txt\n' +
				'?? untracked.txt\n'
			);
			vscode.mockExtensionSettingReturnValue('repository.showCommitsOnlyReferencedByTags', true);
			vscode.mockExtensionSettingReturnValue('repository.showRemoteHeads', true);
			vscode.mockExtensionSettingReturnValue('repository.showUncommittedChanges', true);
			vscode.mockExtensionSettingReturnValue('repository.showUntrackedFiles', true);
			date.setCurrentTime(1587559259);

			// Run
			const result = await dataSource.getCommits('/path/to/repo', null, 300, true, true, false, false, CommitOrdering.Date, ['origin', 'other-remote'], ['other-remote'], []);

			// Assert
			expect(result).toStrictEqual({
				commits: [
					{
						hash: '*',
						parents: ['1a2b3c4d5e6f1a2b3c4d5e6f1a2b3c4d5e6f1a2b'],
						author: '*',
						email: '',
						date: 1587559259,
						message: 'Uncommitted Changes (2)',
						heads: [],
						tags: [],
						remotes: [],
						stash: null
					},
					{
						hash: '1a2b3c4d5e6f1a2b3c4d5e6f1a2b3c4d5e6f1a2b',
						parents: ['2b3c4d5e6f1a2b3c4d5e6f1a2b3c4d5e6f1a2b3c'],
						author: 'Test Name',
						email: 'test@mhutchie.com',
						date: 1587559258,
						message: 'Commit Message 3',
						heads: ['master'],
						tags: [],
						remotes: [{ name: 'origin/master', remote: 'origin' }],
						stash: null
					},
					{
						hash: '2b3c4d5e6f1a2b3c4d5e6f1a2b3c4d5e6f1a2b3c',
						parents: ['3c4d5e6f1a2b3c4d5e6f1a2b3c4d5e6f1a2b3c4d'],
						author: 'Test Name',
						email: 'test@mhutchie.com',
						date: 1587559257,
						message: 'Commit Message 2',
						heads: ['develop'],
						tags: [{ name: 'tag1', annotated: true }],
						remotes: [],
						stash: null
					},
					{
						hash: '3c4d5e6f1a2b3c4d5e6f1a2b3c4d5e6f1a2b3c4d',
						parents: [],
						author: 'Test Name',
						email: 'test@mhutchie.com',
						date: 1587559256,
						message: 'Commit Message 1',
						heads: [],
						tags: [],
						remotes: [],
						stash: null
					}
				],
				head: '1a2b3c4d5e6f1a2b3c4d5e6f1a2b3c4d5e6f1a2b',
				tags: ['tag1'],
				moreCommitsAvailable: false,
				error: null
			});
			expect(spyOnSpawn).toBeCalledWith('/path/to/git', ['-c', 'log.showSignature=false', 'log', '--max-count=301', '--format=%HXX7Nal-YARtTpjCikii9nJxER19D6diSyk-AWkPb%PXX7Nal-YARtTpjCikii9nJxER19D6diSyk-AWkPb%anXX7Nal-YARtTpjCikii9nJxER19D6diSyk-AWkPb%aeXX7Nal-YARtTpjCikii9nJxER19D6diSyk-AWkPb%atXX7Nal-YARtTpjCikii9nJxER19D6diSyk-AWkPb%s', '--date-order', '--branches', '--tags', '--glob=refs/remotes/origin', 'HEAD', '--'], expect.objectContaining({ cwd: '/path/to/repo' }));
			expect(spyOnSpawn).toBeCalledWith('/path/to/git', ['show-ref', '-d', '--head'], expect.objectContaining({ cwd: '/path/to/repo' }));
			expect(spyOnSpawn).toBeCalledWith('/path/to/git', ['status', '--untracked-files=all', '--porcelain'], expect.objectContaining({ cwd: '/path/to/repo' }));
		});

		it('Should return the commits (stash returned in git log commits)', async () => {
			// Setup
			mockGitSuccessOnce(
				'1a2b3c4d5e6f1a2b3c4d5e6f1a2b3c4d5e6f1a2bXX7Nal-YARtTpjCikii9nJxER19D6diSyk-AWkPb2b3c4d5e6f1a2b3c4d5e6f1a2b3c4d5e6f1a2b3cXX7Nal-YARtTpjCikii9nJxER19D6diSyk-AWkPbTest NameXX7Nal-YARtTpjCikii9nJxER19D6diSyk-AWkPbtest@mhutchie.comXX7Nal-YARtTpjCikii9nJxER19D6diSyk-AWkPb1587559258XX7Nal-YARtTpjCikii9nJxER19D6diSyk-AWkPbWIP\n' +
				'2b3c4d5e6f1a2b3c4d5e6f1a2b3c4d5e6f1a2b3cXX7Nal-YARtTpjCikii9nJxER19D6diSyk-AWkPb3c4d5e6f1a2b3c4d5e6f1a2b3c4d5e6f1a2b3c4dXX7Nal-YARtTpjCikii9nJxER19D6diSyk-AWkPbTest NameXX7Nal-YARtTpjCikii9nJxER19D6diSyk-AWkPbtest@mhutchie.comXX7Nal-YARtTpjCikii9nJxER19D6diSyk-AWkPb1587559257XX7Nal-YARtTpjCikii9nJxER19D6diSyk-AWkPbCommit Message 2\n' +
				'3c4d5e6f1a2b3c4d5e6f1a2b3c4d5e6f1a2b3c4dXX7Nal-YARtTpjCikii9nJxER19D6diSyk-AWkPbXX7Nal-YARtTpjCikii9nJxER19D6diSyk-AWkPbTest NameXX7Nal-YARtTpjCikii9nJxER19D6diSyk-AWkPbtest@mhutchie.comXX7Nal-YARtTpjCikii9nJxER19D6diSyk-AWkPb1587559256XX7Nal-YARtTpjCikii9nJxER19D6diSyk-AWkPbCommit Message 1\n'
			);
			mockGitSuccessOnce(
				'2b3c4d5e6f1a2b3c4d5e6f1a2b3c4d5e6f1a2b3c HEAD\n' +
				'2b3c4d5e6f1a2b3c4d5e6f1a2b3c4d5e6f1a2b3c refs/heads/master\n' +
				'2b3c4d5e6f1a2b3c4d5e6f1a2b3c4d5e6f1a2b3c refs/heads/develop\n' +
				'4d5e6f1a2b3c4d5e6f1a2b3c4d5e6f1a2b3c4d5e refs/heads/feature\n' +
				'2b3c4d5e6f1a2b3c4d5e6f1a2b3c4d5e6f1a2b3c refs/remotes/origin/master\n' +
				'a1b2c3d4e5f6a1b2c3d4e5f6a1b2c3d4e5f6a1b2 refs/tags/tag1\n' +
				'2b3c4d5e6f1a2b3c4d5e6f1a2b3c4d5e6f1a2b3c refs/tags/tag1^{}\n'
			);
			mockGitSuccessOnce(
				'M modified.txt\n' +
				'?? untracked.txt\n'
			);
			vscode.mockExtensionSettingReturnValue('repository.showCommitsOnlyReferencedByTags', true);
			vscode.mockExtensionSettingReturnValue('repository.showRemoteHeads', true);
			vscode.mockExtensionSettingReturnValue('repository.showUncommittedChanges', true);
			vscode.mockExtensionSettingReturnValue('repository.showUntrackedFiles', true);
			date.setCurrentTime(1587559259);

			// Run
			const result = await dataSource.getCommits('/path/to/repo', null, 300, true, true, false, false, CommitOrdering.Date, ['origin'], [], [
				{
					hash: '1a2b3c4d5e6f1a2b3c4d5e6f1a2b3c4d5e6f1a2b',
					baseHash: '2b3c4d5e6f1a2b3c4d5e6f1a2b3c4d5e6f1a2b3c',
					untrackedFilesHash: '5e6f1a2b3c4d5e6f1a2b3c4d5e6f1a2b3c4d5e6f',
					selector: 'refs/stash@{0}',
					author: 'Test Stash Author',
					email: 'test-stash@mhutchie.com',
					date: 1587559258,
					message: 'WIP'
				}
			]);

			// Assert
			expect(result).toStrictEqual({
				commits: [
					{
						hash: '*',
						parents: ['2b3c4d5e6f1a2b3c4d5e6f1a2b3c4d5e6f1a2b3c'],
						author: '*',
						email: '',
						date: 1587559259,
						message: 'Uncommitted Changes (2)',
						heads: [],
						tags: [],
						remotes: [],
						stash: null
					},
					{
						hash: '1a2b3c4d5e6f1a2b3c4d5e6f1a2b3c4d5e6f1a2b',
						parents: ['2b3c4d5e6f1a2b3c4d5e6f1a2b3c4d5e6f1a2b3c'],
						author: 'Test Name',
						email: 'test@mhutchie.com',
						date: 1587559258,
						message: 'WIP',
						heads: [],
						tags: [],
						remotes: [],
						stash: {
							baseHash: '2b3c4d5e6f1a2b3c4d5e6f1a2b3c4d5e6f1a2b3c',
							selector: 'refs/stash@{0}',
							untrackedFilesHash: '5e6f1a2b3c4d5e6f1a2b3c4d5e6f1a2b3c4d5e6f'
						}
					},
					{
						hash: '2b3c4d5e6f1a2b3c4d5e6f1a2b3c4d5e6f1a2b3c',
						parents: ['3c4d5e6f1a2b3c4d5e6f1a2b3c4d5e6f1a2b3c4d'],
						author: 'Test Name',
						email: 'test@mhutchie.com',
						date: 1587559257,
						message: 'Commit Message 2',
						heads: ['master', 'develop'],
						tags: [{ name: 'tag1', annotated: true }],
						remotes: [{ name: 'origin/master', remote: 'origin' }],
						stash: null
					},
					{
						hash: '3c4d5e6f1a2b3c4d5e6f1a2b3c4d5e6f1a2b3c4d',
						parents: [],
						author: 'Test Name',
						email: 'test@mhutchie.com',
						date: 1587559256,
						message: 'Commit Message 1',
						heads: [],
						tags: [],
						remotes: [],
						stash: null
					}
				],
				head: '2b3c4d5e6f1a2b3c4d5e6f1a2b3c4d5e6f1a2b3c',
				tags: ['tag1'],
				moreCommitsAvailable: false,
				error: null
			});
			expect(spyOnSpawn).toBeCalledWith('/path/to/git', ['-c', 'log.showSignature=false', 'log', '--max-count=301', '--format=%HXX7Nal-YARtTpjCikii9nJxER19D6diSyk-AWkPb%PXX7Nal-YARtTpjCikii9nJxER19D6diSyk-AWkPb%anXX7Nal-YARtTpjCikii9nJxER19D6diSyk-AWkPb%aeXX7Nal-YARtTpjCikii9nJxER19D6diSyk-AWkPb%atXX7Nal-YARtTpjCikii9nJxER19D6diSyk-AWkPb%s', '--date-order', '--branches', '--tags', '--remotes', '2b3c4d5e6f1a2b3c4d5e6f1a2b3c4d5e6f1a2b3c', 'HEAD', '--'], expect.objectContaining({ cwd: '/path/to/repo' }));
			expect(spyOnSpawn).toBeCalledWith('/path/to/git', ['show-ref', '-d', '--head'], expect.objectContaining({ cwd: '/path/to/repo' }));
			expect(spyOnSpawn).toBeCalledWith('/path/to/git', ['status', '--untracked-files=all', '--porcelain'], expect.objectContaining({ cwd: '/path/to/repo' }));
		});

		it('Should return the commits (stashes are based on different commits returned by git log)', async () => {
			// Setup
			mockGitSuccessOnce(
				'1a2b3c4d5e6f1a2b3c4d5e6f1a2b3c4d5e6f1a2bXX7Nal-YARtTpjCikii9nJxER19D6diSyk-AWkPb2b3c4d5e6f1a2b3c4d5e6f1a2b3c4d5e6f1a2b3cXX7Nal-YARtTpjCikii9nJxER19D6diSyk-AWkPbTest NameXX7Nal-YARtTpjCikii9nJxER19D6diSyk-AWkPbtest@mhutchie.comXX7Nal-YARtTpjCikii9nJxER19D6diSyk-AWkPb1587559258XX7Nal-YARtTpjCikii9nJxER19D6diSyk-AWkPbCommit Message 3\n' +
				'2b3c4d5e6f1a2b3c4d5e6f1a2b3c4d5e6f1a2b3cXX7Nal-YARtTpjCikii9nJxER19D6diSyk-AWkPb3c4d5e6f1a2b3c4d5e6f1a2b3c4d5e6f1a2b3c4dXX7Nal-YARtTpjCikii9nJxER19D6diSyk-AWkPbTest NameXX7Nal-YARtTpjCikii9nJxER19D6diSyk-AWkPbtest@mhutchie.comXX7Nal-YARtTpjCikii9nJxER19D6diSyk-AWkPb1587559257XX7Nal-YARtTpjCikii9nJxER19D6diSyk-AWkPbCommit Message 2\n' +
				'3c4d5e6f1a2b3c4d5e6f1a2b3c4d5e6f1a2b3c4dXX7Nal-YARtTpjCikii9nJxER19D6diSyk-AWkPbXX7Nal-YARtTpjCikii9nJxER19D6diSyk-AWkPbTest NameXX7Nal-YARtTpjCikii9nJxER19D6diSyk-AWkPbtest@mhutchie.comXX7Nal-YARtTpjCikii9nJxER19D6diSyk-AWkPb1587559256XX7Nal-YARtTpjCikii9nJxER19D6diSyk-AWkPbCommit Message 1\n'
			);
			mockGitSuccessOnce(
				'1a2b3c4d5e6f1a2b3c4d5e6f1a2b3c4d5e6f1a2b HEAD\n' +
				'1a2b3c4d5e6f1a2b3c4d5e6f1a2b3c4d5e6f1a2b refs/heads/master\n' +
				'2b3c4d5e6f1a2b3c4d5e6f1a2b3c4d5e6f1a2b3c refs/heads/develop\n' +
				'4d5e6f1a2b3c4d5e6f1a2b3c4d5e6f1a2b3c4d5e refs/heads/feature\n' +
				'1a2b3c4d5e6f1a2b3c4d5e6f1a2b3c4d5e6f1a2b refs/remotes/origin/master\n'
			);
			mockGitSuccessOnce(
				'M modified.txt\n' +
				'?? untracked.txt\n'
			);
			vscode.mockExtensionSettingReturnValue('repository.showCommitsOnlyReferencedByTags', true);
			vscode.mockExtensionSettingReturnValue('repository.showRemoteHeads', true);
			vscode.mockExtensionSettingReturnValue('repository.showUncommittedChanges', true);
			vscode.mockExtensionSettingReturnValue('repository.showUntrackedFiles', true);
			date.setCurrentTime(1587559259);

			// Run
			const result = await dataSource.getCommits('/path/to/repo', null, 300, true, true, false, false, CommitOrdering.Date, ['origin'], [], [
				{
					hash: 'a1b2c3d4e5f6a1b2c3d4e5f6a1b2c3d4e5f6a1b2',
					baseHash: '1a2b3c4d5e6f1a2b3c4d5e6f1a2b3c4d5e6f1a2b',
					untrackedFilesHash: '5e6f1a2b3c4d5e6f1a2b3c4d5e6f1a2b3c4d5e6f',
					selector: 'refs/stash@{0}',
					author: 'Test Stash Author',
					email: 'test-stash@mhutchie.com',
					date: 1587559258,
					message: 'WIP 1'
				},
				{
					hash: 'b2c3d4e5f6a1b2c3d4e5f6a1b2c3d4e5f6a1b2c3',
					baseHash: '2b3c4d5e6f1a2b3c4d5e6f1a2b3c4d5e6f1a2b3c',
					untrackedFilesHash: '6f1a2b3c4d5e6f1a2b3c4d5e6f1a2b3c4d5e6f1a',
					selector: 'refs/stash@{1}',
					author: 'Test Stash Author',
					email: 'test-stash@mhutchie.com',
					date: 1587559258,
					message: 'WIP 2'
				}
			]);

			// Assert
			expect(result).toStrictEqual({
				commits: [
					{
						hash: '*',
						parents: ['1a2b3c4d5e6f1a2b3c4d5e6f1a2b3c4d5e6f1a2b'],
						author: '*',
						email: '',
						date: 1587559259,
						message: 'Uncommitted Changes (2)',
						heads: [],
						tags: [],
						remotes: [],
						stash: null
					},
					{
						hash: 'a1b2c3d4e5f6a1b2c3d4e5f6a1b2c3d4e5f6a1b2',
						parents: ['1a2b3c4d5e6f1a2b3c4d5e6f1a2b3c4d5e6f1a2b'],
						author: 'Test Stash Author',
						email: 'test-stash@mhutchie.com',
						date: 1587559258,
						message: 'WIP 1',
						heads: [],
						tags: [],
						remotes: [],
						stash: {
							baseHash: '1a2b3c4d5e6f1a2b3c4d5e6f1a2b3c4d5e6f1a2b',
							selector: 'refs/stash@{0}',
							untrackedFilesHash: '5e6f1a2b3c4d5e6f1a2b3c4d5e6f1a2b3c4d5e6f'
						}
					},
					{
						hash: '1a2b3c4d5e6f1a2b3c4d5e6f1a2b3c4d5e6f1a2b',
						parents: ['2b3c4d5e6f1a2b3c4d5e6f1a2b3c4d5e6f1a2b3c'],
						author: 'Test Name',
						email: 'test@mhutchie.com',
						date: 1587559258,
						message: 'Commit Message 3',
						heads: ['master'],
						tags: [],
						remotes: [{ name: 'origin/master', remote: 'origin' }],
						stash: null
					},
					{
						hash: 'b2c3d4e5f6a1b2c3d4e5f6a1b2c3d4e5f6a1b2c3',
						parents: ['2b3c4d5e6f1a2b3c4d5e6f1a2b3c4d5e6f1a2b3c'],
						author: 'Test Stash Author',
						email: 'test-stash@mhutchie.com',
						date: 1587559258,
						message: 'WIP 2',
						heads: [],
						tags: [],
						remotes: [],
						stash: {
							baseHash: '2b3c4d5e6f1a2b3c4d5e6f1a2b3c4d5e6f1a2b3c',
							selector: 'refs/stash@{1}',
							untrackedFilesHash: '6f1a2b3c4d5e6f1a2b3c4d5e6f1a2b3c4d5e6f1a'
						}
					},
					{
						hash: '2b3c4d5e6f1a2b3c4d5e6f1a2b3c4d5e6f1a2b3c',
						parents: ['3c4d5e6f1a2b3c4d5e6f1a2b3c4d5e6f1a2b3c4d'],
						author: 'Test Name',
						email: 'test@mhutchie.com',
						date: 1587559257,
						message: 'Commit Message 2',
						heads: ['develop'],
						tags: [],
						remotes: [],
						stash: null
					},
					{
						hash: '3c4d5e6f1a2b3c4d5e6f1a2b3c4d5e6f1a2b3c4d',
						parents: [],
						author: 'Test Name',
						email: 'test@mhutchie.com',
						date: 1587559256,
						message: 'Commit Message 1',
						heads: [],
						tags: [],
						remotes: [],
						stash: null
					}
				],
				head: '1a2b3c4d5e6f1a2b3c4d5e6f1a2b3c4d5e6f1a2b',
				tags: [],
				moreCommitsAvailable: false,
				error: null
			});
			expect(spyOnSpawn).toBeCalledWith('/path/to/git', ['-c', 'log.showSignature=false', 'log', '--max-count=301', '--format=%HXX7Nal-YARtTpjCikii9nJxER19D6diSyk-AWkPb%PXX7Nal-YARtTpjCikii9nJxER19D6diSyk-AWkPb%anXX7Nal-YARtTpjCikii9nJxER19D6diSyk-AWkPb%aeXX7Nal-YARtTpjCikii9nJxER19D6diSyk-AWkPb%atXX7Nal-YARtTpjCikii9nJxER19D6diSyk-AWkPb%s', '--date-order', '--branches', '--tags', '--remotes', '1a2b3c4d5e6f1a2b3c4d5e6f1a2b3c4d5e6f1a2b', '2b3c4d5e6f1a2b3c4d5e6f1a2b3c4d5e6f1a2b3c', 'HEAD', '--'], expect.objectContaining({ cwd: '/path/to/repo' }));
			expect(spyOnSpawn).toBeCalledWith('/path/to/git', ['show-ref', '-d', '--head'], expect.objectContaining({ cwd: '/path/to/repo' }));
			expect(spyOnSpawn).toBeCalledWith('/path/to/git', ['status', '--untracked-files=all', '--porcelain'], expect.objectContaining({ cwd: '/path/to/repo' }));
		});

		it('Should return the commits (stashes are based on a commit returned by git log)', async () => {
			// Setup
			mockGitSuccessOnce(
				'1a2b3c4d5e6f1a2b3c4d5e6f1a2b3c4d5e6f1a2bXX7Nal-YARtTpjCikii9nJxER19D6diSyk-AWkPb2b3c4d5e6f1a2b3c4d5e6f1a2b3c4d5e6f1a2b3cXX7Nal-YARtTpjCikii9nJxER19D6diSyk-AWkPbTest NameXX7Nal-YARtTpjCikii9nJxER19D6diSyk-AWkPbtest@mhutchie.comXX7Nal-YARtTpjCikii9nJxER19D6diSyk-AWkPb1587559258XX7Nal-YARtTpjCikii9nJxER19D6diSyk-AWkPbCommit Message 3\n' +
				'2b3c4d5e6f1a2b3c4d5e6f1a2b3c4d5e6f1a2b3cXX7Nal-YARtTpjCikii9nJxER19D6diSyk-AWkPb3c4d5e6f1a2b3c4d5e6f1a2b3c4d5e6f1a2b3c4dXX7Nal-YARtTpjCikii9nJxER19D6diSyk-AWkPbTest NameXX7Nal-YARtTpjCikii9nJxER19D6diSyk-AWkPbtest@mhutchie.comXX7Nal-YARtTpjCikii9nJxER19D6diSyk-AWkPb1587559257XX7Nal-YARtTpjCikii9nJxER19D6diSyk-AWkPbCommit Message 2\n' +
				'3c4d5e6f1a2b3c4d5e6f1a2b3c4d5e6f1a2b3c4dXX7Nal-YARtTpjCikii9nJxER19D6diSyk-AWkPbXX7Nal-YARtTpjCikii9nJxER19D6diSyk-AWkPbTest NameXX7Nal-YARtTpjCikii9nJxER19D6diSyk-AWkPbtest@mhutchie.comXX7Nal-YARtTpjCikii9nJxER19D6diSyk-AWkPb1587559256XX7Nal-YARtTpjCikii9nJxER19D6diSyk-AWkPbCommit Message 1\n'
			);
			mockGitSuccessOnce(
				'1a2b3c4d5e6f1a2b3c4d5e6f1a2b3c4d5e6f1a2b HEAD\n' +
				'1a2b3c4d5e6f1a2b3c4d5e6f1a2b3c4d5e6f1a2b refs/heads/master\n' +
				'2b3c4d5e6f1a2b3c4d5e6f1a2b3c4d5e6f1a2b3c refs/heads/develop\n' +
				'4d5e6f1a2b3c4d5e6f1a2b3c4d5e6f1a2b3c4d5e refs/heads/feature\n' +
				'1a2b3c4d5e6f1a2b3c4d5e6f1a2b3c4d5e6f1a2b refs/remotes/origin/master\n'
			);
			mockGitSuccessOnce(
				'M modified.txt\n' +
				'?? untracked.txt\n'
			);
			vscode.mockExtensionSettingReturnValue('repository.showCommitsOnlyReferencedByTags', true);
			vscode.mockExtensionSettingReturnValue('repository.showRemoteHeads', true);
			vscode.mockExtensionSettingReturnValue('repository.showUncommittedChanges', true);
			vscode.mockExtensionSettingReturnValue('repository.showUntrackedFiles', true);
			date.setCurrentTime(1587559259);

			// Run
			const result = await dataSource.getCommits('/path/to/repo', null, 300, true, true, false, false, CommitOrdering.Date, ['origin'], [], [
				{
					hash: 'a1b2c3d4e5f6a1b2c3d4e5f6a1b2c3d4e5f6a1b2',
					baseHash: '1a2b3c4d5e6f1a2b3c4d5e6f1a2b3c4d5e6f1a2b',
					untrackedFilesHash: '5e6f1a2b3c4d5e6f1a2b3c4d5e6f1a2b3c4d5e6f',
					selector: 'refs/stash@{0}',
					author: 'Test Stash Author',
					email: 'test-stash@mhutchie.com',
					date: 1587559261,
					message: 'WIP 1'
				},
				{
					hash: 'b2c3d4e5f6a1b2c3d4e5f6a1b2c3d4e5f6a1b2c3',
					baseHash: '1a2b3c4d5e6f1a2b3c4d5e6f1a2b3c4d5e6f1a2b',
					untrackedFilesHash: '6f1a2b3c4d5e6f1a2b3c4d5e6f1a2b3c4d5e6f1a',
					selector: 'refs/stash@{1}',
					author: 'Test Stash Author',
					email: 'test-stash@mhutchie.com',
					date: 1587559260,
					message: 'WIP 2'
				}
			]);

			// Assert
			expect(result).toStrictEqual({
				commits: [
					{
						hash: '*',
						parents: ['1a2b3c4d5e6f1a2b3c4d5e6f1a2b3c4d5e6f1a2b'],
						author: '*',
						email: '',
						date: 1587559259,
						message: 'Uncommitted Changes (2)',
						heads: [],
						tags: [],
						remotes: [],
						stash: null
					},
					{
						hash: 'a1b2c3d4e5f6a1b2c3d4e5f6a1b2c3d4e5f6a1b2',
						parents: ['1a2b3c4d5e6f1a2b3c4d5e6f1a2b3c4d5e6f1a2b'],
						author: 'Test Stash Author',
						email: 'test-stash@mhutchie.com',
						date: 1587559261,
						message: 'WIP 1',
						heads: [],
						tags: [],
						remotes: [],
						stash: {
							baseHash: '1a2b3c4d5e6f1a2b3c4d5e6f1a2b3c4d5e6f1a2b',
							selector: 'refs/stash@{0}',
							untrackedFilesHash: '5e6f1a2b3c4d5e6f1a2b3c4d5e6f1a2b3c4d5e6f'
						}
					},
					{
						hash: 'b2c3d4e5f6a1b2c3d4e5f6a1b2c3d4e5f6a1b2c3',
						parents: ['1a2b3c4d5e6f1a2b3c4d5e6f1a2b3c4d5e6f1a2b'],
						author: 'Test Stash Author',
						email: 'test-stash@mhutchie.com',
						date: 1587559260,
						message: 'WIP 2',
						heads: [],
						tags: [],
						remotes: [],
						stash: {
							baseHash: '1a2b3c4d5e6f1a2b3c4d5e6f1a2b3c4d5e6f1a2b',
							selector: 'refs/stash@{1}',
							untrackedFilesHash: '6f1a2b3c4d5e6f1a2b3c4d5e6f1a2b3c4d5e6f1a'
						}
					},
					{
						hash: '1a2b3c4d5e6f1a2b3c4d5e6f1a2b3c4d5e6f1a2b',
						parents: ['2b3c4d5e6f1a2b3c4d5e6f1a2b3c4d5e6f1a2b3c'],
						author: 'Test Name',
						email: 'test@mhutchie.com',
						date: 1587559258,
						message: 'Commit Message 3',
						heads: ['master'],
						tags: [],
						remotes: [{ name: 'origin/master', remote: 'origin' }],
						stash: null
					},
					{
						hash: '2b3c4d5e6f1a2b3c4d5e6f1a2b3c4d5e6f1a2b3c',
						parents: ['3c4d5e6f1a2b3c4d5e6f1a2b3c4d5e6f1a2b3c4d'],
						author: 'Test Name',
						email: 'test@mhutchie.com',
						date: 1587559257,
						message: 'Commit Message 2',
						heads: ['develop'],
						tags: [],
						remotes: [],
						stash: null
					},
					{
						hash: '3c4d5e6f1a2b3c4d5e6f1a2b3c4d5e6f1a2b3c4d',
						parents: [],
						author: 'Test Name',
						email: 'test@mhutchie.com',
						date: 1587559256,
						message: 'Commit Message 1',
						heads: [],
						tags: [],
						remotes: [],
						stash: null
					}
				],
				head: '1a2b3c4d5e6f1a2b3c4d5e6f1a2b3c4d5e6f1a2b',
				tags: [],
				moreCommitsAvailable: false,
				error: null
			});
			expect(spyOnSpawn).toBeCalledWith('/path/to/git', ['-c', 'log.showSignature=false', 'log', '--max-count=301', '--format=%HXX7Nal-YARtTpjCikii9nJxER19D6diSyk-AWkPb%PXX7Nal-YARtTpjCikii9nJxER19D6diSyk-AWkPb%anXX7Nal-YARtTpjCikii9nJxER19D6diSyk-AWkPb%aeXX7Nal-YARtTpjCikii9nJxER19D6diSyk-AWkPb%atXX7Nal-YARtTpjCikii9nJxER19D6diSyk-AWkPb%s', '--date-order', '--branches', '--tags', '--remotes', '1a2b3c4d5e6f1a2b3c4d5e6f1a2b3c4d5e6f1a2b', 'HEAD', '--'], expect.objectContaining({ cwd: '/path/to/repo' }));
			expect(spyOnSpawn).toBeCalledWith('/path/to/git', ['show-ref', '-d', '--head'], expect.objectContaining({ cwd: '/path/to/repo' }));
			expect(spyOnSpawn).toBeCalledWith('/path/to/git', ['status', '--untracked-files=all', '--porcelain'], expect.objectContaining({ cwd: '/path/to/repo' }));
		});

		it('Should return the commits (stash isn\'t based on a commit returned by git log)', async () => {
			// Setup
			mockGitSuccessOnce(
				'1a2b3c4d5e6f1a2b3c4d5e6f1a2b3c4d5e6f1a2bXX7Nal-YARtTpjCikii9nJxER19D6diSyk-AWkPb2b3c4d5e6f1a2b3c4d5e6f1a2b3c4d5e6f1a2b3cXX7Nal-YARtTpjCikii9nJxER19D6diSyk-AWkPbTest NameXX7Nal-YARtTpjCikii9nJxER19D6diSyk-AWkPbtest@mhutchie.comXX7Nal-YARtTpjCikii9nJxER19D6diSyk-AWkPb1587559258XX7Nal-YARtTpjCikii9nJxER19D6diSyk-AWkPbCommit Message 3\n' +
				'2b3c4d5e6f1a2b3c4d5e6f1a2b3c4d5e6f1a2b3cXX7Nal-YARtTpjCikii9nJxER19D6diSyk-AWkPb3c4d5e6f1a2b3c4d5e6f1a2b3c4d5e6f1a2b3c4dXX7Nal-YARtTpjCikii9nJxER19D6diSyk-AWkPbTest NameXX7Nal-YARtTpjCikii9nJxER19D6diSyk-AWkPbtest@mhutchie.comXX7Nal-YARtTpjCikii9nJxER19D6diSyk-AWkPb1587559257XX7Nal-YARtTpjCikii9nJxER19D6diSyk-AWkPbCommit Message 2\n' +
				'3c4d5e6f1a2b3c4d5e6f1a2b3c4d5e6f1a2b3c4dXX7Nal-YARtTpjCikii9nJxER19D6diSyk-AWkPbXX7Nal-YARtTpjCikii9nJxER19D6diSyk-AWkPbTest NameXX7Nal-YARtTpjCikii9nJxER19D6diSyk-AWkPbtest@mhutchie.comXX7Nal-YARtTpjCikii9nJxER19D6diSyk-AWkPb1587559256XX7Nal-YARtTpjCikii9nJxER19D6diSyk-AWkPbCommit Message 1\n'
			);
			mockGitSuccessOnce(
				'1a2b3c4d5e6f1a2b3c4d5e6f1a2b3c4d5e6f1a2b HEAD\n' +
				'1a2b3c4d5e6f1a2b3c4d5e6f1a2b3c4d5e6f1a2b refs/heads/master\n' +
				'2b3c4d5e6f1a2b3c4d5e6f1a2b3c4d5e6f1a2b3c refs/heads/develop\n' +
				'4d5e6f1a2b3c4d5e6f1a2b3c4d5e6f1a2b3c4d5e refs/heads/feature\n' +
				'1a2b3c4d5e6f1a2b3c4d5e6f1a2b3c4d5e6f1a2b refs/remotes/origin/master\n'
			);
			mockGitSuccessOnce(
				'M modified.txt\n' +
				'?? untracked.txt\n'
			);
			vscode.mockExtensionSettingReturnValue('repository.showCommitsOnlyReferencedByTags', true);
			vscode.mockExtensionSettingReturnValue('repository.showRemoteHeads', true);
			vscode.mockExtensionSettingReturnValue('repository.showUncommittedChanges', true);
			vscode.mockExtensionSettingReturnValue('repository.showUntrackedFiles', true);
			date.setCurrentTime(1587559259);

			// Run
			const result = await dataSource.getCommits('/path/to/repo', null, 300, true, true, false, false, CommitOrdering.Date, ['origin'], [], [
				{
					hash: 'a1b2c3d4e5f6a1b2c3d4e5f6a1b2c3d4e5f6a1b2',
					baseHash: '6f1a2b3c4d5e6f1a2b3c4d5e6f1a2b3c4d5e6f1a',
					untrackedFilesHash: '5e6f1a2b3c4d5e6f1a2b3c4d5e6f1a2b3c4d5e6f',
					selector: 'refs/stash@{0}',
					author: 'Test Stash Author',
					email: 'test-stash@mhutchie.com',
					date: 1587559258,
					message: 'WIP 1'
				}
			]);

			// Assert
			expect(result).toStrictEqual({
				commits: [
					{
						hash: '*',
						parents: ['1a2b3c4d5e6f1a2b3c4d5e6f1a2b3c4d5e6f1a2b'],
						author: '*',
						email: '',
						date: 1587559259,
						message: 'Uncommitted Changes (2)',
						heads: [],
						tags: [],
						remotes: [],
						stash: null
					},
					{
						hash: '1a2b3c4d5e6f1a2b3c4d5e6f1a2b3c4d5e6f1a2b',
						parents: ['2b3c4d5e6f1a2b3c4d5e6f1a2b3c4d5e6f1a2b3c'],
						author: 'Test Name',
						email: 'test@mhutchie.com',
						date: 1587559258,
						message: 'Commit Message 3',
						heads: ['master'],
						tags: [],
						remotes: [{ name: 'origin/master', remote: 'origin' }],
						stash: null
					},
					{
						hash: '2b3c4d5e6f1a2b3c4d5e6f1a2b3c4d5e6f1a2b3c',
						parents: ['3c4d5e6f1a2b3c4d5e6f1a2b3c4d5e6f1a2b3c4d'],
						author: 'Test Name',
						email: 'test@mhutchie.com',
						date: 1587559257,
						message: 'Commit Message 2',
						heads: ['develop'],
						tags: [],
						remotes: [],
						stash: null
					},
					{
						hash: '3c4d5e6f1a2b3c4d5e6f1a2b3c4d5e6f1a2b3c4d',
						parents: [],
						author: 'Test Name',
						email: 'test@mhutchie.com',
						date: 1587559256,
						message: 'Commit Message 1',
						heads: [],
						tags: [],
						remotes: [],
						stash: null
					}
				],
				head: '1a2b3c4d5e6f1a2b3c4d5e6f1a2b3c4d5e6f1a2b',
				tags: [],
				moreCommitsAvailable: false,
				error: null
			});
			expect(spyOnSpawn).toBeCalledWith('/path/to/git', ['-c', 'log.showSignature=false', 'log', '--max-count=301', '--format=%HXX7Nal-YARtTpjCikii9nJxER19D6diSyk-AWkPb%PXX7Nal-YARtTpjCikii9nJxER19D6diSyk-AWkPb%anXX7Nal-YARtTpjCikii9nJxER19D6diSyk-AWkPb%aeXX7Nal-YARtTpjCikii9nJxER19D6diSyk-AWkPb%atXX7Nal-YARtTpjCikii9nJxER19D6diSyk-AWkPb%s', '--date-order', '--branches', '--tags', '--remotes', '6f1a2b3c4d5e6f1a2b3c4d5e6f1a2b3c4d5e6f1a', 'HEAD', '--'], expect.objectContaining({ cwd: '/path/to/repo' }));
			expect(spyOnSpawn).toBeCalledWith('/path/to/git', ['show-ref', '-d', '--head'], expect.objectContaining({ cwd: '/path/to/repo' }));
			expect(spyOnSpawn).toBeCalledWith('/path/to/git', ['status', '--untracked-files=all', '--porcelain'], expect.objectContaining({ cwd: '/path/to/repo' }));
		});

		it('Should return the commits (no uncommitted changes)', async () => {
			// Setup
			mockGitSuccessOnce(
				'1a2b3c4d5e6f1a2b3c4d5e6f1a2b3c4d5e6f1a2bXX7Nal-YARtTpjCikii9nJxER19D6diSyk-AWkPb2b3c4d5e6f1a2b3c4d5e6f1a2b3c4d5e6f1a2b3cXX7Nal-YARtTpjCikii9nJxER19D6diSyk-AWkPbTest NameXX7Nal-YARtTpjCikii9nJxER19D6diSyk-AWkPbtest@mhutchie.comXX7Nal-YARtTpjCikii9nJxER19D6diSyk-AWkPb1587559258XX7Nal-YARtTpjCikii9nJxER19D6diSyk-AWkPbCommit Message 3\n' +
				'2b3c4d5e6f1a2b3c4d5e6f1a2b3c4d5e6f1a2b3cXX7Nal-YARtTpjCikii9nJxER19D6diSyk-AWkPb3c4d5e6f1a2b3c4d5e6f1a2b3c4d5e6f1a2b3c4dXX7Nal-YARtTpjCikii9nJxER19D6diSyk-AWkPbTest NameXX7Nal-YARtTpjCikii9nJxER19D6diSyk-AWkPbtest@mhutchie.comXX7Nal-YARtTpjCikii9nJxER19D6diSyk-AWkPb1587559257XX7Nal-YARtTpjCikii9nJxER19D6diSyk-AWkPbCommit Message 2\n' +
				'3c4d5e6f1a2b3c4d5e6f1a2b3c4d5e6f1a2b3c4dXX7Nal-YARtTpjCikii9nJxER19D6diSyk-AWkPbXX7Nal-YARtTpjCikii9nJxER19D6diSyk-AWkPbTest NameXX7Nal-YARtTpjCikii9nJxER19D6diSyk-AWkPbtest@mhutchie.comXX7Nal-YARtTpjCikii9nJxER19D6diSyk-AWkPb1587559256XX7Nal-YARtTpjCikii9nJxER19D6diSyk-AWkPbCommit Message 1\n'
			);
			mockGitSuccessOnce(
				'1a2b3c4d5e6f1a2b3c4d5e6f1a2b3c4d5e6f1a2b HEAD\n' +
				'1a2b3c4d5e6f1a2b3c4d5e6f1a2b3c4d5e6f1a2b refs/heads/master\n' +
				'2b3c4d5e6f1a2b3c4d5e6f1a2b3c4d5e6f1a2b3c refs/heads/develop\n' +
				'4d5e6f1a2b3c4d5e6f1a2b3c4d5e6f1a2b3c4d5e refs/heads/feature\n' +
				'1a2b3c4d5e6f1a2b3c4d5e6f1a2b3c4d5e6f1a2b refs/remotes/origin/master\n' +
				'a1b2c3d4e5f6a1b2c3d4e5f6a1b2c3d4e5f6a1b2 refs/tags/tag1\n' +
				'2b3c4d5e6f1a2b3c4d5e6f1a2b3c4d5e6f1a2b3c refs/tags/tag1^{}\n'
			);
			mockGitSuccessOnce('');
			vscode.mockExtensionSettingReturnValue('repository.showCommitsOnlyReferencedByTags', true);
			vscode.mockExtensionSettingReturnValue('repository.showRemoteHeads', true);
			vscode.mockExtensionSettingReturnValue('repository.showUncommittedChanges', true);
			vscode.mockExtensionSettingReturnValue('repository.showUntrackedFiles', true);
			date.setCurrentTime(1587559259);

			// Run
			const result = await dataSource.getCommits('/path/to/repo', null, 300, true, true, false, false, CommitOrdering.Date, ['origin'], [], []);

			// Assert
			expect(result).toStrictEqual({
				commits: [
					{
						hash: '1a2b3c4d5e6f1a2b3c4d5e6f1a2b3c4d5e6f1a2b',
						parents: ['2b3c4d5e6f1a2b3c4d5e6f1a2b3c4d5e6f1a2b3c'],
						author: 'Test Name',
						email: 'test@mhutchie.com',
						date: 1587559258,
						message: 'Commit Message 3',
						heads: ['master'],
						tags: [],
						remotes: [{ name: 'origin/master', remote: 'origin' }],
						stash: null
					},
					{
						hash: '2b3c4d5e6f1a2b3c4d5e6f1a2b3c4d5e6f1a2b3c',
						parents: ['3c4d5e6f1a2b3c4d5e6f1a2b3c4d5e6f1a2b3c4d'],
						author: 'Test Name',
						email: 'test@mhutchie.com',
						date: 1587559257,
						message: 'Commit Message 2',
						heads: ['develop'],
						tags: [{ name: 'tag1', annotated: true }],
						remotes: [],
						stash: null
					},
					{
						hash: '3c4d5e6f1a2b3c4d5e6f1a2b3c4d5e6f1a2b3c4d',
						parents: [],
						author: 'Test Name',
						email: 'test@mhutchie.com',
						date: 1587559256,
						message: 'Commit Message 1',
						heads: [],
						tags: [],
						remotes: [],
						stash: null
					}
				],
				head: '1a2b3c4d5e6f1a2b3c4d5e6f1a2b3c4d5e6f1a2b',
				tags: ['tag1'],
				moreCommitsAvailable: false,
				error: null
			});
			expect(spyOnSpawn).toBeCalledWith('/path/to/git', ['-c', 'log.showSignature=false', 'log', '--max-count=301', '--format=%HXX7Nal-YARtTpjCikii9nJxER19D6diSyk-AWkPb%PXX7Nal-YARtTpjCikii9nJxER19D6diSyk-AWkPb%anXX7Nal-YARtTpjCikii9nJxER19D6diSyk-AWkPb%aeXX7Nal-YARtTpjCikii9nJxER19D6diSyk-AWkPb%atXX7Nal-YARtTpjCikii9nJxER19D6diSyk-AWkPb%s', '--date-order', '--branches', '--tags', '--remotes', 'HEAD', '--'], expect.objectContaining({ cwd: '/path/to/repo' }));
			expect(spyOnSpawn).toBeCalledWith('/path/to/git', ['show-ref', '-d', '--head'], expect.objectContaining({ cwd: '/path/to/repo' }));
			expect(spyOnSpawn).toBeCalledWith('/path/to/git', ['status', '--untracked-files=all', '--porcelain'], expect.objectContaining({ cwd: '/path/to/repo' }));
		});

		it('Should return no commits (when in an empty repository)', async () => {
			// Setup
			mockGitSuccessOnce('\n');
			mockGitThrowingErrorOnce();
			vscode.mockExtensionSettingReturnValue('repository.showCommitsOnlyReferencedByTags', true);
			vscode.mockExtensionSettingReturnValue('repository.showRemoteHeads', true);

			// Run
			const result = await dataSource.getCommits('/path/to/repo', null, 300, true, true, false, false, CommitOrdering.Date, ['origin'], [], []);

			// Assert
			expect(result).toStrictEqual({
				commits: [],
				head: null,
				tags: [],
				moreCommitsAvailable: false,
				error: null
			});
			expect(spyOnSpawn).toHaveBeenCalledTimes(2);
		});

		it('Should return the commits (ignoring invalid show-ref records)', async () => {
			// Setup
			mockGitSuccessOnce(
				'1a2b3c4d5e6f1a2b3c4d5e6f1a2b3c4d5e6f1a2bXX7Nal-YARtTpjCikii9nJxER19D6diSyk-AWkPb2b3c4d5e6f1a2b3c4d5e6f1a2b3c4d5e6f1a2b3cXX7Nal-YARtTpjCikii9nJxER19D6diSyk-AWkPbTest NameXX7Nal-YARtTpjCikii9nJxER19D6diSyk-AWkPbtest@mhutchie.comXX7Nal-YARtTpjCikii9nJxER19D6diSyk-AWkPb1587559258XX7Nal-YARtTpjCikii9nJxER19D6diSyk-AWkPbCommit Message 3\n' +
				'2b3c4d5e6f1a2b3c4d5e6f1a2b3c4d5e6f1a2b3cXX7Nal-YARtTpjCikii9nJxER19D6diSyk-AWkPb3c4d5e6f1a2b3c4d5e6f1a2b3c4d5e6f1a2b3c4dXX7Nal-YARtTpjCikii9nJxER19D6diSyk-AWkPbTest NameXX7Nal-YARtTpjCikii9nJxER19D6diSyk-AWkPbtest@mhutchie.comXX7Nal-YARtTpjCikii9nJxER19D6diSyk-AWkPb1587559257XX7Nal-YARtTpjCikii9nJxER19D6diSyk-AWkPbCommit Message 2\n' +
				'3c4d5e6f1a2b3c4d5e6f1a2b3c4d5e6f1a2b3c4dXX7Nal-YARtTpjCikii9nJxER19D6diSyk-AWkPbXX7Nal-YARtTpjCikii9nJxER19D6diSyk-AWkPbTest NameXX7Nal-YARtTpjCikii9nJxER19D6diSyk-AWkPbtest@mhutchie.comXX7Nal-YARtTpjCikii9nJxER19D6diSyk-AWkPb1587559256XX7Nal-YARtTpjCikii9nJxER19D6diSyk-AWkPbCommit Message 1\n'
			);
			mockGitSuccessOnce(
				'1a2b3c4d5e6f1a2b3c4d5e6f1a2b3c4d5e6f1a2b HEAD\n' +
				'1a2b3c4d5e6f1a2b3c4d5e6f1a2b3c4d5e6f1a2b\n' +
				'1a2b3c4d5e6f1a2b3c4d5e6f1a2b3c4d5e6f1a2b refs/heads/master\n' +
				'2b3c4d5e6f1a2b3c4d5e6f1a2b3c4d5e6f1a2b3c refs/heads/develop\n' +
				'4d5e6f1a2b3c4d5e6f1a2b3c4d5e6f1a2b3c4d5e refs/heads/feature\n' +
				'1a2b3c4d5e6f1a2b3c4d5e6f1a2b3c4d5e6f1a2b refs/invalid/master\n' +
				'1a2b3c4d5e6f1a2b3c4d5e6f1a2b3c4d5e6f1a2b refs/remotes/origin/master\n' +
				'4d5e6f1a2b3c4d5e6f1a2b3c4d5e6f1a2b3c4d5e refs/remotes/origin/feature\n' +
				'1a2b3c4d5e6f1a2b3c4d5e6f1a2b3c4d5e6f1a2b refs/remotes/other-remote/master\n' +
				'a1b2c3d4e5f6a1b2c3d4e5f6a1b2c3d4e5f6a1b2 refs/tags/tag1\n' +
				'2b3c4d5e6f1a2b3c4d5e6f1a2b3c4d5e6f1a2b3c refs/tags/tag1^{}\n'
			);
			mockGitSuccessOnce(
				'M modified.txt\n' +
				'?? untracked.txt\n'
			);
			vscode.mockExtensionSettingReturnValue('repository.showCommitsOnlyReferencedByTags', true);
			vscode.mockExtensionSettingReturnValue('repository.showRemoteHeads', true);
			vscode.mockExtensionSettingReturnValue('repository.showUncommittedChanges', true);
			vscode.mockExtensionSettingReturnValue('repository.showUntrackedFiles', true);
			date.setCurrentTime(1587559259);

			// Run
			const result = await dataSource.getCommits('/path/to/repo', null, 300, true, true, false, false, CommitOrdering.Date, ['origin'], [], []);

			// Assert
			expect(result).toStrictEqual({
				commits: [
					{
						hash: '*',
						parents: ['1a2b3c4d5e6f1a2b3c4d5e6f1a2b3c4d5e6f1a2b'],
						author: '*',
						email: '',
						date: 1587559259,
						message: 'Uncommitted Changes (2)',
						heads: [],
						tags: [],
						remotes: [],
						stash: null
					},
					{
						hash: '1a2b3c4d5e6f1a2b3c4d5e6f1a2b3c4d5e6f1a2b',
						parents: ['2b3c4d5e6f1a2b3c4d5e6f1a2b3c4d5e6f1a2b3c'],
						author: 'Test Name',
						email: 'test@mhutchie.com',
						date: 1587559258,
						message: 'Commit Message 3',
						heads: ['master'],
						tags: [],
						remotes: [{ name: 'origin/master', remote: 'origin' }, { name: 'other-remote/master', remote: null }],
						stash: null
					},
					{
						hash: '2b3c4d5e6f1a2b3c4d5e6f1a2b3c4d5e6f1a2b3c',
						parents: ['3c4d5e6f1a2b3c4d5e6f1a2b3c4d5e6f1a2b3c4d'],
						author: 'Test Name',
						email: 'test@mhutchie.com',
						date: 1587559257,
						message: 'Commit Message 2',
						heads: ['develop'],
						tags: [{ name: 'tag1', annotated: true }],
						remotes: [],
						stash: null
					},
					{
						hash: '3c4d5e6f1a2b3c4d5e6f1a2b3c4d5e6f1a2b3c4d',
						parents: [],
						author: 'Test Name',
						email: 'test@mhutchie.com',
						date: 1587559256,
						message: 'Commit Message 1',
						heads: [],
						tags: [],
						remotes: [],
						stash: null
					}
				],
				head: '1a2b3c4d5e6f1a2b3c4d5e6f1a2b3c4d5e6f1a2b',
				tags: ['tag1'],
				moreCommitsAvailable: false,
				error: null
			});
			expect(spyOnSpawn).toBeCalledWith('/path/to/git', ['-c', 'log.showSignature=false', 'log', '--max-count=301', '--format=%HXX7Nal-YARtTpjCikii9nJxER19D6diSyk-AWkPb%PXX7Nal-YARtTpjCikii9nJxER19D6diSyk-AWkPb%anXX7Nal-YARtTpjCikii9nJxER19D6diSyk-AWkPb%aeXX7Nal-YARtTpjCikii9nJxER19D6diSyk-AWkPb%atXX7Nal-YARtTpjCikii9nJxER19D6diSyk-AWkPb%s', '--date-order', '--branches', '--tags', '--remotes', 'HEAD', '--'], expect.objectContaining({ cwd: '/path/to/repo' }));
			expect(spyOnSpawn).toBeCalledWith('/path/to/git', ['show-ref', '-d', '--head'], expect.objectContaining({ cwd: '/path/to/repo' }));
			expect(spyOnSpawn).toBeCalledWith('/path/to/git', ['status', '--untracked-files=all', '--porcelain'], expect.objectContaining({ cwd: '/path/to/repo' }));
		});

		it('Should return an error message thrown by git (when thrown by git log)', async () => {
			// Setup
			mockGitThrowingErrorOnce();
			mockGitSuccessOnce(
				'1a2b3c4d5e6f1a2b3c4d5e6f1a2b3c4d5e6f1a2b HEAD\n' +
				'1a2b3c4d5e6f1a2b3c4d5e6f1a2b3c4d5e6f1a2b refs/heads/master\n' +
				'2b3c4d5e6f1a2b3c4d5e6f1a2b3c4d5e6f1a2b3c refs/heads/develop\n' +
				'4d5e6f1a2b3c4d5e6f1a2b3c4d5e6f1a2b3c4d5e refs/heads/feature\n' +
				'1a2b3c4d5e6f1a2b3c4d5e6f1a2b3c4d5e6f1a2b refs/remotes/origin/master\n' +
				'a1b2c3d4e5f6a1b2c3d4e5f6a1b2c3d4e5f6a1b2 refs/tags/tag1\n' +
				'2b3c4d5e6f1a2b3c4d5e6f1a2b3c4d5e6f1a2b3c refs/tags/tag1^{}\n'
			);
			vscode.mockExtensionSettingReturnValue('repository.showCommitsOnlyReferencedByTags', true);
			vscode.mockExtensionSettingReturnValue('repository.showRemoteHeads', true);

			// Run
			const result = await dataSource.getCommits('/path/to/repo', null, 300, true, true, false, false, CommitOrdering.Date, ['origin'], [], []);

			// Assert
			expect(result).toStrictEqual({
				commits: [],
				head: null,
				tags: [],
				moreCommitsAvailable: false,
				error: 'error message'
			});
		});

		it('Should return an error message thrown by git (when thrown by git show-ref)', async () => {
			// Setup
			mockGitSuccessOnce(
				'1a2b3c4d5e6f1a2b3c4d5e6f1a2b3c4d5e6f1a2bXX7Nal-YARtTpjCikii9nJxER19D6diSyk-AWkPb2b3c4d5e6f1a2b3c4d5e6f1a2b3c4d5e6f1a2b3cXX7Nal-YARtTpjCikii9nJxER19D6diSyk-AWkPbTest NameXX7Nal-YARtTpjCikii9nJxER19D6diSyk-AWkPbtest@mhutchie.comXX7Nal-YARtTpjCikii9nJxER19D6diSyk-AWkPb1587559258XX7Nal-YARtTpjCikii9nJxER19D6diSyk-AWkPbCommit Message 3\n' +
				'2b3c4d5e6f1a2b3c4d5e6f1a2b3c4d5e6f1a2b3cXX7Nal-YARtTpjCikii9nJxER19D6diSyk-AWkPb3c4d5e6f1a2b3c4d5e6f1a2b3c4d5e6f1a2b3c4dXX7Nal-YARtTpjCikii9nJxER19D6diSyk-AWkPbTest NameXX7Nal-YARtTpjCikii9nJxER19D6diSyk-AWkPbtest@mhutchie.comXX7Nal-YARtTpjCikii9nJxER19D6diSyk-AWkPb1587559257XX7Nal-YARtTpjCikii9nJxER19D6diSyk-AWkPbCommit Message 2\n' +
				'3c4d5e6f1a2b3c4d5e6f1a2b3c4d5e6f1a2b3c4dXX7Nal-YARtTpjCikii9nJxER19D6diSyk-AWkPbXX7Nal-YARtTpjCikii9nJxER19D6diSyk-AWkPbTest NameXX7Nal-YARtTpjCikii9nJxER19D6diSyk-AWkPbtest@mhutchie.comXX7Nal-YARtTpjCikii9nJxER19D6diSyk-AWkPb1587559256XX7Nal-YARtTpjCikii9nJxER19D6diSyk-AWkPbCommit Message 1\n'
			);
			mockGitThrowingErrorOnce();
			vscode.mockExtensionSettingReturnValue('repository.showCommitsOnlyReferencedByTags', true);
			vscode.mockExtensionSettingReturnValue('repository.showRemoteHeads', true);

			// Run
			const result = await dataSource.getCommits('/path/to/repo', null, 300, true, true, false, false, CommitOrdering.Date, ['origin'], [], []);

			// Assert
			expect(result).toStrictEqual({
				commits: [],
				head: null,
				tags: [],
				moreCommitsAvailable: false,
				error: 'error message'
			});
		});
	});

	describe('getConfig', () => {
		it('Should return the config values', async () => {
			// Setup
			mockGitSuccessOnce(
				'user.name\nLocal Name\0' +
				'diff.tool\nabc\0' +
				'diff.guitool\ndef\0' +
				'remote.pushdefault\norigin\0'
			);
			mockGitSuccessOnce(
				'user.name\nLocal Name\0' +
				'user.email\nunused@mhutchie.com\0' +
				'user.email\nlocal@mhutchie.com\0' +
				'remote.origin.url\nhttps://github.com/mhutchie/vscode-git-graph.git\0' +
				'remote.origin.pushurl\nhttps://github.com/mhutchie/vscode-git-graph-push.git\0' +
				'remote.origin.fetch\n+refs/heads/*:refs/remotes/origin/*\0' +
				'branch.master.remote\norigin\0' +
				'branch.master.pushremote\norigin2\0' +
				'branch.master.other\norigin3\0' +
				'branch.develop.pushremote\norigin\0' +
				'branch.develop.remote\norigin2\0' +
				'branch.branch1.remote\norigin\0' +
				'branch.branch2.pushremote\norigin\0'
			);
			mockGitSuccessOnce(
				'user.name\nGlobal Name\0' +
				'user.email\nglobal@mhutchie.com\0'
			);

			// Run
			const result = await dataSource.getConfig('/path/to/repo', ['origin']);

			// Assert
			expect(result).toStrictEqual({
				config: {
					branches: {
						master: {
							pushRemote: 'origin2',
							remote: 'origin'
						},
						develop: {
							pushRemote: 'origin',
							remote: 'origin2'
						},
						branch1: {
							pushRemote: null,
							remote: 'origin'
						},
						branch2: {
							pushRemote: 'origin',
							remote: null
						}
					},
					diffTool: 'abc',
					guiDiffTool: 'def',
					pushDefault: 'origin',
					remotes: [
						{
							name: 'origin',
							url: 'https://github.com/mhutchie/vscode-git-graph.git',
							pushUrl: 'https://github.com/mhutchie/vscode-git-graph-push.git'
						}
					],
					user: {
						name: {
							local: 'Local Name',
							global: 'Global Name'
						},
						email: {
							local: 'local@mhutchie.com',
							global: 'global@mhutchie.com'
						}
					}
				},
				error: null
			});
			expect(spyOnSpawn).toBeCalledWith('/path/to/git', ['--no-pager', 'config', '--list', '-z', '--includes'], expect.objectContaining({ cwd: '/path/to/repo' }));
			expect(spyOnSpawn).toBeCalledWith('/path/to/git', ['--no-pager', 'config', '--list', '-z', '--includes', '--local'], expect.objectContaining({ cwd: '/path/to/repo' }));
			expect(spyOnSpawn).toBeCalledWith('/path/to/git', ['--no-pager', 'config', '--list', '-z', '--includes', '--global'], expect.objectContaining({ cwd: '/path/to/repo' }));
		});

		it('Should return the config values', async () => {
			// Setup
			mockGitSuccessOnce(
				'diff.tool\nabc\0' +
				'diff.guitool\ndef\0'
			);
			mockGitSuccessOnce(
				'user.email\nlocal@mhutchie.com\0' +
				'remote.origin.url\nhttps://github.com/mhutchie/vscode-git-graph.git\0'
			);
			mockGitSuccessOnce(
				'user.name\nGlobal Name\0'
			);

			// Run
			const result = await dataSource.getConfig('/path/to/repo', ['origin']);

			// Assert
			expect(result).toStrictEqual({
				config: {
					branches: {},
					diffTool: 'abc',
					guiDiffTool: 'def',
					pushDefault: null,
					remotes: [
						{
							name: 'origin',
							url: 'https://github.com/mhutchie/vscode-git-graph.git',
							pushUrl: null
						}
					],
					user: {
						name: {
							local: null,
							global: 'Global Name'
						},
						email: {
							local: 'local@mhutchie.com',
							global: null
						}
					}
				},
				error: null
			});
			expect(spyOnSpawn).toBeCalledWith('/path/to/git', ['--no-pager', 'config', '--list', '-z', '--includes'], expect.objectContaining({ cwd: '/path/to/repo' }));
			expect(spyOnSpawn).toBeCalledWith('/path/to/git', ['--no-pager', 'config', '--list', '-z', '--includes', '--local'], expect.objectContaining({ cwd: '/path/to/repo' }));
			expect(spyOnSpawn).toBeCalledWith('/path/to/git', ['--no-pager', 'config', '--list', '-z', '--includes', '--global'], expect.objectContaining({ cwd: '/path/to/repo' }));
		});

		it('Should return NULL values when the config variables aren\'t set', async () => {
			// Setup
			mockGitSuccessOnce(
				'other.setting\nvalue\0'
			);
			mockGitSuccessOnce(
				'other.setting\nvalue\0'
			);
			mockGitSuccessOnce(
				'other.setting\nvalue\0'
			);

			// Run
			const result = await dataSource.getConfig('/path/to/repo', []);

			// Assert
			expect(result).toStrictEqual({
				config: {
					branches: {},
					diffTool: null,
					guiDiffTool: null,
					pushDefault: null,
					remotes: [],
					user: {
						name: {
							local: null,
							global: null
						},
						email: {
							local: null,
							global: null
						}
					}
				},
				error: null
			});
			expect(spyOnSpawn).toBeCalledWith('/path/to/git', ['--no-pager', 'config', '--list', '-z', '--includes'], expect.objectContaining({ cwd: '/path/to/repo' }));
			expect(spyOnSpawn).toBeCalledWith('/path/to/git', ['--no-pager', 'config', '--list', '-z', '--includes', '--local'], expect.objectContaining({ cwd: '/path/to/repo' }));
			expect(spyOnSpawn).toBeCalledWith('/path/to/git', ['--no-pager', 'config', '--list', '-z', '--includes', '--global'], expect.objectContaining({ cwd: '/path/to/repo' }));
		});

		it('Should return the repositories settings (ignoring Git exception when either the global or local .gitconfig file doesn\'t exist)', async () => {
			// Setup
			mockGitSuccessOnce(
				'user.name\nLocal Name\0' +
				'diff.tool\nabc\0' +
				'diff.guitool\ndef\0'
			);
			mockGitSuccessOnce(
				'user.name\nLocal\r\nMultiline\nName\0' +
				'user.email\nunused@mhutchie.com\0' +
				'user.email\nlocal@mhutchie.com\0' +
				'remote.origin.url\nhttps://github.com/mhutchie/vscode-git-graph.git\0' +
				'remote.origin.pushurl\nhttps://github.com/mhutchie/vscode-git-graph-push.git\0' +
				'remote.origin.fetch\n+refs/heads/*:refs/remotes/origin/*\0'
			);
			mockGitThrowingErrorOnce('fatal: unable to read config file \'c:/users/michael/.gitconfig\': no such file or directory');

			// Run
			const result = await dataSource.getConfig('/path/to/repo', ['origin']);

			// Assert
			expect(result).toStrictEqual({
				config: {
					branches: {},
					diffTool: 'abc',
					guiDiffTool: 'def',
					pushDefault: null,
					remotes: [
						{
							name: 'origin',
							url: 'https://github.com/mhutchie/vscode-git-graph.git',
							pushUrl: 'https://github.com/mhutchie/vscode-git-graph-push.git'
						}
					],
					user: {
						name: {
							local: 'Local\nMultiline\nName',
							global: null
						},
						email: {
							local: 'local@mhutchie.com',
							global: null
						}
					}
				},
				error: null
			});
			expect(spyOnSpawn).toBeCalledWith('/path/to/git', ['--no-pager', 'config', '--list', '-z', '--includes'], expect.objectContaining({ cwd: '/path/to/repo' }));
			expect(spyOnSpawn).toBeCalledWith('/path/to/git', ['--no-pager', 'config', '--list', '-z', '--includes', '--local'], expect.objectContaining({ cwd: '/path/to/repo' }));
			expect(spyOnSpawn).toBeCalledWith('/path/to/git', ['--no-pager', 'config', '--list', '-z', '--includes', '--global'], expect.objectContaining({ cwd: '/path/to/repo' }));
		});

		it('Should return an error message thrown by git', async () => {
			// Setup
			mockGitThrowingErrorOnce();
			mockGitThrowingErrorOnce();
			mockGitThrowingErrorOnce();

			// Run
			const result = await dataSource.getConfig('/path/to/repo', []);

			// Assert
			expect(result).toStrictEqual({
				config: null,
				error: 'error message'
			});
		});

		it('Should return an error message indicating an unexpected error occurred', async () => {
			// Setup
			const error = new Error();
			mockGitSuccessOnce(
				'user.name\nLocal Name\0' +
				'diff.tool\nabc\0' +
				'diff.guitool\ndef\0'
			);
			mockGitSuccessOnce(
				'user.name\nLocal Name\0' +
				'user.email\nunused@mhutchie.com\0' +
				'user.email\nlocal@mhutchie.com\0' +
				'remote.origin.url\nhttps://github.com/mhutchie/vscode-git-graph.git\0' +
				'remote.origin.pushurl\nhttps://github.com/mhutchie/vscode-git-graph-push.git\0' +
				'remote.origin.fetch\n+refs/heads/*:refs/remotes/origin/*\0'
			);
			spyOnSpawn.mockImplementationOnce(() => {
				throw error;
			});

			// Run
			const result = await dataSource.getConfig('/path/to/repo', ['origin']);

			// Assert
			expect(result).toStrictEqual({
				config: null,
				error: 'An unexpected error occurred while spawning the Git child process.'
			});
		});
	});

	describe('getCommitDetails', () => {
		it('Should return the commit details', async () => {
			// Setup
			mockGitSuccessOnce('1a2b3c4d5e6f1a2b3c4d5e6f1a2b3c4d5e6f1a2bXX7Nal-YARtTpjCikii9nJxER19D6diSyk-AWkPba1b2c3d4e5f6a1b2c3d4e5f6a1b2c3d4e5f6a1b2XX7Nal-YARtTpjCikii9nJxER19D6diSyk-AWkPbTest AuthorXX7Nal-YARtTpjCikii9nJxER19D6diSyk-AWkPbtest-author@mhutchie.comXX7Nal-YARtTpjCikii9nJxER19D6diSyk-AWkPb1587559258XX7Nal-YARtTpjCikii9nJxER19D6diSyk-AWkPbTest CommitterXX7Nal-YARtTpjCikii9nJxER19D6diSyk-AWkPbtest-committer@mhutchie.comXX7Nal-YARtTpjCikii9nJxER19D6diSyk-AWkPb1587559259XX7Nal-YARtTpjCikii9nJxER19D6diSyk-AWkPbXX7Nal-YARtTpjCikii9nJxER19D6diSyk-AWkPbXX7Nal-YARtTpjCikii9nJxER19D6diSyk-AWkPbXX7Nal-YARtTpjCikii9nJxER19D6diSyk-AWkPbCommit Message.\r\nSecond Line.');
			mockGitSuccessOnce(['D', 'dir/deleted.txt', 'M', 'dir/modified.txt', 'R100', 'dir/renamed-old.txt', 'dir/renamed-new.txt', ''].join('\0'));
			mockGitSuccessOnce(['0	0	dir/deleted.txt', '1	1	dir/modified.txt', '2	3	', 'dir/renamed-old.txt', 'dir/renamed-new.txt', ''].join('\0'));

			// Run
			const result = await dataSource.getCommitDetails('/path/to/repo', '1a2b3c4d5e6f1a2b3c4d5e6f1a2b3c4d5e6f1a2b', true, 1);

			// Assert
			expect(result).toStrictEqual({
				commitDetails: {
					hash: '1a2b3c4d5e6f1a2b3c4d5e6f1a2b3c4d5e6f1a2b',
					parents: ['a1b2c3d4e5f6a1b2c3d4e5f6a1b2c3d4e5f6a1b2'],
					author: 'Test Author',
					authorEmail: 'test-author@mhutchie.com',
					authorDate: 1587559258,
					committer: 'Test Committer',
					committerEmail: 'test-committer@mhutchie.com',
					committerDate: 1587559259,
					signature: null,
					body: 'Commit Message.\nSecond Line.',
					fileChanges: [
						{
							additions: 0,
							deletions: 0,
							newFilePath: 'dir/deleted.txt',
							oldFilePath: 'dir/deleted.txt',
							type: 'D'
						},
						{
							additions: 1,
							deletions: 1,
							newFilePath: 'dir/modified.txt',
							oldFilePath: 'dir/modified.txt',
							type: 'M'
						},
						{
							additions: 2,
							deletions: 3,
							newFilePath: 'dir/renamed-new.txt',
							oldFilePath: 'dir/renamed-old.txt',
							type: 'R'
						}
					]
				},
				error: null
			});
			expect(spyOnSpawn).toBeCalledWith('/path/to/git', ['-c', 'log.showSignature=false', 'show', '--quiet', '1a2b3c4d5e6f1a2b3c4d5e6f1a2b3c4d5e6f1a2b', '--format=%HXX7Nal-YARtTpjCikii9nJxER19D6diSyk-AWkPb%PXX7Nal-YARtTpjCikii9nJxER19D6diSyk-AWkPb%anXX7Nal-YARtTpjCikii9nJxER19D6diSyk-AWkPb%aeXX7Nal-YARtTpjCikii9nJxER19D6diSyk-AWkPb%atXX7Nal-YARtTpjCikii9nJxER19D6diSyk-AWkPb%cnXX7Nal-YARtTpjCikii9nJxER19D6diSyk-AWkPb%ceXX7Nal-YARtTpjCikii9nJxER19D6diSyk-AWkPb%ctXX7Nal-YARtTpjCikii9nJxER19D6diSyk-AWkPbXX7Nal-YARtTpjCikii9nJxER19D6diSyk-AWkPbXX7Nal-YARtTpjCikii9nJxER19D6diSyk-AWkPbXX7Nal-YARtTpjCikii9nJxER19D6diSyk-AWkPb%B'], expect.objectContaining({ cwd: '/path/to/repo' }));
			expect(spyOnSpawn).toBeCalledWith('/path/to/git', ['diff', '--name-status', '--find-renames', '--diff-filter=AMDR', '-z', '1a2b3c4d5e6f1a2b3c4d5e6f1a2b3c4d5e6f1a2b^1', '1a2b3c4d5e6f1a2b3c4d5e6f1a2b3c4d5e6f1a2b'], expect.objectContaining({ cwd: '/path/to/repo' }));
			expect(spyOnSpawn).toBeCalledWith('/path/to/git', ['diff', '--numstat', '--find-renames', '--diff-filter=AMDR', '-z', '1a2b3c4d5e6f1a2b3c4d5e6f1a2b3c4d5e6f1a2b^1', '1a2b3c4d5e6f1a2b3c4d5e6f1a2b3c4d5e6f1a2b'], expect.objectContaining({ cwd: '/path/to/repo' }));
		});

		it('Should return the commit details (commit doesn\'t have parents)', async () => {
			// Setup
			mockGitSuccessOnce('1a2b3c4d5e6f1a2b3c4d5e6f1a2b3c4d5e6f1a2bXX7Nal-YARtTpjCikii9nJxER19D6diSyk-AWkPbXX7Nal-YARtTpjCikii9nJxER19D6diSyk-AWkPbTest AuthorXX7Nal-YARtTpjCikii9nJxER19D6diSyk-AWkPbtest-author@mhutchie.comXX7Nal-YARtTpjCikii9nJxER19D6diSyk-AWkPb1587559258XX7Nal-YARtTpjCikii9nJxER19D6diSyk-AWkPbTest CommitterXX7Nal-YARtTpjCikii9nJxER19D6diSyk-AWkPbtest-committer@mhutchie.comXX7Nal-YARtTpjCikii9nJxER19D6diSyk-AWkPb1587559259XX7Nal-YARtTpjCikii9nJxER19D6diSyk-AWkPbXX7Nal-YARtTpjCikii9nJxER19D6diSyk-AWkPbXX7Nal-YARtTpjCikii9nJxER19D6diSyk-AWkPbXX7Nal-YARtTpjCikii9nJxER19D6diSyk-AWkPbCommit Message.\r\nSecond Line.');
			mockGitSuccessOnce(['1a2b3c4d5e6f1a2b3c4d5e6f1a2b3c4d5e6f1a2b', 'D', 'dir/deleted.txt', 'M', 'dir/modified.txt', 'R100', 'dir/renamed-old.txt', 'dir/renamed-new.txt', ''].join('\0'));
			mockGitSuccessOnce(['1a2b3c4d5e6f1a2b3c4d5e6f1a2b3c4d5e6f1a2b', '0	0	dir/deleted.txt', '1	1	dir/modified.txt', '2	3	', 'dir/renamed-old.txt', 'dir/renamed-new.txt', ''].join('\0'));

			// Run
			const result = await dataSource.getCommitDetails('/path/to/repo', '1a2b3c4d5e6f1a2b3c4d5e6f1a2b3c4d5e6f1a2b', false, 1);

			// Assert
			expect(result).toStrictEqual({
				commitDetails: {
					hash: '1a2b3c4d5e6f1a2b3c4d5e6f1a2b3c4d5e6f1a2b',
					parents: [],
					author: 'Test Author',
					authorEmail: 'test-author@mhutchie.com',
					authorDate: 1587559258,
					committer: 'Test Committer',
					committerEmail: 'test-committer@mhutchie.com',
					committerDate: 1587559259,
					signature: null,
					body: 'Commit Message.\nSecond Line.',
					fileChanges: [
						{
							additions: 0,
							deletions: 0,
							newFilePath: 'dir/deleted.txt',
							oldFilePath: 'dir/deleted.txt',
							type: 'D'
						},
						{
							additions: 1,
							deletions: 1,
							newFilePath: 'dir/modified.txt',
							oldFilePath: 'dir/modified.txt',
							type: 'M'
						},
						{
							additions: 2,
							deletions: 3,
							newFilePath: 'dir/renamed-new.txt',
							oldFilePath: 'dir/renamed-old.txt',
							type: 'R'
						}
					]
				},
				error: null
			});
			expect(spyOnSpawn).toBeCalledWith('/path/to/git', ['-c', 'log.showSignature=false', 'show', '--quiet', '1a2b3c4d5e6f1a2b3c4d5e6f1a2b3c4d5e6f1a2b', '--format=%HXX7Nal-YARtTpjCikii9nJxER19D6diSyk-AWkPb%PXX7Nal-YARtTpjCikii9nJxER19D6diSyk-AWkPb%anXX7Nal-YARtTpjCikii9nJxER19D6diSyk-AWkPb%aeXX7Nal-YARtTpjCikii9nJxER19D6diSyk-AWkPb%atXX7Nal-YARtTpjCikii9nJxER19D6diSyk-AWkPb%cnXX7Nal-YARtTpjCikii9nJxER19D6diSyk-AWkPb%ceXX7Nal-YARtTpjCikii9nJxER19D6diSyk-AWkPb%ctXX7Nal-YARtTpjCikii9nJxER19D6diSyk-AWkPbXX7Nal-YARtTpjCikii9nJxER19D6diSyk-AWkPbXX7Nal-YARtTpjCikii9nJxER19D6diSyk-AWkPbXX7Nal-YARtTpjCikii9nJxER19D6diSyk-AWkPb%B'], expect.objectContaining({ cwd: '/path/to/repo' }));
			expect(spyOnSpawn).toBeCalledWith('/path/to/git', ['diff-tree', '--name-status', '-r', '--root', '--find-renames', '--diff-filter=AMDR', '-z', '1a2b3c4d5e6f1a2b3c4d5e6f1a2b3c4d5e6f1a2b'], expect.objectContaining({ cwd: '/path/to/repo' }));
			expect(spyOnSpawn).toBeCalledWith('/path/to/git', ['diff-tree', '--numstat', '-r', '--root', '--find-renames', '--diff-filter=AMDR', '-z', '1a2b3c4d5e6f1a2b3c4d5e6f1a2b3c4d5e6f1a2b'], expect.objectContaining({ cwd: '/path/to/repo' }));
		});

		it('Should return the commit details (using git-graph.repository.commits.showSignatureStatus)', async () => {
			// Setup
			mockGitSuccessOnce('1a2b3c4d5e6f1a2b3c4d5e6f1a2b3c4d5e6f1a2bXX7Nal-YARtTpjCikii9nJxER19D6diSyk-AWkPba1b2c3d4e5f6a1b2c3d4e5f6a1b2c3d4e5f6a1b2XX7Nal-YARtTpjCikii9nJxER19D6diSyk-AWkPbTest AuthorXX7Nal-YARtTpjCikii9nJxER19D6diSyk-AWkPbtest-author@mhutchie.comXX7Nal-YARtTpjCikii9nJxER19D6diSyk-AWkPb1587559258XX7Nal-YARtTpjCikii9nJxER19D6diSyk-AWkPbTest CommitterXX7Nal-YARtTpjCikii9nJxER19D6diSyk-AWkPbtest-committer@mhutchie.comXX7Nal-YARtTpjCikii9nJxER19D6diSyk-AWkPb1587559259XX7Nal-YARtTpjCikii9nJxER19D6diSyk-AWkPbGXX7Nal-YARtTpjCikii9nJxER19D6diSyk-AWkPbTest Signer <test-signer@mhutchie.com> XX7Nal-YARtTpjCikii9nJxER19D6diSyk-AWkPb0123456789ABCDEFXX7Nal-YARtTpjCikii9nJxER19D6diSyk-AWkPbCommit Message.\r\nSecond Line.');
			mockGitSuccessOnce(['D', 'dir/deleted.txt', 'M', 'dir/modified.txt', 'R100', 'dir/renamed-old.txt', 'dir/renamed-new.txt', ''].join('\0'));
			mockGitSuccessOnce(['0	0	dir/deleted.txt', '1	1	dir/modified.txt', '2	3	', 'dir/renamed-old.txt', 'dir/renamed-new.txt', ''].join('\0'));
			vscode.mockExtensionSettingReturnValue('date.type', 'Author Date');
			vscode.mockExtensionSettingReturnValue('repository.useMailmap', false);
			vscode.mockExtensionSettingReturnValue('repository.commits.showSignatureStatus', true);
			onDidChangeGitExecutable.emit({ path: '/path/to/git', version: '2.4.0' });

			// Run
			onDidChangeConfiguration.emit({
				affectsConfiguration: (section) => section === 'git-graph.repository.commits.showSignatureStatus'
			});
			const result = await dataSource.getCommitDetails('/path/to/repo', '1a2b3c4d5e6f1a2b3c4d5e6f1a2b3c4d5e6f1a2b', true, 1);

			// Assert
			expect(result).toStrictEqual({
				commitDetails: {
					hash: '1a2b3c4d5e6f1a2b3c4d5e6f1a2b3c4d5e6f1a2b',
					parents: ['a1b2c3d4e5f6a1b2c3d4e5f6a1b2c3d4e5f6a1b2'],
					author: 'Test Author',
					authorEmail: 'test-author@mhutchie.com',
					authorDate: 1587559258,
					committer: 'Test Committer',
					committerEmail: 'test-committer@mhutchie.com',
					committerDate: 1587559259,
					signature: {
						key: '0123456789ABCDEF',
						signer: 'Test Signer <test-signer@mhutchie.com>',
						status: 'G'
					},
					body: 'Commit Message.\nSecond Line.',
					fileChanges: [
						{
							additions: 0,
							deletions: 0,
							newFilePath: 'dir/deleted.txt',
							oldFilePath: 'dir/deleted.txt',
							type: 'D'
						},
						{
							additions: 1,
							deletions: 1,
							newFilePath: 'dir/modified.txt',
							oldFilePath: 'dir/modified.txt',
							type: 'M'
						},
						{
							additions: 2,
							deletions: 3,
							newFilePath: 'dir/renamed-new.txt',
							oldFilePath: 'dir/renamed-old.txt',
							type: 'R'
						}
					]
				},
				error: null
			});
			expect(spyOnSpawn).toBeCalledWith('/path/to/git', ['-c', 'log.showSignature=false', 'show', '--quiet', '1a2b3c4d5e6f1a2b3c4d5e6f1a2b3c4d5e6f1a2b', '--format=%HXX7Nal-YARtTpjCikii9nJxER19D6diSyk-AWkPb%PXX7Nal-YARtTpjCikii9nJxER19D6diSyk-AWkPb%anXX7Nal-YARtTpjCikii9nJxER19D6diSyk-AWkPb%aeXX7Nal-YARtTpjCikii9nJxER19D6diSyk-AWkPb%atXX7Nal-YARtTpjCikii9nJxER19D6diSyk-AWkPb%cnXX7Nal-YARtTpjCikii9nJxER19D6diSyk-AWkPb%ceXX7Nal-YARtTpjCikii9nJxER19D6diSyk-AWkPb%ctXX7Nal-YARtTpjCikii9nJxER19D6diSyk-AWkPb%G?XX7Nal-YARtTpjCikii9nJxER19D6diSyk-AWkPb%GSXX7Nal-YARtTpjCikii9nJxER19D6diSyk-AWkPb%GKXX7Nal-YARtTpjCikii9nJxER19D6diSyk-AWkPb%B'], expect.objectContaining({ cwd: '/path/to/repo' }));
			expect(spyOnSpawn).toBeCalledWith('/path/to/git', ['diff', '--name-status', '--find-renames', '--diff-filter=AMDR', '-z', '1a2b3c4d5e6f1a2b3c4d5e6f1a2b3c4d5e6f1a2b^1', '1a2b3c4d5e6f1a2b3c4d5e6f1a2b3c4d5e6f1a2b'], expect.objectContaining({ cwd: '/path/to/repo' }));
			expect(spyOnSpawn).toBeCalledWith('/path/to/git', ['diff', '--numstat', '--find-renames', '--diff-filter=AMDR', '-z', '1a2b3c4d5e6f1a2b3c4d5e6f1a2b3c4d5e6f1a2b^1', '1a2b3c4d5e6f1a2b3c4d5e6f1a2b3c4d5e6f1a2b'], expect.objectContaining({ cwd: '/path/to/repo' }));
		});

		it('Should return the commit details (using git-graph.showSignatureStatus)', async () => {
			// Setup
			mockGitSuccessOnce('1a2b3c4d5e6f1a2b3c4d5e6f1a2b3c4d5e6f1a2bXX7Nal-YARtTpjCikii9nJxER19D6diSyk-AWkPba1b2c3d4e5f6a1b2c3d4e5f6a1b2c3d4e5f6a1b2XX7Nal-YARtTpjCikii9nJxER19D6diSyk-AWkPbTest AuthorXX7Nal-YARtTpjCikii9nJxER19D6diSyk-AWkPbtest-author@mhutchie.comXX7Nal-YARtTpjCikii9nJxER19D6diSyk-AWkPb1587559258XX7Nal-YARtTpjCikii9nJxER19D6diSyk-AWkPbTest CommitterXX7Nal-YARtTpjCikii9nJxER19D6diSyk-AWkPbtest-committer@mhutchie.comXX7Nal-YARtTpjCikii9nJxER19D6diSyk-AWkPb1587559259XX7Nal-YARtTpjCikii9nJxER19D6diSyk-AWkPbGXX7Nal-YARtTpjCikii9nJxER19D6diSyk-AWkPbTest Signer <test-signer@mhutchie.com> XX7Nal-YARtTpjCikii9nJxER19D6diSyk-AWkPb0123456789ABCDEFXX7Nal-YARtTpjCikii9nJxER19D6diSyk-AWkPbCommit Message.\r\nSecond Line.');
			mockGitSuccessOnce(['D', 'dir/deleted.txt', 'M', 'dir/modified.txt', 'R100', 'dir/renamed-old.txt', 'dir/renamed-new.txt', ''].join('\0'));
			mockGitSuccessOnce(['0	0	dir/deleted.txt', '1	1	dir/modified.txt', '2	3	', 'dir/renamed-old.txt', 'dir/renamed-new.txt', ''].join('\0'));
			vscode.mockExtensionSettingReturnValue('date.type', 'Author Date');
			vscode.mockExtensionSettingReturnValue('repository.useMailmap', false);
			vscode.mockExtensionSettingReturnValue('showSignatureStatus', true);
			onDidChangeGitExecutable.emit({ path: '/path/to/git', version: '2.4.0' });

			// Run
			onDidChangeConfiguration.emit({
				affectsConfiguration: (section) => section === 'git-graph.showSignatureStatus'
			});
			const result = await dataSource.getCommitDetails('/path/to/repo', '1a2b3c4d5e6f1a2b3c4d5e6f1a2b3c4d5e6f1a2b', true, 1);

			// Assert
			expect(result).toStrictEqual({
				commitDetails: {
					hash: '1a2b3c4d5e6f1a2b3c4d5e6f1a2b3c4d5e6f1a2b',
					parents: ['a1b2c3d4e5f6a1b2c3d4e5f6a1b2c3d4e5f6a1b2'],
					author: 'Test Author',
					authorEmail: 'test-author@mhutchie.com',
					authorDate: 1587559258,
					committer: 'Test Committer',
					committerEmail: 'test-committer@mhutchie.com',
					committerDate: 1587559259,
					signature: {
						key: '0123456789ABCDEF',
						signer: 'Test Signer <test-signer@mhutchie.com>',
						status: 'G'
					},
					body: 'Commit Message.\nSecond Line.',
					fileChanges: [
						{
							additions: 0,
							deletions: 0,
							newFilePath: 'dir/deleted.txt',
							oldFilePath: 'dir/deleted.txt',
							type: 'D'
						},
						{
							additions: 1,
							deletions: 1,
							newFilePath: 'dir/modified.txt',
							oldFilePath: 'dir/modified.txt',
							type: 'M'
						},
						{
							additions: 2,
							deletions: 3,
							newFilePath: 'dir/renamed-new.txt',
							oldFilePath: 'dir/renamed-old.txt',
							type: 'R'
						}
					]
				},
				error: null
			});
			expect(spyOnSpawn).toBeCalledWith('/path/to/git', ['-c', 'log.showSignature=false', 'show', '--quiet', '1a2b3c4d5e6f1a2b3c4d5e6f1a2b3c4d5e6f1a2b', '--format=%HXX7Nal-YARtTpjCikii9nJxER19D6diSyk-AWkPb%PXX7Nal-YARtTpjCikii9nJxER19D6diSyk-AWkPb%anXX7Nal-YARtTpjCikii9nJxER19D6diSyk-AWkPb%aeXX7Nal-YARtTpjCikii9nJxER19D6diSyk-AWkPb%atXX7Nal-YARtTpjCikii9nJxER19D6diSyk-AWkPb%cnXX7Nal-YARtTpjCikii9nJxER19D6diSyk-AWkPb%ceXX7Nal-YARtTpjCikii9nJxER19D6diSyk-AWkPb%ctXX7Nal-YARtTpjCikii9nJxER19D6diSyk-AWkPb%G?XX7Nal-YARtTpjCikii9nJxER19D6diSyk-AWkPb%GSXX7Nal-YARtTpjCikii9nJxER19D6diSyk-AWkPb%GKXX7Nal-YARtTpjCikii9nJxER19D6diSyk-AWkPb%B'], expect.objectContaining({ cwd: '/path/to/repo' }));
			expect(spyOnSpawn).toBeCalledWith('/path/to/git', ['diff', '--name-status', '--find-renames', '--diff-filter=AMDR', '-z', '1a2b3c4d5e6f1a2b3c4d5e6f1a2b3c4d5e6f1a2b^1', '1a2b3c4d5e6f1a2b3c4d5e6f1a2b3c4d5e6f1a2b'], expect.objectContaining({ cwd: '/path/to/repo' }));
			expect(spyOnSpawn).toBeCalledWith('/path/to/git', ['diff', '--numstat', '--find-renames', '--diff-filter=AMDR', '-z', '1a2b3c4d5e6f1a2b3c4d5e6f1a2b3c4d5e6f1a2b^1', '1a2b3c4d5e6f1a2b3c4d5e6f1a2b3c4d5e6f1a2b'], expect.objectContaining({ cwd: '/path/to/repo' }));
		});

		it('Should return the commit details (without signature status) when Git is older than 2.4.0', async () => {
			// Setup
			mockGitSuccessOnce('1a2b3c4d5e6f1a2b3c4d5e6f1a2b3c4d5e6f1a2bXX7Nal-YARtTpjCikii9nJxER19D6diSyk-AWkPba1b2c3d4e5f6a1b2c3d4e5f6a1b2c3d4e5f6a1b2XX7Nal-YARtTpjCikii9nJxER19D6diSyk-AWkPbTest AuthorXX7Nal-YARtTpjCikii9nJxER19D6diSyk-AWkPbtest-author@mhutchie.comXX7Nal-YARtTpjCikii9nJxER19D6diSyk-AWkPb1587559258XX7Nal-YARtTpjCikii9nJxER19D6diSyk-AWkPbTest CommitterXX7Nal-YARtTpjCikii9nJxER19D6diSyk-AWkPbtest-committer@mhutchie.comXX7Nal-YARtTpjCikii9nJxER19D6diSyk-AWkPb1587559259XX7Nal-YARtTpjCikii9nJxER19D6diSyk-AWkPbXX7Nal-YARtTpjCikii9nJxER19D6diSyk-AWkPbXX7Nal-YARtTpjCikii9nJxER19D6diSyk-AWkPbXX7Nal-YARtTpjCikii9nJxER19D6diSyk-AWkPbCommit Message.\r\nSecond Line.');
			mockGitSuccessOnce(['D', 'dir/deleted.txt', 'M', 'dir/modified.txt', 'R100', 'dir/renamed-old.txt', 'dir/renamed-new.txt', ''].join('\0'));
			mockGitSuccessOnce(['0	0	dir/deleted.txt', '1	1	dir/modified.txt', '2	3	', 'dir/renamed-old.txt', 'dir/renamed-new.txt', ''].join('\0'));
			vscode.mockExtensionSettingReturnValue('date.type', 'Author Date');
			vscode.mockExtensionSettingReturnValue('repository.useMailmap', false);
			vscode.mockExtensionSettingReturnValue('repository.commits.showSignatureStatus', true);
			onDidChangeGitExecutable.emit({ path: '/path/to/git', version: '2.3.0' });

			// Run
<<<<<<< HEAD
			onDidChangeGitExecutable.emit({
				path: '/path/to/git',
				version: '2.3.0'
			});
			const result = await dataSource.getCommitDetails('/path/to/repo', '1a2b3c4d5e6f1a2b3c4d5e6f1a2b3c4d5e6f1a2b', true, 1);
=======
			const result = await dataSource.getCommitDetails('/path/to/repo', '1a2b3c4d5e6f1a2b3c4d5e6f1a2b3c4d5e6f1a2b', true);
>>>>>>> a28d5739

			// Assert
			expect(result).toStrictEqual({
				commitDetails: {
					hash: '1a2b3c4d5e6f1a2b3c4d5e6f1a2b3c4d5e6f1a2b',
					parents: ['a1b2c3d4e5f6a1b2c3d4e5f6a1b2c3d4e5f6a1b2'],
					author: 'Test Author',
					authorEmail: 'test-author@mhutchie.com',
					authorDate: 1587559258,
					committer: 'Test Committer',
					committerEmail: 'test-committer@mhutchie.com',
					committerDate: 1587559259,
					signature: null,
					body: 'Commit Message.\nSecond Line.',
					fileChanges: [
						{
							additions: 0,
							deletions: 0,
							newFilePath: 'dir/deleted.txt',
							oldFilePath: 'dir/deleted.txt',
							type: 'D'
						},
						{
							additions: 1,
							deletions: 1,
							newFilePath: 'dir/modified.txt',
							oldFilePath: 'dir/modified.txt',
							type: 'M'
						},
						{
							additions: 2,
							deletions: 3,
							newFilePath: 'dir/renamed-new.txt',
							oldFilePath: 'dir/renamed-old.txt',
							type: 'R'
						}
					]
				},
				error: null
			});
			expect(spyOnSpawn).toBeCalledWith('/path/to/git', ['-c', 'log.showSignature=false', 'show', '--quiet', '1a2b3c4d5e6f1a2b3c4d5e6f1a2b3c4d5e6f1a2b', '--format=%HXX7Nal-YARtTpjCikii9nJxER19D6diSyk-AWkPb%PXX7Nal-YARtTpjCikii9nJxER19D6diSyk-AWkPb%anXX7Nal-YARtTpjCikii9nJxER19D6diSyk-AWkPb%aeXX7Nal-YARtTpjCikii9nJxER19D6diSyk-AWkPb%atXX7Nal-YARtTpjCikii9nJxER19D6diSyk-AWkPb%cnXX7Nal-YARtTpjCikii9nJxER19D6diSyk-AWkPb%ceXX7Nal-YARtTpjCikii9nJxER19D6diSyk-AWkPb%ctXX7Nal-YARtTpjCikii9nJxER19D6diSyk-AWkPbXX7Nal-YARtTpjCikii9nJxER19D6diSyk-AWkPbXX7Nal-YARtTpjCikii9nJxER19D6diSyk-AWkPbXX7Nal-YARtTpjCikii9nJxER19D6diSyk-AWkPb%B'], expect.objectContaining({ cwd: '/path/to/repo' }));
			expect(spyOnSpawn).toBeCalledWith('/path/to/git', ['diff', '--name-status', '--find-renames', '--diff-filter=AMDR', '-z', '1a2b3c4d5e6f1a2b3c4d5e6f1a2b3c4d5e6f1a2b^1', '1a2b3c4d5e6f1a2b3c4d5e6f1a2b3c4d5e6f1a2b'], expect.objectContaining({ cwd: '/path/to/repo' }));
			expect(spyOnSpawn).toBeCalledWith('/path/to/git', ['diff', '--numstat', '--find-renames', '--diff-filter=AMDR', '-z', '1a2b3c4d5e6f1a2b3c4d5e6f1a2b3c4d5e6f1a2b^1', '1a2b3c4d5e6f1a2b3c4d5e6f1a2b3c4d5e6f1a2b'], expect.objectContaining({ cwd: '/path/to/repo' }));
		});

		it('Should return the commit details (using git-graph.repository.useMailmap)', async () => {
			// Setup
			mockGitSuccessOnce('1a2b3c4d5e6f1a2b3c4d5e6f1a2b3c4d5e6f1a2bXX7Nal-YARtTpjCikii9nJxER19D6diSyk-AWkPba1b2c3d4e5f6a1b2c3d4e5f6a1b2c3d4e5f6a1b2XX7Nal-YARtTpjCikii9nJxER19D6diSyk-AWkPbTest AuthorXX7Nal-YARtTpjCikii9nJxER19D6diSyk-AWkPbtest-author@mhutchie.comXX7Nal-YARtTpjCikii9nJxER19D6diSyk-AWkPb1587559258XX7Nal-YARtTpjCikii9nJxER19D6diSyk-AWkPbTest CommitterXX7Nal-YARtTpjCikii9nJxER19D6diSyk-AWkPbtest-committer@mhutchie.comXX7Nal-YARtTpjCikii9nJxER19D6diSyk-AWkPb1587559259XX7Nal-YARtTpjCikii9nJxER19D6diSyk-AWkPbXX7Nal-YARtTpjCikii9nJxER19D6diSyk-AWkPbXX7Nal-YARtTpjCikii9nJxER19D6diSyk-AWkPbXX7Nal-YARtTpjCikii9nJxER19D6diSyk-AWkPbCommit Message.\r\nSecond Line.');
			mockGitSuccessOnce(['D', 'dir/deleted.txt', 'M', 'dir/modified.txt', 'R100', 'dir/renamed-old.txt', 'dir/renamed-new.txt', ''].join('\0'));
			mockGitSuccessOnce(['0	0	dir/deleted.txt', '1	1	dir/modified.txt', '2	3	', 'dir/renamed-old.txt', 'dir/renamed-new.txt', ''].join('\0'));
			vscode.mockExtensionSettingReturnValue('date.type', 'Author Date');
			vscode.mockExtensionSettingReturnValue('repository.useMailmap', true);
			vscode.mockExtensionSettingReturnValue('repository.commits.showSignatureStatus', false);

			// Run
			onDidChangeConfiguration.emit({
				affectsConfiguration: (section) => section === 'git-graph.repository.useMailmap'
			});
			const result = await dataSource.getCommitDetails('/path/to/repo', '1a2b3c4d5e6f1a2b3c4d5e6f1a2b3c4d5e6f1a2b', true, 1);

			// Assert
			expect(result).toStrictEqual({
				commitDetails: {
					hash: '1a2b3c4d5e6f1a2b3c4d5e6f1a2b3c4d5e6f1a2b',
					parents: ['a1b2c3d4e5f6a1b2c3d4e5f6a1b2c3d4e5f6a1b2'],
					author: 'Test Author',
					authorEmail: 'test-author@mhutchie.com',
					authorDate: 1587559258,
					committer: 'Test Committer',
					committerEmail: 'test-committer@mhutchie.com',
					committerDate: 1587559259,
					signature: null,
					body: 'Commit Message.\nSecond Line.',
					fileChanges: [
						{
							additions: 0,
							deletions: 0,
							newFilePath: 'dir/deleted.txt',
							oldFilePath: 'dir/deleted.txt',
							type: 'D'
						},
						{
							additions: 1,
							deletions: 1,
							newFilePath: 'dir/modified.txt',
							oldFilePath: 'dir/modified.txt',
							type: 'M'
						},
						{
							additions: 2,
							deletions: 3,
							newFilePath: 'dir/renamed-new.txt',
							oldFilePath: 'dir/renamed-old.txt',
							type: 'R'
						}
					]
				},
				error: null
			});
			expect(spyOnSpawn).toBeCalledWith('/path/to/git', ['-c', 'log.showSignature=false', 'show', '--quiet', '1a2b3c4d5e6f1a2b3c4d5e6f1a2b3c4d5e6f1a2b', '--format=%HXX7Nal-YARtTpjCikii9nJxER19D6diSyk-AWkPb%PXX7Nal-YARtTpjCikii9nJxER19D6diSyk-AWkPb%aNXX7Nal-YARtTpjCikii9nJxER19D6diSyk-AWkPb%aEXX7Nal-YARtTpjCikii9nJxER19D6diSyk-AWkPb%atXX7Nal-YARtTpjCikii9nJxER19D6diSyk-AWkPb%cNXX7Nal-YARtTpjCikii9nJxER19D6diSyk-AWkPb%cEXX7Nal-YARtTpjCikii9nJxER19D6diSyk-AWkPb%ctXX7Nal-YARtTpjCikii9nJxER19D6diSyk-AWkPbXX7Nal-YARtTpjCikii9nJxER19D6diSyk-AWkPbXX7Nal-YARtTpjCikii9nJxER19D6diSyk-AWkPbXX7Nal-YARtTpjCikii9nJxER19D6diSyk-AWkPb%B'], expect.objectContaining({ cwd: '/path/to/repo' }));
			expect(spyOnSpawn).toBeCalledWith('/path/to/git', ['diff', '--name-status', '--find-renames', '--diff-filter=AMDR', '-z', '1a2b3c4d5e6f1a2b3c4d5e6f1a2b3c4d5e6f1a2b^1', '1a2b3c4d5e6f1a2b3c4d5e6f1a2b3c4d5e6f1a2b'], expect.objectContaining({ cwd: '/path/to/repo' }));
			expect(spyOnSpawn).toBeCalledWith('/path/to/git', ['diff', '--numstat', '--find-renames', '--diff-filter=AMDR', '-z', '1a2b3c4d5e6f1a2b3c4d5e6f1a2b3c4d5e6f1a2b^1', '1a2b3c4d5e6f1a2b3c4d5e6f1a2b3c4d5e6f1a2b'], expect.objectContaining({ cwd: '/path/to/repo' }));
		});

		it('Should return the commit details (handling unknown Git file status returned by git diff --name-status)', async () => {
			// Setup
			mockGitSuccessOnce('1a2b3c4d5e6f1a2b3c4d5e6f1a2b3c4d5e6f1a2bXX7Nal-YARtTpjCikii9nJxER19D6diSyk-AWkPba1b2c3d4e5f6a1b2c3d4e5f6a1b2c3d4e5f6a1b2XX7Nal-YARtTpjCikii9nJxER19D6diSyk-AWkPbTest AuthorXX7Nal-YARtTpjCikii9nJxER19D6diSyk-AWkPbtest-author@mhutchie.comXX7Nal-YARtTpjCikii9nJxER19D6diSyk-AWkPb1587559258XX7Nal-YARtTpjCikii9nJxER19D6diSyk-AWkPbTest CommitterXX7Nal-YARtTpjCikii9nJxER19D6diSyk-AWkPbtest-committer@mhutchie.comXX7Nal-YARtTpjCikii9nJxER19D6diSyk-AWkPb1587559259XX7Nal-YARtTpjCikii9nJxER19D6diSyk-AWkPbXX7Nal-YARtTpjCikii9nJxER19D6diSyk-AWkPbXX7Nal-YARtTpjCikii9nJxER19D6diSyk-AWkPbXX7Nal-YARtTpjCikii9nJxER19D6diSyk-AWkPbCommit Message.\r\nSecond Line.');
			mockGitSuccessOnce(['D', 'dir/deleted.txt', 'X', 'dir/modified.txt', 'R100', 'dir/renamed-old.txt', 'dir/renamed-new.txt', ''].join('\0'));
			mockGitSuccessOnce(['0	0	dir/deleted.txt', '1	1	dir/modified.txt', '2	3	', 'dir/renamed-old.txt', 'dir/renamed-new.txt', ''].join('\0'));

			// Run
			const result = await dataSource.getCommitDetails('/path/to/repo', '1a2b3c4d5e6f1a2b3c4d5e6f1a2b3c4d5e6f1a2b', true, 1);

			// Assert
			expect(result).toStrictEqual({
				commitDetails: {
					hash: '1a2b3c4d5e6f1a2b3c4d5e6f1a2b3c4d5e6f1a2b',
					parents: ['a1b2c3d4e5f6a1b2c3d4e5f6a1b2c3d4e5f6a1b2'],
					author: 'Test Author',
					authorEmail: 'test-author@mhutchie.com',
					authorDate: 1587559258,
					committer: 'Test Committer',
					committerEmail: 'test-committer@mhutchie.com',
					committerDate: 1587559259,
					signature: null,
					body: 'Commit Message.\nSecond Line.',
					fileChanges: [
						{
							additions: 0,
							deletions: 0,
							newFilePath: 'dir/deleted.txt',
							oldFilePath: 'dir/deleted.txt',
							type: 'D'
						}
					]
				},
				error: null
			});
			expect(spyOnSpawn).toBeCalledWith('/path/to/git', ['-c', 'log.showSignature=false', 'show', '--quiet', '1a2b3c4d5e6f1a2b3c4d5e6f1a2b3c4d5e6f1a2b', '--format=%HXX7Nal-YARtTpjCikii9nJxER19D6diSyk-AWkPb%PXX7Nal-YARtTpjCikii9nJxER19D6diSyk-AWkPb%anXX7Nal-YARtTpjCikii9nJxER19D6diSyk-AWkPb%aeXX7Nal-YARtTpjCikii9nJxER19D6diSyk-AWkPb%atXX7Nal-YARtTpjCikii9nJxER19D6diSyk-AWkPb%cnXX7Nal-YARtTpjCikii9nJxER19D6diSyk-AWkPb%ceXX7Nal-YARtTpjCikii9nJxER19D6diSyk-AWkPb%ctXX7Nal-YARtTpjCikii9nJxER19D6diSyk-AWkPbXX7Nal-YARtTpjCikii9nJxER19D6diSyk-AWkPbXX7Nal-YARtTpjCikii9nJxER19D6diSyk-AWkPbXX7Nal-YARtTpjCikii9nJxER19D6diSyk-AWkPb%B'], expect.objectContaining({ cwd: '/path/to/repo' }));
			expect(spyOnSpawn).toBeCalledWith('/path/to/git', ['diff', '--name-status', '--find-renames', '--diff-filter=AMDR', '-z', '1a2b3c4d5e6f1a2b3c4d5e6f1a2b3c4d5e6f1a2b^1', '1a2b3c4d5e6f1a2b3c4d5e6f1a2b3c4d5e6f1a2b'], expect.objectContaining({ cwd: '/path/to/repo' }));
			expect(spyOnSpawn).toBeCalledWith('/path/to/git', ['diff', '--numstat', '--find-renames', '--diff-filter=AMDR', '-z', '1a2b3c4d5e6f1a2b3c4d5e6f1a2b3c4d5e6f1a2b^1', '1a2b3c4d5e6f1a2b3c4d5e6f1a2b3c4d5e6f1a2b'], expect.objectContaining({ cwd: '/path/to/repo' }));
		});

		it('Should return the commit details (handling unexpected response format returned by git diff --numstat)', async () => {
			// Setup
			mockGitSuccessOnce('1a2b3c4d5e6f1a2b3c4d5e6f1a2b3c4d5e6f1a2bXX7Nal-YARtTpjCikii9nJxER19D6diSyk-AWkPba1b2c3d4e5f6a1b2c3d4e5f6a1b2c3d4e5f6a1b2XX7Nal-YARtTpjCikii9nJxER19D6diSyk-AWkPbTest AuthorXX7Nal-YARtTpjCikii9nJxER19D6diSyk-AWkPbtest-author@mhutchie.comXX7Nal-YARtTpjCikii9nJxER19D6diSyk-AWkPb1587559258XX7Nal-YARtTpjCikii9nJxER19D6diSyk-AWkPbTest CommitterXX7Nal-YARtTpjCikii9nJxER19D6diSyk-AWkPbtest-committer@mhutchie.comXX7Nal-YARtTpjCikii9nJxER19D6diSyk-AWkPb1587559259XX7Nal-YARtTpjCikii9nJxER19D6diSyk-AWkPbXX7Nal-YARtTpjCikii9nJxER19D6diSyk-AWkPbXX7Nal-YARtTpjCikii9nJxER19D6diSyk-AWkPbXX7Nal-YARtTpjCikii9nJxER19D6diSyk-AWkPbCommit Message.\r\nSecond Line.');
			mockGitSuccessOnce(['D', 'dir/deleted.txt', 'M', 'dir/modified.txt', 'R100', 'dir/renamed-old.txt', 'dir/renamed-new.txt', ''].join('\0'));
			mockGitSuccessOnce(['0	0	dir/deleted.txt', '1	1', '2	3	', 'dir/renamed-old.txt', 'dir/renamed-new.txt', ''].join('\0'));

			// Run
			const result = await dataSource.getCommitDetails('/path/to/repo', '1a2b3c4d5e6f1a2b3c4d5e6f1a2b3c4d5e6f1a2b', true, 1);

			// Assert
			expect(result).toStrictEqual({
				commitDetails: {
					hash: '1a2b3c4d5e6f1a2b3c4d5e6f1a2b3c4d5e6f1a2b',
					parents: ['a1b2c3d4e5f6a1b2c3d4e5f6a1b2c3d4e5f6a1b2'],
					author: 'Test Author',
					authorEmail: 'test-author@mhutchie.com',
					authorDate: 1587559258,
					committer: 'Test Committer',
					committerEmail: 'test-committer@mhutchie.com',
					committerDate: 1587559259,
					signature: null,
					body: 'Commit Message.\nSecond Line.',
					fileChanges: [
						{
							additions: 0,
							deletions: 0,
							newFilePath: 'dir/deleted.txt',
							oldFilePath: 'dir/deleted.txt',
							type: 'D'
						},
						{
							additions: null,
							deletions: null,
							newFilePath: 'dir/modified.txt',
							oldFilePath: 'dir/modified.txt',
							type: 'M'
						},
						{
							additions: null,
							deletions: null,
							newFilePath: 'dir/renamed-new.txt',
							oldFilePath: 'dir/renamed-old.txt',
							type: 'R'
						}
					]
				},
				error: null
			});
			expect(spyOnSpawn).toBeCalledWith('/path/to/git', ['-c', 'log.showSignature=false', 'show', '--quiet', '1a2b3c4d5e6f1a2b3c4d5e6f1a2b3c4d5e6f1a2b', '--format=%HXX7Nal-YARtTpjCikii9nJxER19D6diSyk-AWkPb%PXX7Nal-YARtTpjCikii9nJxER19D6diSyk-AWkPb%anXX7Nal-YARtTpjCikii9nJxER19D6diSyk-AWkPb%aeXX7Nal-YARtTpjCikii9nJxER19D6diSyk-AWkPb%atXX7Nal-YARtTpjCikii9nJxER19D6diSyk-AWkPb%cnXX7Nal-YARtTpjCikii9nJxER19D6diSyk-AWkPb%ceXX7Nal-YARtTpjCikii9nJxER19D6diSyk-AWkPb%ctXX7Nal-YARtTpjCikii9nJxER19D6diSyk-AWkPbXX7Nal-YARtTpjCikii9nJxER19D6diSyk-AWkPbXX7Nal-YARtTpjCikii9nJxER19D6diSyk-AWkPbXX7Nal-YARtTpjCikii9nJxER19D6diSyk-AWkPb%B'], expect.objectContaining({ cwd: '/path/to/repo' }));
			expect(spyOnSpawn).toBeCalledWith('/path/to/git', ['diff', '--name-status', '--find-renames', '--diff-filter=AMDR', '-z', '1a2b3c4d5e6f1a2b3c4d5e6f1a2b3c4d5e6f1a2b^1', '1a2b3c4d5e6f1a2b3c4d5e6f1a2b3c4d5e6f1a2b'], expect.objectContaining({ cwd: '/path/to/repo' }));
			expect(spyOnSpawn).toBeCalledWith('/path/to/git', ['diff', '--numstat', '--find-renames', '--diff-filter=AMDR', '-z', '1a2b3c4d5e6f1a2b3c4d5e6f1a2b3c4d5e6f1a2b^1', '1a2b3c4d5e6f1a2b3c4d5e6f1a2b3c4d5e6f1a2b'], expect.objectContaining({ cwd: '/path/to/repo' }));
		});

		it('Should return the commit details (and request diff to 2nd parent)', async () => {
			// Setup
			mockGitSuccessOnce('1a2b3c4d5e6f1a2b3c4d5e6f1a2b3c4d5e6f1a2bXX7Nal-YARtTpjCikii9nJxER19D6diSyk-AWkPba1b2c3d4e5f6a1b2c3d4e5f6a1b2c3d4e5f6a1b2XX7Nal-YARtTpjCikii9nJxER19D6diSyk-AWkPbTest AuthorXX7Nal-YARtTpjCikii9nJxER19D6diSyk-AWkPbtest-author@mhutchie.comXX7Nal-YARtTpjCikii9nJxER19D6diSyk-AWkPb1587559258XX7Nal-YARtTpjCikii9nJxER19D6diSyk-AWkPbTest CommitterXX7Nal-YARtTpjCikii9nJxER19D6diSyk-AWkPbtest-committer@mhutchie.comXX7Nal-YARtTpjCikii9nJxER19D6diSyk-AWkPb1587559259XX7Nal-YARtTpjCikii9nJxER19D6diSyk-AWkPbXX7Nal-YARtTpjCikii9nJxER19D6diSyk-AWkPbXX7Nal-YARtTpjCikii9nJxER19D6diSyk-AWkPbXX7Nal-YARtTpjCikii9nJxER19D6diSyk-AWkPbCommit Message.\r\nSecond Line.');
			mockGitSuccessOnce(['D', 'dir/deleted.txt', 'M', 'dir/modified.txt', 'R100', 'dir/renamed-old.txt', 'dir/renamed-new.txt', ''].join('\0'));
			mockGitSuccessOnce(['0	0	dir/deleted.txt', '1	1	dir/modified.txt', '2	3	', 'dir/renamed-old.txt', 'dir/renamed-new.txt', ''].join('\0'));

			// Run
			const result = await dataSource.getCommitDetails('/path/to/repo', '1a2b3c4d5e6f1a2b3c4d5e6f1a2b3c4d5e6f1a2b', true, 2);

			// Assert
			expect(result).toStrictEqual({
				commitDetails: {
					hash: '1a2b3c4d5e6f1a2b3c4d5e6f1a2b3c4d5e6f1a2b',
					parents: ['a1b2c3d4e5f6a1b2c3d4e5f6a1b2c3d4e5f6a1b2'],
					author: 'Test Author',
					authorEmail: 'test-author@mhutchie.com',
					authorDate: 1587559258,
					committer: 'Test Committer',
					committerEmail: 'test-committer@mhutchie.com',
					committerDate: 1587559259,
					signature: null,
					body: 'Commit Message.\nSecond Line.',
					fileChanges: [
						{
							additions: 0,
							deletions: 0,
							newFilePath: 'dir/deleted.txt',
							oldFilePath: 'dir/deleted.txt',
							type: 'D'
						},
						{
							additions: 1,
							deletions: 1,
							newFilePath: 'dir/modified.txt',
							oldFilePath: 'dir/modified.txt',
							type: 'M'
						},
						{
							additions: 2,
							deletions: 3,
							newFilePath: 'dir/renamed-new.txt',
							oldFilePath: 'dir/renamed-old.txt',
							type: 'R'
						}
					]
				},
				error: null
			});
			expect(spyOnSpawn).toBeCalledWith('/path/to/git', ['-c', 'log.showSignature=false', 'show', '--quiet', '1a2b3c4d5e6f1a2b3c4d5e6f1a2b3c4d5e6f1a2b', '--format=%HXX7Nal-YARtTpjCikii9nJxER19D6diSyk-AWkPb%PXX7Nal-YARtTpjCikii9nJxER19D6diSyk-AWkPb%anXX7Nal-YARtTpjCikii9nJxER19D6diSyk-AWkPb%aeXX7Nal-YARtTpjCikii9nJxER19D6diSyk-AWkPb%atXX7Nal-YARtTpjCikii9nJxER19D6diSyk-AWkPb%cnXX7Nal-YARtTpjCikii9nJxER19D6diSyk-AWkPb%ceXX7Nal-YARtTpjCikii9nJxER19D6diSyk-AWkPb%ctXX7Nal-YARtTpjCikii9nJxER19D6diSyk-AWkPbXX7Nal-YARtTpjCikii9nJxER19D6diSyk-AWkPbXX7Nal-YARtTpjCikii9nJxER19D6diSyk-AWkPbXX7Nal-YARtTpjCikii9nJxER19D6diSyk-AWkPb%B'], expect.objectContaining({ cwd: '/path/to/repo' }));
			expect(spyOnSpawn).toBeCalledWith('/path/to/git', ['diff', '--name-status', '--find-renames', '--diff-filter=AMDR', '-z', '1a2b3c4d5e6f1a2b3c4d5e6f1a2b3c4d5e6f1a2b^2', '1a2b3c4d5e6f1a2b3c4d5e6f1a2b3c4d5e6f1a2b'], expect.objectContaining({ cwd: '/path/to/repo' }));
			expect(spyOnSpawn).toBeCalledWith('/path/to/git', ['diff', '--numstat', '--find-renames', '--diff-filter=AMDR', '-z', '1a2b3c4d5e6f1a2b3c4d5e6f1a2b3c4d5e6f1a2b^2', '1a2b3c4d5e6f1a2b3c4d5e6f1a2b3c4d5e6f1a2b'], expect.objectContaining({ cwd: '/path/to/repo' }));
		});

		it('Should return an error message thrown by git (when thrown by git show)', async () => {
			// Setup
			mockGitThrowingErrorOnce();
			mockGitSuccessOnce(['D', 'dir/deleted.txt', 'M', 'dir/modified.txt', 'R100', 'dir/renamed-old.txt', 'dir/renamed-new.txt', ''].join('\0'));
			mockGitSuccessOnce(['0	0	dir/deleted.txt', '1	1	dir/modified.txt', '2	3	', 'dir/renamed-old.txt', 'dir/renamed-new.txt', ''].join('\0'));

			// Run
			const result = await dataSource.getCommitDetails('/path/to/repo', '1a2b3c4d5e6f1a2b3c4d5e6f1a2b3c4d5e6f1a2b', true, 1);

			// Assert
			expect(result).toStrictEqual({
				commitDetails: null,
				error: 'error message'
			});
		});

		it('Should return an error message thrown by git (when thrown by git diff-tree --name-status)', async () => {
			// Setup
			mockGitSuccessOnce('1a2b3c4d5e6f1a2b3c4d5e6f1a2b3c4d5e6f1a2bXX7Nal-YARtTpjCikii9nJxER19D6diSyk-AWkPba1b2c3d4e5f6a1b2c3d4e5f6a1b2c3d4e5f6a1b2XX7Nal-YARtTpjCikii9nJxER19D6diSyk-AWkPbTest AuthorXX7Nal-YARtTpjCikii9nJxER19D6diSyk-AWkPbtest-author@mhutchie.comXX7Nal-YARtTpjCikii9nJxER19D6diSyk-AWkPb1587559258XX7Nal-YARtTpjCikii9nJxER19D6diSyk-AWkPbTest CommitterXX7Nal-YARtTpjCikii9nJxER19D6diSyk-AWkPbtest-committer@mhutchie.comXX7Nal-YARtTpjCikii9nJxER19D6diSyk-AWkPb1587559259XX7Nal-YARtTpjCikii9nJxER19D6diSyk-AWkPbXX7Nal-YARtTpjCikii9nJxER19D6diSyk-AWkPbXX7Nal-YARtTpjCikii9nJxER19D6diSyk-AWkPbXX7Nal-YARtTpjCikii9nJxER19D6diSyk-AWkPbCommit Message.\r\nSecond Line.');
			mockGitThrowingErrorOnce();
			mockGitSuccessOnce(['0	0	dir/deleted.txt', '1	1	dir/modified.txt', '2	3	', 'dir/renamed-old.txt', 'dir/renamed-new.txt', ''].join('\0'));

			// Run
			const result = await dataSource.getCommitDetails('/path/to/repo', '1a2b3c4d5e6f1a2b3c4d5e6f1a2b3c4d5e6f1a2b', true, 1);

			// Assert
			expect(result).toStrictEqual({
				commitDetails: null,
				error: 'error message'
			});
		});

		it('Should return an error message thrown by git (when thrown by git diff-tree --numstat)', async () => {
			// Setup
			mockGitSuccessOnce('1a2b3c4d5e6f1a2b3c4d5e6f1a2b3c4d5e6f1a2bXX7Nal-YARtTpjCikii9nJxER19D6diSyk-AWkPba1b2c3d4e5f6a1b2c3d4e5f6a1b2c3d4e5f6a1b2XX7Nal-YARtTpjCikii9nJxER19D6diSyk-AWkPbTest AuthorXX7Nal-YARtTpjCikii9nJxER19D6diSyk-AWkPbtest-author@mhutchie.comXX7Nal-YARtTpjCikii9nJxER19D6diSyk-AWkPb1587559258XX7Nal-YARtTpjCikii9nJxER19D6diSyk-AWkPbTest CommitterXX7Nal-YARtTpjCikii9nJxER19D6diSyk-AWkPbtest-committer@mhutchie.comXX7Nal-YARtTpjCikii9nJxER19D6diSyk-AWkPb1587559259XX7Nal-YARtTpjCikii9nJxER19D6diSyk-AWkPbXX7Nal-YARtTpjCikii9nJxER19D6diSyk-AWkPbXX7Nal-YARtTpjCikii9nJxER19D6diSyk-AWkPbXX7Nal-YARtTpjCikii9nJxER19D6diSyk-AWkPbCommit Message.\r\nSecond Line.');
			mockGitSuccessOnce(['D', 'dir/deleted.txt', 'M', 'dir/modified.txt', 'R100', 'dir/renamed-old.txt', 'dir/renamed-new.txt', ''].join('\0'));
			mockGitThrowingErrorOnce();

			// Run
			const result = await dataSource.getCommitDetails('/path/to/repo', '1a2b3c4d5e6f1a2b3c4d5e6f1a2b3c4d5e6f1a2b', true, 1);

			// Assert
			expect(result).toStrictEqual({
				commitDetails: null,
				error: 'error message'
			});
		});
	});

	describe('getStashDetails', () => {
		it('Should return the stash details', async () => {
			// Setup
			mockGitSuccessOnce('1a2b3c4d5e6f1a2b3c4d5e6f1a2b3c4d5e6f1a2bXX7Nal-YARtTpjCikii9nJxER19D6diSyk-AWkPba1b2c3d4e5f6a1b2c3d4e5f6a1b2c3d4e5f6a1b2 b2c3d4e5f6a1b2c3d4e5f6a1b2c3d4e5f6a1b2c3XX7Nal-YARtTpjCikii9nJxER19D6diSyk-AWkPbTest AuthorXX7Nal-YARtTpjCikii9nJxER19D6diSyk-AWkPbtest-author@mhutchie.comXX7Nal-YARtTpjCikii9nJxER19D6diSyk-AWkPb1587559258XX7Nal-YARtTpjCikii9nJxER19D6diSyk-AWkPbTest CommitterXX7Nal-YARtTpjCikii9nJxER19D6diSyk-AWkPbtest-committer@mhutchie.comXX7Nal-YARtTpjCikii9nJxER19D6diSyk-AWkPb1587559259XX7Nal-YARtTpjCikii9nJxER19D6diSyk-AWkPbXX7Nal-YARtTpjCikii9nJxER19D6diSyk-AWkPbXX7Nal-YARtTpjCikii9nJxER19D6diSyk-AWkPbXX7Nal-YARtTpjCikii9nJxER19D6diSyk-AWkPbCommit Message.\r\nSecond Line.');
			mockGitSuccessOnce(['D', 'dir/deleted.txt', 'M', 'dir/modified.txt', 'R100', 'dir/renamed-old.txt', 'dir/renamed-new.txt', ''].join('\0'));
			mockGitSuccessOnce(['0	0	dir/deleted.txt', '1	1	dir/modified.txt', '2	3	', 'dir/renamed-old.txt', 'dir/renamed-new.txt', ''].join('\0'));

			// Run
			const result = await dataSource.getStashDetails('/path/to/repo', '1a2b3c4d5e6f1a2b3c4d5e6f1a2b3c4d5e6f1a2b', {
				selector: 'refs/stash@{0}',
				baseHash: 'a1b2c3d4e5f6a1b2c3d4e5f6a1b2c3d4e5f6a1b2',
				untrackedFilesHash: null
			}, 1);

			// Assert
			expect(result).toStrictEqual({
				commitDetails: {
					hash: '1a2b3c4d5e6f1a2b3c4d5e6f1a2b3c4d5e6f1a2b',
					parents: ['a1b2c3d4e5f6a1b2c3d4e5f6a1b2c3d4e5f6a1b2', 'b2c3d4e5f6a1b2c3d4e5f6a1b2c3d4e5f6a1b2c3'],
					author: 'Test Author',
					authorEmail: 'test-author@mhutchie.com',
					authorDate: 1587559258,
					committer: 'Test Committer',
					committerEmail: 'test-committer@mhutchie.com',
					committerDate: 1587559259,
					signature: null,
					body: 'Commit Message.\nSecond Line.',
					fileChanges: [
						{
							additions: 0,
							deletions: 0,
							newFilePath: 'dir/deleted.txt',
							oldFilePath: 'dir/deleted.txt',
							type: 'D'
						},
						{
							additions: 1,
							deletions: 1,
							newFilePath: 'dir/modified.txt',
							oldFilePath: 'dir/modified.txt',
							type: 'M'
						},
						{
							additions: 2,
							deletions: 3,
							newFilePath: 'dir/renamed-new.txt',
							oldFilePath: 'dir/renamed-old.txt',
							type: 'R'
						}
					]
				},
				error: null
			});
			expect(spyOnSpawn).toBeCalledWith('/path/to/git', ['-c', 'log.showSignature=false', 'show', '--quiet', '1a2b3c4d5e6f1a2b3c4d5e6f1a2b3c4d5e6f1a2b', '--format=%HXX7Nal-YARtTpjCikii9nJxER19D6diSyk-AWkPb%PXX7Nal-YARtTpjCikii9nJxER19D6diSyk-AWkPb%anXX7Nal-YARtTpjCikii9nJxER19D6diSyk-AWkPb%aeXX7Nal-YARtTpjCikii9nJxER19D6diSyk-AWkPb%atXX7Nal-YARtTpjCikii9nJxER19D6diSyk-AWkPb%cnXX7Nal-YARtTpjCikii9nJxER19D6diSyk-AWkPb%ceXX7Nal-YARtTpjCikii9nJxER19D6diSyk-AWkPb%ctXX7Nal-YARtTpjCikii9nJxER19D6diSyk-AWkPbXX7Nal-YARtTpjCikii9nJxER19D6diSyk-AWkPbXX7Nal-YARtTpjCikii9nJxER19D6diSyk-AWkPbXX7Nal-YARtTpjCikii9nJxER19D6diSyk-AWkPb%B'], expect.objectContaining({ cwd: '/path/to/repo' }));
			expect(spyOnSpawn).toBeCalledWith('/path/to/git', ['diff', '--name-status', '--find-renames', '--diff-filter=AMDR', '-z', '1a2b3c4d5e6f1a2b3c4d5e6f1a2b3c4d5e6f1a2b^1', '1a2b3c4d5e6f1a2b3c4d5e6f1a2b3c4d5e6f1a2b'], expect.objectContaining({ cwd: '/path/to/repo' }));
			expect(spyOnSpawn).toBeCalledWith('/path/to/git', ['diff', '--numstat', '--find-renames', '--diff-filter=AMDR', '-z', '1a2b3c4d5e6f1a2b3c4d5e6f1a2b3c4d5e6f1a2b^1', '1a2b3c4d5e6f1a2b3c4d5e6f1a2b3c4d5e6f1a2b'], expect.objectContaining({ cwd: '/path/to/repo' }));
		});

		it('Should return the stash details (including untracked files)', async () => {
			// Setup
			mockGitSuccessOnce('1a2b3c4d5e6f1a2b3c4d5e6f1a2b3c4d5e6f1a2bXX7Nal-YARtTpjCikii9nJxER19D6diSyk-AWkPba1b2c3d4e5f6a1b2c3d4e5f6a1b2c3d4e5f6a1b2 b2c3d4e5f6a1b2c3d4e5f6a1b2c3d4e5f6a1b2c3 c3d4e5f6a1b2c3d4e5f6a1b2c3d4e5f6a1b2c3d4XX7Nal-YARtTpjCikii9nJxER19D6diSyk-AWkPbTest AuthorXX7Nal-YARtTpjCikii9nJxER19D6diSyk-AWkPbtest-author@mhutchie.comXX7Nal-YARtTpjCikii9nJxER19D6diSyk-AWkPb1587559258XX7Nal-YARtTpjCikii9nJxER19D6diSyk-AWkPbTest CommitterXX7Nal-YARtTpjCikii9nJxER19D6diSyk-AWkPbtest-committer@mhutchie.comXX7Nal-YARtTpjCikii9nJxER19D6diSyk-AWkPb1587559259XX7Nal-YARtTpjCikii9nJxER19D6diSyk-AWkPbXX7Nal-YARtTpjCikii9nJxER19D6diSyk-AWkPbXX7Nal-YARtTpjCikii9nJxER19D6diSyk-AWkPbXX7Nal-YARtTpjCikii9nJxER19D6diSyk-AWkPbCommit Message.\r\nSecond Line.');
			mockGitSuccessOnce(['D', 'dir/deleted.txt', 'M', 'dir/modified.txt', 'R100', 'dir/renamed-old.txt', 'dir/renamed-new.txt', ''].join('\0'));
			mockGitSuccessOnce(['0	0	dir/deleted.txt', '1	1	dir/modified.txt', '2	3	', 'dir/renamed-old.txt', 'dir/renamed-new.txt', ''].join('\0'));
			mockGitSuccessOnce(['c3d4e5f6a1b2c3d4e5f6a1b2c3d4e5f6a1b2c3d4', 'D', 'dir/other-deleted.txt', 'A', 'dir/added.txt', ''].join('\0'));
			mockGitSuccessOnce(['c3d4e5f6a1b2c3d4e5f6a1b2c3d4e5f6a1b2c3d4', '0	0	dir/other-deleted.txt', '4	0	dir/added.txt', ''].join('\0'));

			// Run
			const result = await dataSource.getStashDetails('/path/to/repo', '1a2b3c4d5e6f1a2b3c4d5e6f1a2b3c4d5e6f1a2b', {
				selector: 'refs/stash@{0}',
				baseHash: 'a1b2c3d4e5f6a1b2c3d4e5f6a1b2c3d4e5f6a1b2',
				untrackedFilesHash: 'c3d4e5f6a1b2c3d4e5f6a1b2c3d4e5f6a1b2c3d4'
			}, 1);

			// Assert
			expect(result).toStrictEqual({
				commitDetails: {
					hash: '1a2b3c4d5e6f1a2b3c4d5e6f1a2b3c4d5e6f1a2b',
					parents: ['a1b2c3d4e5f6a1b2c3d4e5f6a1b2c3d4e5f6a1b2', 'b2c3d4e5f6a1b2c3d4e5f6a1b2c3d4e5f6a1b2c3', 'c3d4e5f6a1b2c3d4e5f6a1b2c3d4e5f6a1b2c3d4'],
					author: 'Test Author',
					authorEmail: 'test-author@mhutchie.com',
					authorDate: 1587559258,
					committer: 'Test Committer',
					committerEmail: 'test-committer@mhutchie.com',
					committerDate: 1587559259,
					signature: null,
					body: 'Commit Message.\nSecond Line.',
					fileChanges: [
						{
							additions: 0,
							deletions: 0,
							newFilePath: 'dir/deleted.txt',
							oldFilePath: 'dir/deleted.txt',
							type: 'D'
						},
						{
							additions: 1,
							deletions: 1,
							newFilePath: 'dir/modified.txt',
							oldFilePath: 'dir/modified.txt',
							type: 'M'
						},
						{
							additions: 2,
							deletions: 3,
							newFilePath: 'dir/renamed-new.txt',
							oldFilePath: 'dir/renamed-old.txt',
							type: 'R'
						},
						{
							additions: 4,
							deletions: 0,
							newFilePath: 'dir/added.txt',
							oldFilePath: 'dir/added.txt',
							type: 'U'
						}
					]
				},
				error: null
			});
			expect(spyOnSpawn).toBeCalledWith('/path/to/git', ['-c', 'log.showSignature=false', 'show', '--quiet', '1a2b3c4d5e6f1a2b3c4d5e6f1a2b3c4d5e6f1a2b', '--format=%HXX7Nal-YARtTpjCikii9nJxER19D6diSyk-AWkPb%PXX7Nal-YARtTpjCikii9nJxER19D6diSyk-AWkPb%anXX7Nal-YARtTpjCikii9nJxER19D6diSyk-AWkPb%aeXX7Nal-YARtTpjCikii9nJxER19D6diSyk-AWkPb%atXX7Nal-YARtTpjCikii9nJxER19D6diSyk-AWkPb%cnXX7Nal-YARtTpjCikii9nJxER19D6diSyk-AWkPb%ceXX7Nal-YARtTpjCikii9nJxER19D6diSyk-AWkPb%ctXX7Nal-YARtTpjCikii9nJxER19D6diSyk-AWkPbXX7Nal-YARtTpjCikii9nJxER19D6diSyk-AWkPbXX7Nal-YARtTpjCikii9nJxER19D6diSyk-AWkPbXX7Nal-YARtTpjCikii9nJxER19D6diSyk-AWkPb%B'], expect.objectContaining({ cwd: '/path/to/repo' }));
			expect(spyOnSpawn).toBeCalledWith('/path/to/git', ['diff', '--name-status', '--find-renames', '--diff-filter=AMDR', '-z', '1a2b3c4d5e6f1a2b3c4d5e6f1a2b3c4d5e6f1a2b^1', '1a2b3c4d5e6f1a2b3c4d5e6f1a2b3c4d5e6f1a2b'], expect.objectContaining({ cwd: '/path/to/repo' }));
			expect(spyOnSpawn).toBeCalledWith('/path/to/git', ['diff', '--numstat', '--find-renames', '--diff-filter=AMDR', '-z', '1a2b3c4d5e6f1a2b3c4d5e6f1a2b3c4d5e6f1a2b^1', '1a2b3c4d5e6f1a2b3c4d5e6f1a2b3c4d5e6f1a2b'], expect.objectContaining({ cwd: '/path/to/repo' }));
			expect(spyOnSpawn).toBeCalledWith('/path/to/git', ['diff-tree', '--name-status', '-r', '--root', '--find-renames', '--diff-filter=AMDR', '-z', 'c3d4e5f6a1b2c3d4e5f6a1b2c3d4e5f6a1b2c3d4'], expect.objectContaining({ cwd: '/path/to/repo' }));
			expect(spyOnSpawn).toBeCalledWith('/path/to/git', ['diff-tree', '--numstat', '-r', '--root', '--find-renames', '--diff-filter=AMDR', '-z', 'c3d4e5f6a1b2c3d4e5f6a1b2c3d4e5f6a1b2c3d4'], expect.objectContaining({ cwd: '/path/to/repo' }));
		});

		it('Should return the stash details with diff to second parent', async () => {
			// Setup
			mockGitSuccessOnce('1a2b3c4d5e6f1a2b3c4d5e6f1a2b3c4d5e6f1a2bXX7Nal-YARtTpjCikii9nJxER19D6diSyk-AWkPba1b2c3d4e5f6a1b2c3d4e5f6a1b2c3d4e5f6a1b2 b2c3d4e5f6a1b2c3d4e5f6a1b2c3d4e5f6a1b2c3XX7Nal-YARtTpjCikii9nJxER19D6diSyk-AWkPbTest AuthorXX7Nal-YARtTpjCikii9nJxER19D6diSyk-AWkPbtest-author@mhutchie.comXX7Nal-YARtTpjCikii9nJxER19D6diSyk-AWkPb1587559258XX7Nal-YARtTpjCikii9nJxER19D6diSyk-AWkPbTest CommitterXX7Nal-YARtTpjCikii9nJxER19D6diSyk-AWkPbtest-committer@mhutchie.comXX7Nal-YARtTpjCikii9nJxER19D6diSyk-AWkPb1587559259XX7Nal-YARtTpjCikii9nJxER19D6diSyk-AWkPbXX7Nal-YARtTpjCikii9nJxER19D6diSyk-AWkPbXX7Nal-YARtTpjCikii9nJxER19D6diSyk-AWkPbXX7Nal-YARtTpjCikii9nJxER19D6diSyk-AWkPbCommit Message.\r\nSecond Line.');
			mockGitSuccessOnce(['D', 'dir/deleted.txt', 'M', 'dir/modified.txt', 'R100', 'dir/renamed-old.txt', 'dir/renamed-new.txt', ''].join('\0'));
			mockGitSuccessOnce(['0	0	dir/deleted.txt', '1	1	dir/modified.txt', '2	3	', 'dir/renamed-old.txt', 'dir/renamed-new.txt', ''].join('\0'));

			// Run
			const result = await dataSource.getStashDetails('/path/to/repo', '1a2b3c4d5e6f1a2b3c4d5e6f1a2b3c4d5e6f1a2b', {
				selector: 'refs/stash@{0}',
				baseHash: 'a1b2c3d4e5f6a1b2c3d4e5f6a1b2c3d4e5f6a1b2',
				untrackedFilesHash: null
			}, 2);

			// Assert
			expect(result).toStrictEqual({
				commitDetails: {
					hash: '1a2b3c4d5e6f1a2b3c4d5e6f1a2b3c4d5e6f1a2b',
					parents: ['a1b2c3d4e5f6a1b2c3d4e5f6a1b2c3d4e5f6a1b2', 'b2c3d4e5f6a1b2c3d4e5f6a1b2c3d4e5f6a1b2c3'],
					author: 'Test Author',
					authorEmail: 'test-author@mhutchie.com',
					authorDate: 1587559258,
					committer: 'Test Committer',
					committerEmail: 'test-committer@mhutchie.com',
					committerDate: 1587559259,
					signature: null,
					body: 'Commit Message.\nSecond Line.',
					fileChanges: [
						{
							additions: 0,
							deletions: 0,
							newFilePath: 'dir/deleted.txt',
							oldFilePath: 'dir/deleted.txt',
							type: 'D'
						},
						{
							additions: 1,
							deletions: 1,
							newFilePath: 'dir/modified.txt',
							oldFilePath: 'dir/modified.txt',
							type: 'M'
						},
						{
							additions: 2,
							deletions: 3,
							newFilePath: 'dir/renamed-new.txt',
							oldFilePath: 'dir/renamed-old.txt',
							type: 'R'
						}
					]
				},
				error: null
			});
			expect(spyOnSpawn).toBeCalledWith('/path/to/git', ['-c', 'log.showSignature=false', 'show', '--quiet', '1a2b3c4d5e6f1a2b3c4d5e6f1a2b3c4d5e6f1a2b', '--format=%HXX7Nal-YARtTpjCikii9nJxER19D6diSyk-AWkPb%PXX7Nal-YARtTpjCikii9nJxER19D6diSyk-AWkPb%anXX7Nal-YARtTpjCikii9nJxER19D6diSyk-AWkPb%aeXX7Nal-YARtTpjCikii9nJxER19D6diSyk-AWkPb%atXX7Nal-YARtTpjCikii9nJxER19D6diSyk-AWkPb%cnXX7Nal-YARtTpjCikii9nJxER19D6diSyk-AWkPb%ceXX7Nal-YARtTpjCikii9nJxER19D6diSyk-AWkPb%ctXX7Nal-YARtTpjCikii9nJxER19D6diSyk-AWkPbXX7Nal-YARtTpjCikii9nJxER19D6diSyk-AWkPbXX7Nal-YARtTpjCikii9nJxER19D6diSyk-AWkPbXX7Nal-YARtTpjCikii9nJxER19D6diSyk-AWkPb%B'], expect.objectContaining({ cwd: '/path/to/repo' }));
			expect(spyOnSpawn).toBeCalledWith('/path/to/git', ['diff', '--name-status', '--find-renames', '--diff-filter=AMDR', '-z', '1a2b3c4d5e6f1a2b3c4d5e6f1a2b3c4d5e6f1a2b^2', '1a2b3c4d5e6f1a2b3c4d5e6f1a2b3c4d5e6f1a2b'], expect.objectContaining({ cwd: '/path/to/repo' }));
			expect(spyOnSpawn).toBeCalledWith('/path/to/git', ['diff', '--numstat', '--find-renames', '--diff-filter=AMDR', '-z', '1a2b3c4d5e6f1a2b3c4d5e6f1a2b3c4d5e6f1a2b^2', '1a2b3c4d5e6f1a2b3c4d5e6f1a2b3c4d5e6f1a2b'], expect.objectContaining({ cwd: '/path/to/repo' }));
		});

		it('Should return an error message thrown by git (when thrown by git show)', async () => {
			// Setup
			mockGitThrowingErrorOnce();
			mockGitSuccessOnce(['D', 'dir/deleted.txt', 'M', 'dir/modified.txt', 'R100', 'dir/renamed-old.txt', 'dir/renamed-new.txt', ''].join('\0'));
			mockGitSuccessOnce(['0	0	dir/deleted.txt', '1	1	dir/modified.txt', '2	3	', 'dir/renamed-old.txt', 'dir/renamed-new.txt', ''].join('\0'));

			// Run
			const result = await dataSource.getStashDetails('/path/to/repo', '1a2b3c4d5e6f1a2b3c4d5e6f1a2b3c4d5e6f1a2b', {
				selector: 'refs/stash@{0}',
				baseHash: 'a1b2c3d4e5f6a1b2c3d4e5f6a1b2c3d4e5f6a1b2',
				untrackedFilesHash: null
			}, 1);

			// Assert
			expect(result).toStrictEqual({
				commitDetails: null,
				error: 'error message'
			});
		});

		it('Should return an error message thrown by git (when thrown by git diff-tree --name-status)', async () => {
			// Setup
			mockGitSuccessOnce('1a2b3c4d5e6f1a2b3c4d5e6f1a2b3c4d5e6f1a2bXX7Nal-YARtTpjCikii9nJxER19D6diSyk-AWkPba1b2c3d4e5f6a1b2c3d4e5f6a1b2c3d4e5f6a1b2 b2c3d4e5f6a1b2c3d4e5f6a1b2c3d4e5f6a1b2c3XX7Nal-YARtTpjCikii9nJxER19D6diSyk-AWkPbTest AuthorXX7Nal-YARtTpjCikii9nJxER19D6diSyk-AWkPbtest-author@mhutchie.comXX7Nal-YARtTpjCikii9nJxER19D6diSyk-AWkPb1587559258XX7Nal-YARtTpjCikii9nJxER19D6diSyk-AWkPbTest CommitterXX7Nal-YARtTpjCikii9nJxER19D6diSyk-AWkPbtest-committer@mhutchie.comXX7Nal-YARtTpjCikii9nJxER19D6diSyk-AWkPb1587559259XX7Nal-YARtTpjCikii9nJxER19D6diSyk-AWkPbXX7Nal-YARtTpjCikii9nJxER19D6diSyk-AWkPbXX7Nal-YARtTpjCikii9nJxER19D6diSyk-AWkPbXX7Nal-YARtTpjCikii9nJxER19D6diSyk-AWkPbCommit Message.\r\nSecond Line.');
			mockGitThrowingErrorOnce();
			mockGitSuccessOnce(['0	0	dir/deleted.txt', '1	1	dir/modified.txt', '2	3	', 'dir/renamed-old.txt', 'dir/renamed-new.txt', ''].join('\0'));

			// Run
			const result = await dataSource.getStashDetails('/path/to/repo', '1a2b3c4d5e6f1a2b3c4d5e6f1a2b3c4d5e6f1a2b', {
				selector: 'refs/stash@{0}',
				baseHash: 'a1b2c3d4e5f6a1b2c3d4e5f6a1b2c3d4e5f6a1b2',
				untrackedFilesHash: null
			}, 1);

			// Assert
			expect(result).toStrictEqual({
				commitDetails: null,
				error: 'error message'
			});
		});

		it('Should return an error message thrown by git (when thrown by git diff-tree --numstat)', async () => {
			// Setup
			mockGitSuccessOnce('1a2b3c4d5e6f1a2b3c4d5e6f1a2b3c4d5e6f1a2bXX7Nal-YARtTpjCikii9nJxER19D6diSyk-AWkPba1b2c3d4e5f6a1b2c3d4e5f6a1b2c3d4e5f6a1b2 b2c3d4e5f6a1b2c3d4e5f6a1b2c3d4e5f6a1b2c3XX7Nal-YARtTpjCikii9nJxER19D6diSyk-AWkPbTest AuthorXX7Nal-YARtTpjCikii9nJxER19D6diSyk-AWkPbtest-author@mhutchie.comXX7Nal-YARtTpjCikii9nJxER19D6diSyk-AWkPb1587559258XX7Nal-YARtTpjCikii9nJxER19D6diSyk-AWkPbTest CommitterXX7Nal-YARtTpjCikii9nJxER19D6diSyk-AWkPbtest-committer@mhutchie.comXX7Nal-YARtTpjCikii9nJxER19D6diSyk-AWkPb1587559259XX7Nal-YARtTpjCikii9nJxER19D6diSyk-AWkPbXX7Nal-YARtTpjCikii9nJxER19D6diSyk-AWkPbXX7Nal-YARtTpjCikii9nJxER19D6diSyk-AWkPbXX7Nal-YARtTpjCikii9nJxER19D6diSyk-AWkPbCommit Message.\r\nSecond Line.');
			mockGitSuccessOnce(['D', 'dir/deleted.txt', 'M', 'dir/modified.txt', 'R100', 'dir/renamed-old.txt', 'dir/renamed-new.txt', ''].join('\0'));
			mockGitThrowingErrorOnce();

			// Run
			const result = await dataSource.getStashDetails('/path/to/repo', '1a2b3c4d5e6f1a2b3c4d5e6f1a2b3c4d5e6f1a2b', {
				selector: 'refs/stash@{0}',
				baseHash: 'a1b2c3d4e5f6a1b2c3d4e5f6a1b2c3d4e5f6a1b2',
				untrackedFilesHash: null
			}, 1);

			// Assert
			expect(result).toStrictEqual({
				commitDetails: null,
				error: 'error message'
			});
		});

		it('Should return an error message thrown by git (when thrown by untracked git diff-tree --name-status)', async () => {
			// Setup
			mockGitSuccessOnce('1a2b3c4d5e6f1a2b3c4d5e6f1a2b3c4d5e6f1a2bXX7Nal-YARtTpjCikii9nJxER19D6diSyk-AWkPba1b2c3d4e5f6a1b2c3d4e5f6a1b2c3d4e5f6a1b2 b2c3d4e5f6a1b2c3d4e5f6a1b2c3d4e5f6a1b2c3XX7Nal-YARtTpjCikii9nJxER19D6diSyk-AWkPbTest AuthorXX7Nal-YARtTpjCikii9nJxER19D6diSyk-AWkPbtest-author@mhutchie.comXX7Nal-YARtTpjCikii9nJxER19D6diSyk-AWkPb1587559258XX7Nal-YARtTpjCikii9nJxER19D6diSyk-AWkPbTest CommitterXX7Nal-YARtTpjCikii9nJxER19D6diSyk-AWkPbtest-committer@mhutchie.comXX7Nal-YARtTpjCikii9nJxER19D6diSyk-AWkPb1587559259XX7Nal-YARtTpjCikii9nJxER19D6diSyk-AWkPbXX7Nal-YARtTpjCikii9nJxER19D6diSyk-AWkPbXX7Nal-YARtTpjCikii9nJxER19D6diSyk-AWkPbXX7Nal-YARtTpjCikii9nJxER19D6diSyk-AWkPbCommit Message.\r\nSecond Line.');
			mockGitSuccessOnce(['D', 'dir/deleted.txt', 'M', 'dir/modified.txt', 'R100', 'dir/renamed-old.txt', 'dir/renamed-new.txt', ''].join('\0'));
			mockGitSuccessOnce(['0	0	dir/deleted.txt', '1	1	dir/modified.txt', '2	3	', 'dir/renamed-old.txt', 'dir/renamed-new.txt', ''].join('\0'));
			mockGitThrowingErrorOnce();
			mockGitSuccessOnce(['c3d4e5f6a1b2c3d4e5f6a1b2c3d4e5f6a1b2c3d4', '0	0	dir/other-deleted.txt', '4	0	dir/added.txt', ''].join('\0'));

			// Run
			const result = await dataSource.getStashDetails('/path/to/repo', '1a2b3c4d5e6f1a2b3c4d5e6f1a2b3c4d5e6f1a2b', {
				selector: 'refs/stash@{0}',
				baseHash: 'a1b2c3d4e5f6a1b2c3d4e5f6a1b2c3d4e5f6a1b2',
				untrackedFilesHash: 'c3d4e5f6a1b2c3d4e5f6a1b2c3d4e5f6a1b2c3d4'
			}, 1);

			// Assert
			expect(result).toStrictEqual({
				commitDetails: null,
				error: 'error message'
			});
		});

		it('Should return an error message thrown by git (when thrown by untracked git diff-tree --numstat)', async () => {
			// Setup
			mockGitSuccessOnce('1a2b3c4d5e6f1a2b3c4d5e6f1a2b3c4d5e6f1a2bXX7Nal-YARtTpjCikii9nJxER19D6diSyk-AWkPba1b2c3d4e5f6a1b2c3d4e5f6a1b2c3d4e5f6a1b2 b2c3d4e5f6a1b2c3d4e5f6a1b2c3d4e5f6a1b2c3XX7Nal-YARtTpjCikii9nJxER19D6diSyk-AWkPbTest AuthorXX7Nal-YARtTpjCikii9nJxER19D6diSyk-AWkPbtest-author@mhutchie.comXX7Nal-YARtTpjCikii9nJxER19D6diSyk-AWkPb1587559258XX7Nal-YARtTpjCikii9nJxER19D6diSyk-AWkPbTest CommitterXX7Nal-YARtTpjCikii9nJxER19D6diSyk-AWkPbtest-committer@mhutchie.comXX7Nal-YARtTpjCikii9nJxER19D6diSyk-AWkPb1587559259XX7Nal-YARtTpjCikii9nJxER19D6diSyk-AWkPbXX7Nal-YARtTpjCikii9nJxER19D6diSyk-AWkPbXX7Nal-YARtTpjCikii9nJxER19D6diSyk-AWkPbXX7Nal-YARtTpjCikii9nJxER19D6diSyk-AWkPbCommit Message.\r\nSecond Line.');
			mockGitSuccessOnce(['D', 'dir/deleted.txt', 'M', 'dir/modified.txt', 'R100', 'dir/renamed-old.txt', 'dir/renamed-new.txt', ''].join('\0'));
			mockGitSuccessOnce(['0	0	dir/deleted.txt', '1	1	dir/modified.txt', '2	3	', 'dir/renamed-old.txt', 'dir/renamed-new.txt', ''].join('\0'));
			mockGitSuccessOnce(['c3d4e5f6a1b2c3d4e5f6a1b2c3d4e5f6a1b2c3d4', 'D', 'dir/other-deleted.txt', 'A', 'dir/added.txt', ''].join('\0'));
			mockGitThrowingErrorOnce();

			// Run
			const result = await dataSource.getStashDetails('/path/to/repo', '1a2b3c4d5e6f1a2b3c4d5e6f1a2b3c4d5e6f1a2b', {
				selector: 'refs/stash@{0}',
				baseHash: 'a1b2c3d4e5f6a1b2c3d4e5f6a1b2c3d4e5f6a1b2',
				untrackedFilesHash: 'c3d4e5f6a1b2c3d4e5f6a1b2c3d4e5f6a1b2c3d4'
			}, 1);

			// Assert
			expect(result).toStrictEqual({
				commitDetails: null,
				error: 'error message'
			});
		});
	});

	describe('getUncommittedDetails', () => {
		it('Should return the uncommitted changes', async () => {
			// Setup
			mockGitSuccessOnce(['D', 'dir/deleted.txt', 'M', 'dir/modified.txt', 'R100', 'dir/renamed-old.txt', 'dir/renamed-new.txt', ''].join('\0'));
			mockGitSuccessOnce(['0	0	dir/deleted.txt', '1	1	dir/modified.txt', '2	3	', 'dir/renamed-old.txt', 'dir/renamed-new.txt', ''].join('\0'));
			mockGitSuccessOnce([' D dir/deleted.txt', 'M  dir/modified.txt', 'R  dir/renamed-new.txt', 'dir/renamed-old.txt', '?? untracked.txt'].join('\0'));
			vscode.mockExtensionSettingReturnValue('repository.showUntrackedFiles', true);

			// Run
			const result = await dataSource.getUncommittedDetails('/path/to/repo');

			// Assert
			expect(result).toStrictEqual({
				commitDetails: {
					hash: utils.UNCOMMITTED,
					parents: [],
					author: '',
					authorEmail: '',
					authorDate: 0,
					committer: '',
					committerEmail: '',
					committerDate: 0,
					signature: null,
					body: '',
					fileChanges: [
						{
							additions: 0,
							deletions: 0,
							newFilePath: 'dir/deleted.txt',
							oldFilePath: 'dir/deleted.txt',
							type: 'D'
						},
						{
							additions: 1,
							deletions: 1,
							newFilePath: 'dir/modified.txt',
							oldFilePath: 'dir/modified.txt',
							type: 'M'
						},
						{
							additions: 2,
							deletions: 3,
							newFilePath: 'dir/renamed-new.txt',
							oldFilePath: 'dir/renamed-old.txt',
							type: 'R'
						},
						{
							additions: null,
							deletions: null,
							newFilePath: 'untracked.txt',
							oldFilePath: 'untracked.txt',
							type: 'U'
						}
					]
				},
				error: null
			});
			expect(spyOnSpawn).toBeCalledTimes(3);
			expect(spyOnSpawn).toBeCalledWith('/path/to/git', ['diff', '--name-status', '--find-renames', '--diff-filter=AMDR', '-z', 'HEAD'], expect.objectContaining({ cwd: '/path/to/repo' }));
			expect(spyOnSpawn).toBeCalledWith('/path/to/git', ['diff', '--numstat', '--find-renames', '--diff-filter=AMDR', '-z', 'HEAD'], expect.objectContaining({ cwd: '/path/to/repo' }));
			expect(spyOnSpawn).toBeCalledWith('/path/to/git', ['status', '-s', '--untracked-files=all', '--porcelain', '-z'], expect.objectContaining({ cwd: '/path/to/repo' }));
		});

		it('Should return the uncommitted changes (showUntrackedFiles === FALSE)', async () => {
			// Setup
			mockGitSuccessOnce(['D', 'dir/deleted.txt', 'M', 'dir/modified.txt', 'R100', 'dir/renamed-old.txt', 'dir/renamed-new.txt', ''].join('\0'));
			mockGitSuccessOnce(['0	0	dir/deleted.txt', '1	1	dir/modified.txt', '2	3	', 'dir/renamed-old.txt', 'dir/renamed-new.txt', ''].join('\0'));
			mockGitSuccessOnce([' D dir/deleted.txt', 'M  dir/modified.txt', 'R  dir/renamed-new.txt', 'dir/renamed-old.txt'].join('\0'));
			vscode.mockExtensionSettingReturnValue('repository.showUntrackedFiles', false);

			// Run
			const result = await dataSource.getUncommittedDetails('/path/to/repo');

			// Assert
			expect(result).toStrictEqual({
				commitDetails: {
					hash: utils.UNCOMMITTED,
					parents: [],
					author: '',
					authorEmail: '',
					authorDate: 0,
					committer: '',
					committerEmail: '',
					committerDate: 0,
					signature: null,
					body: '',
					fileChanges: [
						{
							additions: 0,
							deletions: 0,
							newFilePath: 'dir/deleted.txt',
							oldFilePath: 'dir/deleted.txt',
							type: 'D'
						},
						{
							additions: 1,
							deletions: 1,
							newFilePath: 'dir/modified.txt',
							oldFilePath: 'dir/modified.txt',
							type: 'M'
						},
						{
							additions: 2,
							deletions: 3,
							newFilePath: 'dir/renamed-new.txt',
							oldFilePath: 'dir/renamed-old.txt',
							type: 'R'
						}
					]
				},
				error: null
			});
			expect(spyOnSpawn).toBeCalledTimes(3);
			expect(spyOnSpawn).toBeCalledWith('/path/to/git', ['diff', '--name-status', '--find-renames', '--diff-filter=AMDR', '-z', 'HEAD'], expect.objectContaining({ cwd: '/path/to/repo' }));
			expect(spyOnSpawn).toBeCalledWith('/path/to/git', ['diff', '--numstat', '--find-renames', '--diff-filter=AMDR', '-z', 'HEAD'], expect.objectContaining({ cwd: '/path/to/repo' }));
			expect(spyOnSpawn).toBeCalledWith('/path/to/git', ['status', '-s', '--untracked-files=no', '--porcelain', '-z'], expect.objectContaining({ cwd: '/path/to/repo' }));
		});

		it('Should return the uncommitted changes (halting invalid git status response)', async () => {
			// Setup
			mockGitSuccessOnce(['M', 'dir/modified.txt', ''].join('\0'));
			mockGitSuccessOnce(['1	1	dir/modified.txt', '1	1	modified.txt', ''].join('\0'));
			mockGitSuccessOnce([' D dir/deleted.txt', ' D ', 'M  dir/modified.txt', '?? untracked.txt'].join('\0'));
			vscode.mockExtensionSettingReturnValue('repository.showUntrackedFiles', true);

			// Run
			const result = await dataSource.getUncommittedDetails('/path/to/repo');

			// Assert
			expect(result).toStrictEqual({
				commitDetails: {
					hash: utils.UNCOMMITTED,
					parents: [],
					author: '',
					authorEmail: '',
					authorDate: 0,
					committer: '',
					committerEmail: '',
					committerDate: 0,
					signature: null,
					body: '',
					fileChanges: [
						{
							additions: 1,
							deletions: 1,
							newFilePath: 'dir/modified.txt',
							oldFilePath: 'dir/modified.txt',
							type: 'M'
						},
						{
							additions: null,
							deletions: null,
							newFilePath: 'dir/deleted.txt',
							oldFilePath: 'dir/deleted.txt',
							type: 'D'
						}
					]
				},
				error: null
			});
		});

		it('Should return an error message thrown by git (when thrown by git diff --name-status)', async () => {
			// Setup
			mockGitThrowingErrorOnce();
			mockGitSuccessOnce(['0	0	dir/deleted.txt', '1	1	dir/modified.txt', '2	3	', 'dir/renamed-old.txt', 'dir/renamed-new.txt', ''].join('\0'));
			mockGitSuccessOnce([' D dir/deleted.txt', 'M  dir/modified.txt', 'R  dir/renamed-new.txt', 'dir/renamed-old.txt', '?? untracked.txt'].join('\0'));
			vscode.mockExtensionSettingReturnValue('repository.showUntrackedFiles', true);

			// Run
			const result = await dataSource.getUncommittedDetails('/path/to/repo');

			// Assert
			expect(result).toStrictEqual({
				commitDetails: null,
				error: 'error message'
			});
		});

		it('Should return an error message thrown by git (when thrown by git diff --numstat)', async () => {
			// Setup
			mockGitSuccessOnce(['D', 'dir/deleted.txt', 'M', 'dir/modified.txt', 'R100', 'dir/renamed-old.txt', 'dir/renamed-new.txt', ''].join('\0'));
			mockGitThrowingErrorOnce();
			mockGitSuccessOnce([' D dir/deleted.txt', 'M  dir/modified.txt', 'R  dir/renamed-new.txt', 'dir/renamed-old.txt', '?? untracked.txt'].join('\0'));
			vscode.mockExtensionSettingReturnValue('repository.showUntrackedFiles', true);

			// Run
			const result = await dataSource.getUncommittedDetails('/path/to/repo');

			// Assert
			expect(result).toStrictEqual({
				commitDetails: null,
				error: 'error message'
			});
		});

		it('Should return an error message thrown by git (when thrown by git status)', async () => {
			// Setup
			mockGitSuccessOnce(['D', 'dir/deleted.txt', 'M', 'dir/modified.txt', 'R100', 'dir/renamed-old.txt', 'dir/renamed-new.txt', ''].join('\0'));
			mockGitSuccessOnce(['0	0	dir/deleted.txt', '1	1	dir/modified.txt', '2	3	', 'dir/renamed-old.txt', 'dir/renamed-new.txt', ''].join('\0'));
			mockGitThrowingErrorOnce();

			// Run
			const result = await dataSource.getUncommittedDetails('/path/to/repo');

			// Assert
			expect(result).toStrictEqual({
				commitDetails: null,
				error: 'error message'
			});
		});
	});

	describe('getCommitComparison', () => {
		it('Should return the commit comparison (between a commit and the uncommitted changes)', async () => {
			// Setup
			mockGitSuccessOnce(['M', 'dir/modified.txt', 'R051', 'dir/renamed-old.txt', 'dir/renamed-new.txt', 'A', 'added.txt', ''].join('\0'));
			mockGitSuccessOnce(['1	1	dir/modified.txt', '1	2	', 'dir/renamed-old.txt', 'dir/renamed-new.txt', '2	0	added.txt', ''].join('\0'));
			mockGitSuccessOnce(['MM dir/modified.txt', 'A  added.txt', '?? untracked.txt'].join('\0'));
			vscode.mockExtensionSettingReturnValue('repository.showUntrackedFiles', true);

			// Run
			const result = await dataSource.getCommitComparison('/path/to/repo', '1a2b3c4d5e6f1a2b3c4d5e6f1a2b3c4d5e6f1a2b', utils.UNCOMMITTED);

			// Assert
			expect(result).toStrictEqual({
				fileChanges: [
					{
						additions: 1,
						deletions: 1,
						newFilePath: 'dir/modified.txt',
						oldFilePath: 'dir/modified.txt',
						type: 'M'
					},
					{
						additions: 1,
						deletions: 2,
						newFilePath: 'dir/renamed-new.txt',
						oldFilePath: 'dir/renamed-old.txt',
						type: 'R'
					},
					{
						additions: 2,
						deletions: 0,
						newFilePath: 'added.txt',
						oldFilePath: 'added.txt',
						type: 'A'
					},
					{
						additions: null,
						deletions: null,
						newFilePath: 'untracked.txt',
						oldFilePath: 'untracked.txt',
						type: 'U'
					}
				],
				error: null
			});
			expect(spyOnSpawn).toBeCalledTimes(3);
			expect(spyOnSpawn).toBeCalledWith('/path/to/git', ['diff', '--name-status', '--find-renames', '--diff-filter=AMDR', '-z', '1a2b3c4d5e6f1a2b3c4d5e6f1a2b3c4d5e6f1a2b'], expect.objectContaining({ cwd: '/path/to/repo' }));
			expect(spyOnSpawn).toBeCalledWith('/path/to/git', ['diff', '--numstat', '--find-renames', '--diff-filter=AMDR', '-z', '1a2b3c4d5e6f1a2b3c4d5e6f1a2b3c4d5e6f1a2b'], expect.objectContaining({ cwd: '/path/to/repo' }));
			expect(spyOnSpawn).toBeCalledWith('/path/to/git', ['status', '-s', '--untracked-files=all', '--porcelain', '-z'], expect.objectContaining({ cwd: '/path/to/repo' }));
		});

		it('Should return the commit comparison (between two commits)', async () => {
			// Setup
			mockGitSuccessOnce(['M', 'dir/modified.txt', 'R051', 'dir/renamed-old.txt', 'dir/renamed-new.txt', 'A', 'added.txt', ''].join('\0'));
			mockGitSuccessOnce(['1	1	dir/modified.txt', '1	2	', 'dir/renamed-old.txt', 'dir/renamed-new.txt', '2	0	added.txt', ''].join('\0'));

			// Run
			const result = await dataSource.getCommitComparison('/path/to/repo', '1a2b3c4d5e6f1a2b3c4d5e6f1a2b3c4d5e6f1a2b', 'a1b2c3d4e5f6a1b2c3d4e5f6a1b2c3d4e5f6a1b2');

			// Assert
			expect(result).toStrictEqual({
				fileChanges: [
					{
						additions: 1,
						deletions: 1,
						newFilePath: 'dir/modified.txt',
						oldFilePath: 'dir/modified.txt',
						type: 'M'
					},
					{
						additions: 1,
						deletions: 2,
						newFilePath: 'dir/renamed-new.txt',
						oldFilePath: 'dir/renamed-old.txt',
						type: 'R'
					},
					{
						additions: 2,
						deletions: 0,
						newFilePath: 'added.txt',
						oldFilePath: 'added.txt',
						type: 'A'
					}
				],
				error: null
			});
			expect(spyOnSpawn).toBeCalledTimes(2);
			expect(spyOnSpawn).toBeCalledWith('/path/to/git', ['diff', '--name-status', '--find-renames', '--diff-filter=AMDR', '-z', '1a2b3c4d5e6f1a2b3c4d5e6f1a2b3c4d5e6f1a2b', 'a1b2c3d4e5f6a1b2c3d4e5f6a1b2c3d4e5f6a1b2'], expect.objectContaining({ cwd: '/path/to/repo' }));
			expect(spyOnSpawn).toBeCalledWith('/path/to/git', ['diff', '--numstat', '--find-renames', '--diff-filter=AMDR', '-z', '1a2b3c4d5e6f1a2b3c4d5e6f1a2b3c4d5e6f1a2b', 'a1b2c3d4e5f6a1b2c3d4e5f6a1b2c3d4e5f6a1b2'], expect.objectContaining({ cwd: '/path/to/repo' }));
		});

		it('Should return an error message thrown by git (when thrown by git diff --name-status)', async () => {
			// Setup
			mockGitThrowingErrorOnce();
			mockGitSuccessOnce(['1	1	dir/modified.txt', '1	2	', 'dir/renamed-old.txt', 'dir/renamed-new.txt', '2	0	added.txt', ''].join('\0'));
			mockGitSuccessOnce(['MM dir/modified.txt', 'A  added.txt', '?? untracked.txt'].join('\0'));
			vscode.mockExtensionSettingReturnValue('repository.showUntrackedFiles', true);

			// Run
			const result = await dataSource.getCommitComparison('/path/to/repo', '1a2b3c4d5e6f1a2b3c4d5e6f1a2b3c4d5e6f1a2b', utils.UNCOMMITTED);

			// Assert
			expect(result).toStrictEqual({
				fileChanges: [],
				error: 'error message'
			});
		});

		it('Should return an error message thrown by git (when thrown by git diff --numstat)', async () => {
			// Setup
			mockGitSuccessOnce(['M', 'dir/modified.txt', 'R051', 'dir/renamed-old.txt', 'dir/renamed-new.txt', 'A', 'added.txt', ''].join('\0'));
			mockGitThrowingErrorOnce();
			mockGitSuccessOnce(['MM dir/modified.txt', 'A  added.txt', '?? untracked.txt'].join('\0'));
			vscode.mockExtensionSettingReturnValue('repository.showUntrackedFiles', true);

			// Run
			const result = await dataSource.getCommitComparison('/path/to/repo', '1a2b3c4d5e6f1a2b3c4d5e6f1a2b3c4d5e6f1a2b', utils.UNCOMMITTED);

			// Assert
			expect(result).toStrictEqual({
				fileChanges: [],
				error: 'error message'
			});
		});

		it('Should return an error message thrown by git (when thrown by git status)', async () => {
			// Setup
			mockGitSuccessOnce(['M', 'dir/modified.txt', 'R051', 'dir/renamed-old.txt', 'dir/renamed-new.txt', 'A', 'added.txt', ''].join('\0'));
			mockGitSuccessOnce(['1	1	dir/modified.txt', '1	2	', 'dir/renamed-old.txt', 'dir/renamed-new.txt', '2	0	added.txt', ''].join('\0'));
			mockGitThrowingErrorOnce();

			// Run
			const result = await dataSource.getCommitComparison('/path/to/repo', '1a2b3c4d5e6f1a2b3c4d5e6f1a2b3c4d5e6f1a2b', utils.UNCOMMITTED);

			expect(result).toStrictEqual({
				fileChanges: [],
				error: 'error message'
			});
		});
	});

	describe('getCommitFile', () => {
		it('Should return the file contents', async () => {
			// Setup
			mockGitSuccessOnce('File contents.\n');
			vscode.mockExtensionSettingReturnValue('fileEncoding', 'cp1252');
			const spyOnDecode = jest.spyOn(iconv, 'decode');

			// Run
			const result = await dataSource.getCommitFile('/path/to/repo', '1a2b3c4d5e6f1a2b3c4d5e6f1a2b3c4d5e6f1a2b', 'subdirectory/file.txt');

			// Assert
			expect(result.toString()).toBe('File contents.\n');
			expect(spyOnSpawn).toBeCalledWith('/path/to/git', ['show', '1a2b3c4d5e6f1a2b3c4d5e6f1a2b3c4d5e6f1a2b:subdirectory/file.txt'], expect.objectContaining({ cwd: '/path/to/repo' }));
			expect(vscode.workspace.getConfiguration).toHaveBeenCalledWith('git-graph', {
				scheme: 'file',
				authority: '',
				path: '/path/to/repo',
				query: '',
				fragment: ''
			});
			expect(spyOnDecode).toBeCalledWith(expect.anything(), 'cp1252');
		});

		it('Should return the file contents (falling back to utf8 if the encoding is unknown)', async () => {
			// Setup
			mockGitSuccessOnce('File contents.\n');
			vscode.mockExtensionSettingReturnValue('fileEncoding', 'xyz');
			const spyOnDecode = jest.spyOn(iconv, 'decode');

			// Run
			const result = await dataSource.getCommitFile('/path/to/repo', '1a2b3c4d5e6f1a2b3c4d5e6f1a2b3c4d5e6f1a2b', 'subdirectory/file.txt');

			// Assert
			expect(result.toString()).toBe('File contents.\n');
			expect(spyOnSpawn).toBeCalledWith('/path/to/git', ['show', '1a2b3c4d5e6f1a2b3c4d5e6f1a2b3c4d5e6f1a2b:subdirectory/file.txt'], expect.objectContaining({ cwd: '/path/to/repo' }));
			expect(vscode.workspace.getConfiguration).toHaveBeenCalledWith('git-graph', {
				scheme: 'file',
				authority: '',
				path: '/path/to/repo',
				query: '',
				fragment: ''
			});
			expect(spyOnDecode).toBeCalledWith(expect.anything(), 'utf8');
		});

		it('Should return an error message thrown by git', async () => {
			// Setup
			mockGitThrowingErrorOnce();
			let errorMessage = null;

			// Run
			await dataSource.getCommitFile('/path/to/repo', '1a2b3c4d5e6f1a2b3c4d5e6f1a2b3c4d5e6f1a2b', 'subdirectory/file.txt').catch((error) => errorMessage = error);

			// Assert
			expect(errorMessage).toBe('error message');
			expect(spyOnSpawn).toBeCalledWith('/path/to/git', ['show', '1a2b3c4d5e6f1a2b3c4d5e6f1a2b3c4d5e6f1a2b:subdirectory/file.txt'], expect.objectContaining({ cwd: '/path/to/repo' }));
		});
	});

	describe('getCommitSubject', () => {
		it('Return the commit subject of a commit', async () => {
			// Setup
			mockGitSuccessOnce('A commit  message.\n');

			// Run
			const result = await dataSource.getCommitSubject('/path/to/repo', '1a2b3c4d5e6f1a2b3c4d5e6f1a2b3c4d5e6f1a2b');

			// Assert
			expect(result).toBe('A commit message.');
			expect(spyOnSpawn).toBeCalledWith('/path/to/git', ['-c', 'log.showSignature=false', 'log', '--format=%s', '-n', '1', '1a2b3c4d5e6f1a2b3c4d5e6f1a2b3c4d5e6f1a2b', '--'], expect.objectContaining({ cwd: '/path/to/repo' }));
		});

		it('Should return NULL when git threw an error', async () => {
			// Setup
			mockGitThrowingErrorOnce();

			// Run
			const result = await dataSource.getCommitSubject('/path/to/repo', '1a2b3c4d5e6f1a2b3c4d5e6f1a2b3c4d5e6f1a2b');

			// Assert
			expect(result).toBe(null);
		});
	});

	describe('getRemoteUrl', () => {
		it('Should return the url of the remote', async () => {
			// Setup
			mockGitSuccessOnce('https://github.com/mhutchie/vscode-git-graph.git\n');

			// Run
			const result = await dataSource.getRemoteUrl('/path/to/repo', 'origin');

			// Assert
			expect(result).toBe('https://github.com/mhutchie/vscode-git-graph.git');
			expect(spyOnSpawn).toBeCalledWith('/path/to/git', ['config', '--get', 'remote.origin.url'], expect.objectContaining({ cwd: '/path/to/repo' }));
		});

		it('Should return NULL when git threw an error', async () => {
			// Setup
			mockGitThrowingErrorOnce();

			// Run
			const result = await dataSource.getRemoteUrl('/path/to/repo', 'origin');

			// Assert
			expect(result).toBe(null);
		});
	});

	describe('getNewPathOfRenamedFile', () => {
		it('Should return the new path of a file that was renamed', async () => {
			// Setup
			mockGitSuccessOnce(['R100', 'dir/renamed-old.txt', 'dir/renamed-new.txt', ''].join('\0'));

			// Run
			const result = await dataSource.getNewPathOfRenamedFile('/path/to/repo', '1a2b3c4d5e6f1a2b3c4d5e6f1a2b3c4d5e6f1a2b', 'dir/renamed-old.txt');

			// Assert
			expect(result).toBe('dir/renamed-new.txt');
			expect(spyOnSpawn).toBeCalledWith('/path/to/git', ['diff', '--name-status', '--find-renames', '--diff-filter=R', '-z', '1a2b3c4d5e6f1a2b3c4d5e6f1a2b3c4d5e6f1a2b'], expect.objectContaining({ cwd: '/path/to/repo' }));
		});

		it('Should return NULL when a file wasn\'t renamed', async () => {
			// Setup
			mockGitSuccessOnce(['R100', 'dir/renamed-old.txt', 'dir/renamed-new.txt', ''].join('\0'));

			// Run
			const result = await dataSource.getNewPathOfRenamedFile('/path/to/repo', '1a2b3c4d5e6f1a2b3c4d5e6f1a2b3c4d5e6f1a2b', 'dir/deleted.txt');

			// Assert
			expect(result).toBe(null);
			expect(spyOnSpawn).toBeCalledWith('/path/to/git', ['diff', '--name-status', '--find-renames', '--diff-filter=R', '-z', '1a2b3c4d5e6f1a2b3c4d5e6f1a2b3c4d5e6f1a2b'], expect.objectContaining({ cwd: '/path/to/repo' }));
		});

		it('Should return NULL when git threw an error', async () => {
			// Setup
			mockGitThrowingErrorOnce();

			// Run
			const result = await dataSource.getNewPathOfRenamedFile('/path/to/repo', '1a2b3c4d5e6f1a2b3c4d5e6f1a2b3c4d5e6f1a2b', 'dir/deleted.txt');

			// Assert
			expect(result).toBe(null);
			expect(spyOnSpawn).toBeCalledWith('/path/to/git', ['diff', '--name-status', '--find-renames', '--diff-filter=R', '-z', '1a2b3c4d5e6f1a2b3c4d5e6f1a2b3c4d5e6f1a2b'], expect.objectContaining({ cwd: '/path/to/repo' }));
		});
	});

	describe('getTagDetails', () => {
		it('Should return the tag\'s details', async () => {
			// Setup
			onDidChangeGitExecutable.emit({ path: '/path/to/git', version: '1.7.8' });
			mockGitSuccessOnce('79e88e142b378f41dfd1f82d94209a7a411384edXX7Nal-YARtTpjCikii9nJxER19D6diSyk-AWkPbTest TaggerXX7Nal-YARtTpjCikii9nJxER19D6diSyk-AWkPb<test@mhutchie.com>XX7Nal-YARtTpjCikii9nJxER19D6diSyk-AWkPb1587559258XX7Nal-YARtTpjCikii9nJxER19D6diSyk-AWkPbXX7Nal-YARtTpjCikii9nJxER19D6diSyk-AWkPbsubject1\r\nsubject2\n\nbody1\nbody2\n\n');

			// Run
			const result = await dataSource.getTagDetails('/path/to/repo', 'tag-name');

			// Assert
			expect(result).toStrictEqual({
				details: {
					hash: '79e88e142b378f41dfd1f82d94209a7a411384ed',
					taggerName: 'Test Tagger',
					taggerEmail: 'test@mhutchie.com',
					taggerDate: 1587559258,
					message: 'subject1\nsubject2\n\nbody1\nbody2',
					signature: null
				},
				error: null
			});
			expect(spyOnSpawn).toHaveBeenCalledTimes(1);
			expect(spyOnSpawn).toBeCalledWith('/path/to/git', ['for-each-ref', 'refs/tags/tag-name', '--format=%(objectname)XX7Nal-YARtTpjCikii9nJxER19D6diSyk-AWkPb%(taggername)XX7Nal-YARtTpjCikii9nJxER19D6diSyk-AWkPb%(taggeremail)XX7Nal-YARtTpjCikii9nJxER19D6diSyk-AWkPb%(taggerdate:unix)XX7Nal-YARtTpjCikii9nJxER19D6diSyk-AWkPb%(contents:signature)XX7Nal-YARtTpjCikii9nJxER19D6diSyk-AWkPb%(contents)'], expect.objectContaining({ cwd: '/path/to/repo' }));
		});

		it('Should return the tag\'s details (when email isn\'t enclosed by <>)', async () => {
			// Setup
			mockGitSuccessOnce('79e88e142b378f41dfd1f82d94209a7a411384edXX7Nal-YARtTpjCikii9nJxER19D6diSyk-AWkPbTest TaggerXX7Nal-YARtTpjCikii9nJxER19D6diSyk-AWkPbtest@mhutchie.comXX7Nal-YARtTpjCikii9nJxER19D6diSyk-AWkPb1587559258XX7Nal-YARtTpjCikii9nJxER19D6diSyk-AWkPbXX7Nal-YARtTpjCikii9nJxER19D6diSyk-AWkPbtag-message\n');

			// Run
			const result = await dataSource.getTagDetails('/path/to/repo', 'tag-name');

			// Assert
			expect(result).toStrictEqual({
				details: {
					hash: '79e88e142b378f41dfd1f82d94209a7a411384ed',
					taggerName: 'Test Tagger',
					taggerEmail: 'test@mhutchie.com',
					taggerDate: 1587559258,
					message: 'tag-message',
					signature: null
				},
				error: null
			});
			expect(spyOnSpawn).toHaveBeenCalledTimes(1);
			expect(spyOnSpawn).toBeCalledWith('/path/to/git', ['for-each-ref', 'refs/tags/tag-name', '--format=%(objectname)XX7Nal-YARtTpjCikii9nJxER19D6diSyk-AWkPb%(taggername)XX7Nal-YARtTpjCikii9nJxER19D6diSyk-AWkPb%(taggeremail)XX7Nal-YARtTpjCikii9nJxER19D6diSyk-AWkPb%(taggerdate:unix)XX7Nal-YARtTpjCikii9nJxER19D6diSyk-AWkPb%(contents:signature)XX7Nal-YARtTpjCikii9nJxER19D6diSyk-AWkPb%(contents)'], expect.objectContaining({ cwd: '/path/to/repo' }));
		});

		it('Should return the tag\'s details (contents contains separator)', async () => {
			// Setup
			mockGitSuccessOnce('79e88e142b378f41dfd1f82d94209a7a411384edXX7Nal-YARtTpjCikii9nJxER19D6diSyk-AWkPbTest TaggerXX7Nal-YARtTpjCikii9nJxER19D6diSyk-AWkPb<test@mhutchie.com>XX7Nal-YARtTpjCikii9nJxER19D6diSyk-AWkPb1587559258XX7Nal-YARtTpjCikii9nJxER19D6diSyk-AWkPbXX7Nal-YARtTpjCikii9nJxER19D6diSyk-AWkPbsubject1\r\nsubject2\n\nbody1 XX7Nal-YARtTpjCikii9nJxER19D6diSyk-AWkPb%\nbody2\n\n');

			// Run
			const result = await dataSource.getTagDetails('/path/to/repo', 'tag-name');

			// Assert
			expect(result).toStrictEqual({
				details: {
					hash: '79e88e142b378f41dfd1f82d94209a7a411384ed',
					taggerName: 'Test Tagger',
					taggerEmail: 'test@mhutchie.com',
					taggerDate: 1587559258,
					message: 'subject1\nsubject2\n\nbody1 XX7Nal-YARtTpjCikii9nJxER19D6diSyk-AWkPb%\nbody2',
					signature: null
				},
				error: null
			});
			expect(spyOnSpawn).toHaveBeenCalledTimes(1);
			expect(spyOnSpawn).toBeCalledWith('/path/to/git', ['for-each-ref', 'refs/tags/tag-name', '--format=%(objectname)XX7Nal-YARtTpjCikii9nJxER19D6diSyk-AWkPb%(taggername)XX7Nal-YARtTpjCikii9nJxER19D6diSyk-AWkPb%(taggeremail)XX7Nal-YARtTpjCikii9nJxER19D6diSyk-AWkPb%(taggerdate:unix)XX7Nal-YARtTpjCikii9nJxER19D6diSyk-AWkPb%(contents:signature)XX7Nal-YARtTpjCikii9nJxER19D6diSyk-AWkPb%(contents)'], expect.objectContaining({ cwd: '/path/to/repo' }));
		});

		it('Should return the "Incompatible Git Version" error message when viewing tag details and Git is older than 1.7.8', async () => {
			// Setup
			onDidChangeGitExecutable.emit({ path: '/path/to/git', version: '1.7.7' });

			// Run
			const result = await dataSource.getTagDetails('/path/to/repo', 'tag-name');

			// Assert
			expect(result).toStrictEqual({
				details: null,
				error: 'A newer version of Git (>= 1.7.8) is required for retrieving Tag Details. Git 1.7.7 is currently installed. Please install a newer version of Git to use this feature.'
			});
			expect(spyOnSpawn).toHaveBeenCalledTimes(0);
		});

		it('Should return the "Unable to Find Git" error message when no Git executable is known', async () => {
			// Setup
			dataSource.dispose();
			dataSource = new DataSource(null, onDidChangeConfiguration.subscribe, onDidChangeGitExecutable.subscribe, logger);

			// Run
			const result = await dataSource.getTagDetails('/path/to/repo', 'tag-name');

			// Assert
			expect(result).toStrictEqual({
				details: null,
				error: 'Unable to find a Git executable. Either: Set the Visual Studio Code Setting "git.path" to the path and filename of an existing Git executable, or install Git and restart Visual Studio Code.'
			});
			expect(spyOnSpawn).toHaveBeenCalledTimes(0);
		});

		it('Should return an error message thrown by git', async () => {
			// Setup
			mockGitThrowingErrorOnce();

			// Run
			const result = await dataSource.getTagDetails('/path/to/repo', 'tag-name');

			// Assert
			expect(result).toStrictEqual({
				details: null,
				error: 'error message'
			});
			expect(spyOnSpawn).toHaveBeenCalledTimes(1);
			expect(spyOnSpawn).toBeCalledWith('/path/to/git', ['for-each-ref', 'refs/tags/tag-name', '--format=%(objectname)XX7Nal-YARtTpjCikii9nJxER19D6diSyk-AWkPb%(taggername)XX7Nal-YARtTpjCikii9nJxER19D6diSyk-AWkPb%(taggeremail)XX7Nal-YARtTpjCikii9nJxER19D6diSyk-AWkPb%(taggerdate:unix)XX7Nal-YARtTpjCikii9nJxER19D6diSyk-AWkPb%(contents:signature)XX7Nal-YARtTpjCikii9nJxER19D6diSyk-AWkPb%(contents)'], expect.objectContaining({ cwd: '/path/to/repo' }));
		});

		describe('getTagSignature', () => {
			const testParsingGpgStatus = (signatureRecord: string, trustLevel: string, expected: GitSignature) => async () => {
				// Setup
				mockGitSuccessOnce('79e88e142b378f41dfd1f82d94209a7a411384edXX7Nal-YARtTpjCikii9nJxER19D6diSyk-AWkPbTest TaggerXX7Nal-YARtTpjCikii9nJxER19D6diSyk-AWkPb<test@mhutchie.com>XX7Nal-YARtTpjCikii9nJxER19D6diSyk-AWkPb1587559258XX7Nal-YARtTpjCikii9nJxER19D6diSyk-AWkPb-----BEGIN PGP SIGNATURE-----\n\n-----END PGP SIGNATURE-----\nXX7Nal-YARtTpjCikii9nJxER19D6diSyk-AWkPbsubject1\r\nsubject2\n\nbody1\nbody2\n-----BEGIN PGP SIGNATURE-----\n\n-----END PGP SIGNATURE-----\n\n');
				mockGitSuccessOnce('', '[GNUPG:] NEWSIG\r\n[GNUPG:] KEY_CONSIDERED ABCDEF1234567890ABCDEF1234567890ABCDEF12 0\r\n[GNUPG:] SIG_ID abcdefghijklmnopqrstuvwxyza 2021-04-10 1618040201\r\n[GNUPG:] KEY_CONSIDERED ABCDEF1234567890ABCDEF1234567890ABCDEF12 0\r\n' + signatureRecord + '[GNUPG:] VALIDSIG ABCDEF1234567890ABCDEF1234567890ABCDEF12 2021-04-10 1618040201 0 4 0 1 8 00 ABCDEF1234567890ABCDEF1234567890ABCDEF12\r\n[GNUPG:] KEY_CONSIDERED ABCDEF1234567890ABCDEF1234567890ABCDEF12 0\r\n[GNUPG:] ' + trustLevel + ' 0 pgp\r\n[GNUPG:] VERIFICATION_COMPLIANCE_MODE 23\r\n');

				// Run
				const result = await dataSource.getTagDetails('/path/to/repo', 'tag-name');

				// Assert
				expect(result).toStrictEqual({
					details: {
						hash: '79e88e142b378f41dfd1f82d94209a7a411384ed',
						taggerName: 'Test Tagger',
						taggerEmail: 'test@mhutchie.com',
						taggerDate: 1587559258,
						message: 'subject1\nsubject2\n\nbody1\nbody2',
						signature: expected
					},
					error: null
				});
				expect(spyOnSpawn).toHaveBeenCalledTimes(2);
				expect(spyOnSpawn).toBeCalledWith('/path/to/git', ['for-each-ref', 'refs/tags/tag-name', '--format=%(objectname)XX7Nal-YARtTpjCikii9nJxER19D6diSyk-AWkPb%(taggername)XX7Nal-YARtTpjCikii9nJxER19D6diSyk-AWkPb%(taggeremail)XX7Nal-YARtTpjCikii9nJxER19D6diSyk-AWkPb%(taggerdate:unix)XX7Nal-YARtTpjCikii9nJxER19D6diSyk-AWkPb%(contents:signature)XX7Nal-YARtTpjCikii9nJxER19D6diSyk-AWkPb%(contents)'], expect.objectContaining({ cwd: '/path/to/repo' }));
				expect(spyOnSpawn).toBeCalledWith('/path/to/git', ['verify-tag', '--raw', 'refs/tags/tag-name'], expect.objectContaining({ cwd: '/path/to/repo' }));
			};

			it('Should parse and return a GOODSIG', testParsingGpgStatus('[GNUPG:] GOODSIG 1234567890ABCDEF Tagger Name <tagger@mhutchie.com>\n', 'TRUST_ULTIMATE', {
				key: '1234567890ABCDEF',
				signer: 'Tagger Name <tagger@mhutchie.com>',
				status: GitSignatureStatus.GoodAndValid
			}));

			it('Should parse and return a BADSIG', testParsingGpgStatus('[GNUPG:] BADSIG 1234567890ABCDEF Tagger Name <tagger@mhutchie.com>\n', 'TRUST_ULTIMATE', {
				key: '1234567890ABCDEF',
				signer: 'Tagger Name <tagger@mhutchie.com>',
				status: GitSignatureStatus.Bad
			}));

			it('Should parse and return an ERRSIG', testParsingGpgStatus('[GNUPG:] ERRSIG 1234567890ABCDEF 0 1 2 3 4\n', 'TRUST_ULTIMATE', {
				key: '1234567890ABCDEF',
				signer: '',
				status: GitSignatureStatus.CannotBeChecked
			}));

			it('Should parse and return an EXPSIG', testParsingGpgStatus('[GNUPG:] EXPSIG 1234567890ABCDEF Tagger Name <tagger@mhutchie.com>\n', 'TRUST_ULTIMATE', {
				key: '1234567890ABCDEF',
				signer: 'Tagger Name <tagger@mhutchie.com>',
				status: GitSignatureStatus.GoodButExpired
			}));

			it('Should parse and return an EXPKEYSIG', testParsingGpgStatus('[GNUPG:] EXPKEYSIG 1234567890ABCDEF Tagger Name <tagger@mhutchie.com>\n', 'TRUST_ULTIMATE', {
				key: '1234567890ABCDEF',
				signer: 'Tagger Name <tagger@mhutchie.com>',
				status: GitSignatureStatus.GoodButMadeByExpiredKey
			}));

			it('Should parse and return a REVKEYSIG', testParsingGpgStatus('[GNUPG:] REVKEYSIG 1234567890ABCDEF Tagger Name <tagger@mhutchie.com>\n', 'TRUST_ULTIMATE', {
				key: '1234567890ABCDEF',
				signer: 'Tagger Name <tagger@mhutchie.com>',
				status: GitSignatureStatus.GoodButMadeByRevokedKey
			}));

			it('Should parse TRUST_UNDEFINED, and apply it to a GOODSIG', testParsingGpgStatus('[GNUPG:] GOODSIG 1234567890ABCDEF Tagger Name <tagger@mhutchie.com>\n', 'TRUST_UNDEFINED', {
				key: '1234567890ABCDEF',
				signer: 'Tagger Name <tagger@mhutchie.com>',
				status: GitSignatureStatus.GoodWithUnknownValidity
			}));

			it('Should parse TRUST_NEVER, and apply it to a GOODSIG', testParsingGpgStatus('[GNUPG:] GOODSIG 1234567890ABCDEF Tagger Name <tagger@mhutchie.com>\n', 'TRUST_NEVER', {
				key: '1234567890ABCDEF',
				signer: 'Tagger Name <tagger@mhutchie.com>',
				status: GitSignatureStatus.GoodWithUnknownValidity
			}));

			it('Should parse TRUST_UNDEFINED, and NOT apply it to a BADSIG', testParsingGpgStatus('[GNUPG:] BADSIG 1234567890ABCDEF Tagger Name <tagger@mhutchie.com>\n', 'TRUST_UNDEFINED', {
				key: '1234567890ABCDEF',
				signer: 'Tagger Name <tagger@mhutchie.com>',
				status: GitSignatureStatus.Bad
			}));

			it('Should return a signature with status GitSignatureStatus.CannotBeChecked when no signature can be parsed', testParsingGpgStatus('', 'TRUST_ULTIMATE', {
				key: '',
				signer: '',
				status: GitSignatureStatus.CannotBeChecked
			}));

			it('Should return a signature with status GitSignatureStatus.CannotBeChecked when multiple exclusive statuses exist', testParsingGpgStatus(
				'[GNUPG:] GOODSIG 1234567890ABCDEF Tagger Name <tagger@mhutchie.com>\n[GNUPG:] BADSIG 1234567890ABCDEF Tagger Name <tagger@mhutchie.com>\n',
				'TRUST_ULTIMATE',
				{
					key: '',
					signer: '',
					status: GitSignatureStatus.CannotBeChecked
				}
			));

			it('Should ignore records that don\'t start with "[GNUPG:]"', testParsingGpgStatus(
				'[XYZ] GOODSIG 1234567890ABCDEF Tagger Name <tagger@mhutchie.com>\n[GNUPG:] BADSIG 1234567890ABCDEF Tagger Name <tagger@mhutchie.com>\n',
				'TRUST_ULTIMATE',
				{
					key: '1234567890ABCDEF',
					signer: 'Tagger Name <tagger@mhutchie.com>',
					status: GitSignatureStatus.Bad
				}
			));

			it('Should parse signatures from stdout when there is not content on stderr (for compatibility - normally output is on stderr)', async () => {
				// Setup
				mockGitSuccessOnce('79e88e142b378f41dfd1f82d94209a7a411384edXX7Nal-YARtTpjCikii9nJxER19D6diSyk-AWkPbTest TaggerXX7Nal-YARtTpjCikii9nJxER19D6diSyk-AWkPb<test@mhutchie.com>XX7Nal-YARtTpjCikii9nJxER19D6diSyk-AWkPb1587559258XX7Nal-YARtTpjCikii9nJxER19D6diSyk-AWkPb-----BEGIN PGP SIGNATURE-----\n\n-----END PGP SIGNATURE-----\nXX7Nal-YARtTpjCikii9nJxER19D6diSyk-AWkPbsubject1\r\nsubject2\n\nbody1\nbody2\n-----BEGIN PGP SIGNATURE-----\n\n-----END PGP SIGNATURE-----\n\n');
				mockGitSuccessOnce('[GNUPG:] NEWSIG\r\n[GNUPG:] KEY_CONSIDERED ABCDEF1234567890ABCDEF1234567890ABCDEF12 0\r\n[GNUPG:] SIG_ID abcdefghijklmnopqrstuvwxyza 2021-04-10 1618040201\r\n[GNUPG:] KEY_CONSIDERED ABCDEF1234567890ABCDEF1234567890ABCDEF12 0\r\n[GNUPG:] GOODSIG 1234567890ABCDEF Tagger Name <tagger@mhutchie.com>\r\n[GNUPG:] VALIDSIG ABCDEF1234567890ABCDEF1234567890ABCDEF12 2021-04-10 1618040201 0 4 0 1 8 00 ABCDEF1234567890ABCDEF1234567890ABCDEF12\r\n[GNUPG:] KEY_CONSIDERED ABCDEF1234567890ABCDEF1234567890ABCDEF12 0\r\n[GNUPG:] TRUST_ULTIMATE 0 pgp\r\n[GNUPG:] VERIFICATION_COMPLIANCE_MODE 23\r\n');

				// Run
				const result = await dataSource.getTagDetails('/path/to/repo', 'tag-name');

				// Assert
				expect(result).toStrictEqual({
					details: {
						hash: '79e88e142b378f41dfd1f82d94209a7a411384ed',
						taggerName: 'Test Tagger',
						taggerEmail: 'test@mhutchie.com',
						taggerDate: 1587559258,
						message: 'subject1\nsubject2\n\nbody1\nbody2',
						signature: {
							key: '1234567890ABCDEF',
							signer: 'Tagger Name <tagger@mhutchie.com>',
							status: GitSignatureStatus.GoodAndValid
						}
					},
					error: null
				});
				expect(spyOnSpawn).toHaveBeenCalledTimes(2);
				expect(spyOnSpawn).toBeCalledWith('/path/to/git', ['for-each-ref', 'refs/tags/tag-name', '--format=%(objectname)XX7Nal-YARtTpjCikii9nJxER19D6diSyk-AWkPb%(taggername)XX7Nal-YARtTpjCikii9nJxER19D6diSyk-AWkPb%(taggeremail)XX7Nal-YARtTpjCikii9nJxER19D6diSyk-AWkPb%(taggerdate:unix)XX7Nal-YARtTpjCikii9nJxER19D6diSyk-AWkPb%(contents:signature)XX7Nal-YARtTpjCikii9nJxER19D6diSyk-AWkPb%(contents)'], expect.objectContaining({ cwd: '/path/to/repo' }));
				expect(spyOnSpawn).toBeCalledWith('/path/to/git', ['verify-tag', '--raw', 'refs/tags/tag-name'], expect.objectContaining({ cwd: '/path/to/repo' }));
			});

			it('Should parse signatures from stderr, when both stdout & stderr have content (for compatibility - normally output is on stderr)', async () => {
				// Setup
				mockGitSuccessOnce('79e88e142b378f41dfd1f82d94209a7a411384edXX7Nal-YARtTpjCikii9nJxER19D6diSyk-AWkPbTest TaggerXX7Nal-YARtTpjCikii9nJxER19D6diSyk-AWkPb<test@mhutchie.com>XX7Nal-YARtTpjCikii9nJxER19D6diSyk-AWkPb1587559258XX7Nal-YARtTpjCikii9nJxER19D6diSyk-AWkPb-----BEGIN PGP SIGNATURE-----\n\n-----END PGP SIGNATURE-----\nXX7Nal-YARtTpjCikii9nJxER19D6diSyk-AWkPbsubject1\r\nsubject2\n\nbody1\nbody2\n-----BEGIN PGP SIGNATURE-----\n\n-----END PGP SIGNATURE-----\n\n');
				mockGitSuccessOnce(
					'[GNUPG:] NEWSIG\r\n[GNUPG:] KEY_CONSIDERED ABCDEF1234567890ABCDEF1234567890ABCDEF12 0\r\n[GNUPG:] SIG_ID abcdefghijklmnopqrstuvwxyza 2021-04-10 1618040201\r\n[GNUPG:] KEY_CONSIDERED ABCDEF1234567890ABCDEF1234567890ABCDEF12 0\r\n[GNUPG:] GOODSIG 1234567890ABCDEF Tagger Name <tagger@mhutchie.com>\r\n[GNUPG:] VALIDSIG ABCDEF1234567890ABCDEF1234567890ABCDEF12 2021-04-10 1618040201 0 4 0 1 8 00 ABCDEF1234567890ABCDEF1234567890ABCDEF12\r\n[GNUPG:] KEY_CONSIDERED ABCDEF1234567890ABCDEF1234567890ABCDEF12 0\r\n[GNUPG:] TRUST_ULTIMATE 0 pgp\r\n[GNUPG:] VERIFICATION_COMPLIANCE_MODE 23\r\n',
					'[GNUPG:] NEWSIG\r\n[GNUPG:] KEY_CONSIDERED ABCDEF1234567890ABCDEF1234567890ABCDEF12 0\r\n[GNUPG:] SIG_ID abcdefghijklmnopqrstuvwxyza 2021-04-10 1618040201\r\n[GNUPG:] KEY_CONSIDERED ABCDEF1234567890ABCDEF1234567890ABCDEF12 0\r\n[GNUPG:] BADSIG 1234567890ABCDEF Tagger Name <tagger@mhutchie.com>\r\n[GNUPG:] VALIDSIG ABCDEF1234567890ABCDEF1234567890ABCDEF12 2021-04-10 1618040201 0 4 0 1 8 00 ABCDEF1234567890ABCDEF1234567890ABCDEF12\r\n[GNUPG:] KEY_CONSIDERED ABCDEF1234567890ABCDEF1234567890ABCDEF12 0\r\n[GNUPG:] TRUST_ULTIMATE 0 pgp\r\n[GNUPG:] VERIFICATION_COMPLIANCE_MODE 23\r\n'
				);

				// Run
				const result = await dataSource.getTagDetails('/path/to/repo', 'tag-name');

				// Assert
				expect(result).toStrictEqual({
					details: {
						hash: '79e88e142b378f41dfd1f82d94209a7a411384ed',
						taggerName: 'Test Tagger',
						taggerEmail: 'test@mhutchie.com',
						taggerDate: 1587559258,
						message: 'subject1\nsubject2\n\nbody1\nbody2',
						signature: {
							key: '1234567890ABCDEF',
							signer: 'Tagger Name <tagger@mhutchie.com>',
							status: GitSignatureStatus.Bad
						}
					},
					error: null
				});
				expect(spyOnSpawn).toHaveBeenCalledTimes(2);
				expect(spyOnSpawn).toBeCalledWith('/path/to/git', ['for-each-ref', 'refs/tags/tag-name', '--format=%(objectname)XX7Nal-YARtTpjCikii9nJxER19D6diSyk-AWkPb%(taggername)XX7Nal-YARtTpjCikii9nJxER19D6diSyk-AWkPb%(taggeremail)XX7Nal-YARtTpjCikii9nJxER19D6diSyk-AWkPb%(taggerdate:unix)XX7Nal-YARtTpjCikii9nJxER19D6diSyk-AWkPb%(contents:signature)XX7Nal-YARtTpjCikii9nJxER19D6diSyk-AWkPb%(contents)'], expect.objectContaining({ cwd: '/path/to/repo' }));
				expect(spyOnSpawn).toBeCalledWith('/path/to/git', ['verify-tag', '--raw', 'refs/tags/tag-name'], expect.objectContaining({ cwd: '/path/to/repo' }));
			});

			it('Should ignore the Git exit code when parsing signatures', async () => {
				// Setup
				mockGitSuccessOnce('79e88e142b378f41dfd1f82d94209a7a411384edXX7Nal-YARtTpjCikii9nJxER19D6diSyk-AWkPbTest TaggerXX7Nal-YARtTpjCikii9nJxER19D6diSyk-AWkPb<test@mhutchie.com>XX7Nal-YARtTpjCikii9nJxER19D6diSyk-AWkPb1587559258XX7Nal-YARtTpjCikii9nJxER19D6diSyk-AWkPb-----BEGIN PGP SIGNATURE-----\n\n-----END PGP SIGNATURE-----\nXX7Nal-YARtTpjCikii9nJxER19D6diSyk-AWkPbsubject1\r\nsubject2\n\nbody1\nbody2\n-----BEGIN PGP SIGNATURE-----\n\n-----END PGP SIGNATURE-----\n\n');
				mockGitThrowingErrorOnce('[GNUPG:] BADSIG 1234567890ABCDEF Tagger Name <tagger@mhutchie.com>');

				// Run
				const result = await dataSource.getTagDetails('/path/to/repo', 'tag-name');

				// Assert
				expect(result).toStrictEqual({
					details: {
						hash: '79e88e142b378f41dfd1f82d94209a7a411384ed',
						taggerName: 'Test Tagger',
						taggerEmail: 'test@mhutchie.com',
						taggerDate: 1587559258,
						message: 'subject1\nsubject2\n\nbody1\nbody2',
						signature: {
							key: '1234567890ABCDEF',
							signer: 'Tagger Name <tagger@mhutchie.com>',
							status: GitSignatureStatus.Bad
						}
					},
					error: null
				});
				expect(spyOnSpawn).toHaveBeenCalledTimes(2);
				expect(spyOnSpawn).toBeCalledWith('/path/to/git', ['for-each-ref', 'refs/tags/tag-name', '--format=%(objectname)XX7Nal-YARtTpjCikii9nJxER19D6diSyk-AWkPb%(taggername)XX7Nal-YARtTpjCikii9nJxER19D6diSyk-AWkPb%(taggeremail)XX7Nal-YARtTpjCikii9nJxER19D6diSyk-AWkPb%(taggerdate:unix)XX7Nal-YARtTpjCikii9nJxER19D6diSyk-AWkPb%(contents:signature)XX7Nal-YARtTpjCikii9nJxER19D6diSyk-AWkPb%(contents)'], expect.objectContaining({ cwd: '/path/to/repo' }));
				expect(spyOnSpawn).toBeCalledWith('/path/to/git', ['verify-tag', '--raw', 'refs/tags/tag-name'], expect.objectContaining({ cwd: '/path/to/repo' }));
			});
		});
	});

	describe('getSubmodules', () => {
		let platform: NodeJS.Platform;
		beforeEach(() => {
			platform = process.platform;
			Object.defineProperty(process, 'platform', { value: 'not-windows' });
		});
		afterEach(() => {
			Object.defineProperty(process, 'platform', { value: platform });
		});

		it('Should return no submodules if no .gitmodules file exists', async () => {
			// Setup
			const spyOnReadFile = jest.spyOn(fs, 'readFile');
			spyOnReadFile.mockImplementationOnce((...args) => ((args as unknown) as [fs.PathLike, any, (err: NodeJS.ErrnoException | null, data: Buffer) => void])[2](new Error(), Buffer.alloc(0)));

			// Run
			const result = await dataSource.getSubmodules('/path/to/repo');

			// Assert
			expect(result).toStrictEqual([]);
			const [path, options] = spyOnReadFile.mock.calls[0];
			expect(utils.getPathFromStr(path as string)).toBe('/path/to/repo/.gitmodules');
			expect(options).toStrictEqual({ encoding: 'utf8' });
		});

		it('Should return the submodules when a .gitmodules file exists', async () => {
			// Setup
			const spyOnReadFile = jest.spyOn(fs, 'readFile');
			spyOnReadFile.mockImplementationOnce((...args) => ((args as unknown) as [fs.PathLike, any, (err: NodeJS.ErrnoException | null, data: string) => void])[2](null,
				'[submodule "folder/vscode-git-graph-1"]\n' +
				'	path = folder/vscode-git-graph-1\n' +
				'	url = https://github.com/mhutchie/vscode-git-graph\n' +
				'[submodule "folder/vscode-git-graph-2"]\n' +
				'	path = folder/vscode-git-graph-2\n' +
				'	url = https://github.com/mhutchie/vscode-git-graph\n' +
				'[submodule "folder/vscode-git-graph-3"]\n' +
				'	path = folder/vscode-git-graph-3\n' +
				'	url = https://github.com/mhutchie/vscode-git-graph\n'
			));
			mockGitSuccessOnce('/path/to/repo/folder/vscode-git-graph-1');
			mockGitSuccessOnce('/path/to/repo/folder/vscode-git-graph-2');
			mockGitThrowingErrorOnce();

			// Run
			const result = await dataSource.getSubmodules('/path/to/repo');

			// Assert
			expect(result).toStrictEqual(['/path/to/repo/folder/vscode-git-graph-1', '/path/to/repo/folder/vscode-git-graph-2']);
			const [path, options] = spyOnReadFile.mock.calls[0];
			expect(utils.getPathFromStr(path as string)).toBe('/path/to/repo/.gitmodules');
			expect(options).toStrictEqual({ encoding: 'utf8' });
		});
	});

	describe('repoRoot', () => {
		let platform: NodeJS.Platform;
		beforeEach(() => {
			platform = process.platform;
			Object.defineProperty(process, 'platform', { value: 'not-windows' });
		});
		afterEach(() => {
			Object.defineProperty(process, 'platform', { value: platform });
		});

		it('Should return the same directory when called from the root of the repository', async () => {
			// Setup
			mockGitSuccessOnce('/path/to/repo/root');

			// Run
			const result = await dataSource.repoRoot('/path/to/repo/root');

			// Assert
			expect(result).toBe('/path/to/repo/root');
			expect(spyOnSpawn).toBeCalledWith('/path/to/git', ['rev-parse', '--show-toplevel'], expect.objectContaining({ cwd: '/path/to/repo/root' }));
		});

		it('Should return the same directory when called from the a path resolving to the root of the repository', async () => {
			// Setup
			mockGitSuccessOnce('/path/to/repo/root');
			jest.spyOn(utils, 'realpath').mockResolvedValueOnce('/path/to/repo/root');

			// Run
			const result = await dataSource.repoRoot('/path/to/symbolic-repo/root');

			// Assert
			expect(result).toBe('/path/to/symbolic-repo/root');
			expect(spyOnSpawn).toBeCalledWith('/path/to/git', ['rev-parse', '--show-toplevel'], expect.objectContaining({ cwd: '/path/to/symbolic-repo/root' }));
		});

		it('Should return the root directory when called from a subdirectory of the repository', async () => {
			// Setup
			mockGitSuccessOnce('/path/to/repo/root');

			// Run
			const result = await dataSource.repoRoot('/path/to/repo/root/subdirectory');

			// Assert
			expect(result).toBe('/path/to/repo/root');
			expect(spyOnSpawn).toBeCalledWith('/path/to/git', ['rev-parse', '--show-toplevel'], expect.objectContaining({ cwd: '/path/to/repo/root/subdirectory' }));
		});

		it('Should return the symbolic directory when called from a subdirectory of the repository', async () => {
			// Setup
			mockGitSuccessOnce('/path/to/repo/root');
			jest.spyOn(utils, 'realpath').mockResolvedValueOnce('/path/to/repo/root/subdirectory').mockResolvedValueOnce('/path/to/repo/root');

			// Run
			const result = await dataSource.repoRoot('/path/to/symbolic-repo/root/subdirectory');

			// Assert
			expect(result).toBe('/path/to/symbolic-repo/root');
			expect(spyOnSpawn).toBeCalledWith('/path/to/git', ['rev-parse', '--show-toplevel'], expect.objectContaining({ cwd: '/path/to/symbolic-repo/root/subdirectory' }));
		});

		it('Should return the canonical root directory when failed to find match', async () => {
			// Setup
			mockGitSuccessOnce('/other-path');
			jest.spyOn(utils, 'realpath').mockResolvedValueOnce('/another-path');

			// Run
			const result = await dataSource.repoRoot('/path');

			// Assert
			expect(result).toBe('/other-path');
			expect(spyOnSpawn).toBeCalledWith('/path/to/git', ['rev-parse', '--show-toplevel'], expect.objectContaining({ cwd: '/path' }));
		});

		describe('Windows Mapped Network Drive Resolution', () => {
			it('Should not alter non-network share drives', async () => {
				// Setup
				mockGitSuccessOnce('c:/path/to/repo/root');
				Object.defineProperty(process, 'platform', { value: 'win32' });
				const spyOnRealpath = jest.spyOn(utils, 'realpath');

				// Run
				const result = await dataSource.repoRoot('c:/path/to/repo/root');

				// Assert
				expect(result).toBe('c:/path/to/repo/root');
				expect(spyOnSpawn).toBeCalledWith('/path/to/git', ['rev-parse', '--show-toplevel'], expect.objectContaining({ cwd: 'c:/path/to/repo/root' }));
				expect(spyOnRealpath).toHaveBeenCalledTimes(0);
			});

			it('Should resolve the UNC Path Prefix of a path on a network share', async () => {
				// Setup
				mockGitSuccessOnce('//network/drive/path/to/repo/root');
				Object.defineProperty(process, 'platform', { value: 'win32' });
				const spyOnRealpath = jest.spyOn(utils, 'realpath');
				spyOnRealpath.mockResolvedValueOnce('//network/drive/');

				// Run
				const result = await dataSource.repoRoot('a:/path/to/repo/root');

				// Assert
				expect(result).toBe('a:/path/to/repo/root');
				expect(spyOnSpawn).toBeCalledWith('/path/to/git', ['rev-parse', '--show-toplevel'], expect.objectContaining({ cwd: 'a:/path/to/repo/root' }));
				expect(spyOnRealpath).toBeCalledWith('a:/', true);
			});

			it('Should resolve the UNC Path Prefix of a path on a network share (when native realpath doesn\'t return a trailing slash)', async () => {
				// Setup
				mockGitSuccessOnce('//network/drive/path/to/repo/root');
				Object.defineProperty(process, 'platform', { value: 'win32' });
				const spyOnRealpath = jest.spyOn(utils, 'realpath');
				spyOnRealpath.mockResolvedValueOnce('//network/drive');

				// Run
				const result = await dataSource.repoRoot('a:/path/to/repo/root');

				// Assert
				expect(result).toBe('a:/path/to/repo/root');
				expect(spyOnSpawn).toBeCalledWith('/path/to/git', ['rev-parse', '--show-toplevel'], expect.objectContaining({ cwd: 'a:/path/to/repo/root' }));
				expect(spyOnRealpath).toBeCalledWith('a:/', true);
			});

			it('Should not adjust the path if the native realpath can\'t resolve the Mapped Network Drive Letter', async () => {
				// Setup
				mockGitSuccessOnce('//network/drive/path/to/repo/root');
				Object.defineProperty(process, 'platform', { value: 'win32' });
				const spyOnRealpath = jest.spyOn(utils, 'realpath');
				spyOnRealpath.mockResolvedValueOnce('a:/');

				// Run
				const result = await dataSource.repoRoot('a:/path/to/repo/root');

				// Assert
				expect(result).toBe('//network/drive/path/to/repo/root');
				expect(spyOnSpawn).toBeCalledWith('/path/to/git', ['rev-parse', '--show-toplevel'], expect.objectContaining({ cwd: 'a:/path/to/repo/root' }));
				expect(spyOnRealpath).toBeCalledWith('a:/', true);
			});

			it('Should not adjust the path if the native realpath resolves the Mapped Network Drive Letter to a different UNC Path Prefix', async () => {
				// Setup
				mockGitSuccessOnce('//network/drive/path/to/repo/root');
				Object.defineProperty(process, 'platform', { value: 'win32' });
				const spyOnRealpath = jest.spyOn(utils, 'realpath');
				spyOnRealpath.mockResolvedValueOnce('//other/network/drive/');

				// Run
				const result = await dataSource.repoRoot('a:/path/to/repo/root');

				// Assert
				expect(result).toBe('//network/drive/path/to/repo/root');
				expect(spyOnSpawn).toBeCalledWith('/path/to/git', ['rev-parse', '--show-toplevel'], expect.objectContaining({ cwd: 'a:/path/to/repo/root' }));
				expect(spyOnRealpath).toBeCalledWith('a:/', true);
			});
		});

		it('Should return NULL when git threw an error', async () => {
			// Setup
			mockGitThrowingErrorOnce();

			// Run
			const result = await dataSource.repoRoot('/path/to/repo/root');

			// Assert
			expect(result).toBe(null);
		});
	});

	describe('addRemote', () => {
		it('Should add a remote', async () => {
			// Setup
			mockGitSuccessOnce();

			// Run
			const result = await dataSource.addRemote('/path/to/repo', 'origin', 'https://github.com/mhutchie/vscode-git-graph.git', null, false);

			// Assert
			expect(result).toBe(null);
			expect(spyOnSpawn).toBeCalledTimes(1);
			expect(spyOnSpawn).toBeCalledWith('/path/to/git', ['remote', 'add', 'origin', 'https://github.com/mhutchie/vscode-git-graph.git'], expect.objectContaining({ cwd: '/path/to/repo' }));
		});

		it('Should add a remote (with a push url)', async () => {
			// Setup
			mockGitSuccessOnce();
			mockGitSuccessOnce();

			// Run
			const result = await dataSource.addRemote('/path/to/repo', 'origin', 'https://github.com/mhutchie/vscode-git-graph.git', 'https://github.com/mhutchie/vscode-git-graph.git', false);

			// Assert
			expect(result).toBe(null);
			expect(spyOnSpawn).toBeCalledTimes(2);
			expect(spyOnSpawn).toBeCalledWith('/path/to/git', ['remote', 'add', 'origin', 'https://github.com/mhutchie/vscode-git-graph.git'], expect.objectContaining({ cwd: '/path/to/repo' }));
			expect(spyOnSpawn).toBeCalledWith('/path/to/git', ['remote', 'set-url', 'origin', '--push', 'https://github.com/mhutchie/vscode-git-graph.git'], expect.objectContaining({ cwd: '/path/to/repo' }));
		});

		it('Should add and fetch a remote', async () => {
			// Setup
			mockGitSuccessOnce();
			mockGitSuccessOnce();

			// Run
			const result = await dataSource.addRemote('/path/to/repo', 'origin', 'https://github.com/mhutchie/vscode-git-graph.git', null, true);

			// Assert
			expect(result).toBe(null);
			expect(spyOnSpawn).toBeCalledTimes(2);
			expect(spyOnSpawn).toBeCalledWith('/path/to/git', ['remote', 'add', 'origin', 'https://github.com/mhutchie/vscode-git-graph.git'], expect.objectContaining({ cwd: '/path/to/repo' }));
			expect(spyOnSpawn).toBeCalledWith('/path/to/git', ['fetch', 'origin'], expect.objectContaining({ cwd: '/path/to/repo' }));
		});

		it('Should return an error message thrown by git (when adding the remote)', async () => {
			// Setup
			mockGitThrowingErrorOnce();

			// Run
			const result = await dataSource.addRemote('/path/to/repo', 'origin', 'https://github.com/mhutchie/vscode-git-graph.git', null, false);

			// Assert
			expect(result).toBe('error message');
		});

		it('Should return an error message thrown by git (when adding the push url)', async () => {
			// Setup
			mockGitSuccessOnce();
			mockGitThrowingErrorOnce();

			// Run
			const result = await dataSource.addRemote('/path/to/repo', 'origin', 'https://github.com/mhutchie/vscode-git-graph.git', 'https://github.com/mhutchie/vscode-git-graph.git', true);

			// Assert
			expect(result).toBe('error message');
			expect(spyOnSpawn).toBeCalledTimes(2);
		});
	});

	describe('deleteRemote', () => {
		it('Should delete a remote', async () => {
			// Setup
			mockGitSuccessOnce();

			// Run
			const result = await dataSource.deleteRemote('/path/to/repo', 'origin');

			// Assert
			expect(result).toBe(null);
			expect(spyOnSpawn).toBeCalledWith('/path/to/git', ['remote', 'remove', 'origin'], expect.objectContaining({ cwd: '/path/to/repo' }));
		});

		it('Should return an error message thrown by git', async () => {
			// Setup
			mockGitThrowingErrorOnce();

			// Run
			const result = await dataSource.deleteRemote('/path/to/repo', 'origin');

			// Assert
			expect(result).toBe('error message');
		});
	});

	describe('editRemote', () => {
		it('Should rename a remote', async () => {
			// Setup
			mockGitSuccessOnce();

			// Run
			const result = await dataSource.editRemote('/path/to/repo', 'old-origin', 'new-origin', '', '', null, null);

			// Assert
			expect(result).toBe(null);
			expect(spyOnSpawn).toBeCalledWith('/path/to/git', ['remote', 'rename', 'old-origin', 'new-origin'], expect.objectContaining({ cwd: '/path/to/repo' }));
		});

		it('Should delete the url of a remote', async () => {
			// Setup
			mockGitSuccessOnce();

			// Run
			const result = await dataSource.editRemote('/path/to/repo', 'origin', 'origin', 'https://github.com/mhutchie/vscode-git-graph.git', null, null, null);

			// Assert
			expect(result).toBe(null);
			expect(spyOnSpawn).toBeCalledWith('/path/to/git', ['remote', 'set-url', 'origin', '--delete', 'https://github.com/mhutchie/vscode-git-graph.git'], expect.objectContaining({ cwd: '/path/to/repo' }));
		});

		it('Should add a url to the remote', async () => {
			// Setup
			mockGitSuccessOnce();

			// Run
			const result = await dataSource.editRemote('/path/to/repo', 'origin', 'origin', null, 'https://github.com/mhutchie/vscode-git-graph.git', null, null);

			// Assert
			expect(result).toBe(null);
			expect(spyOnSpawn).toBeCalledWith('/path/to/git', ['remote', 'set-url', 'origin', '--add', 'https://github.com/mhutchie/vscode-git-graph.git'], expect.objectContaining({ cwd: '/path/to/repo' }));
		});

		it('Should update the url of a the remote', async () => {
			// Setup
			mockGitSuccessOnce();

			// Run
			const result = await dataSource.editRemote('/path/to/repo', 'origin', 'origin', 'https://github.com/mhutchie/vscode-git-graph-old.git', 'https://github.com/mhutchie/vscode-git-graph-new.git', null, null);

			// Assert
			expect(result).toBe(null);
			expect(spyOnSpawn).toBeCalledWith('/path/to/git', ['remote', 'set-url', 'origin', 'https://github.com/mhutchie/vscode-git-graph-new.git', 'https://github.com/mhutchie/vscode-git-graph-old.git'], expect.objectContaining({ cwd: '/path/to/repo' }));
		});

		it('Should delete the push url of a remote', async () => {
			// Setup
			mockGitSuccessOnce();

			// Run
			const result = await dataSource.editRemote('/path/to/repo', 'origin', 'origin', null, null, 'https://github.com/mhutchie/vscode-git-graph.git', null);

			// Assert
			expect(result).toBe(null);
			expect(spyOnSpawn).toBeCalledWith('/path/to/git', ['remote', 'set-url', '--push', 'origin', '--delete', 'https://github.com/mhutchie/vscode-git-graph.git'], expect.objectContaining({ cwd: '/path/to/repo' }));
		});

		it('Should add a push url to the remote', async () => {
			// Setup
			mockGitSuccessOnce();

			// Run
			const result = await dataSource.editRemote('/path/to/repo', 'origin', 'origin', null, null, null, 'https://github.com/mhutchie/vscode-git-graph.git');

			// Assert
			expect(result).toBe(null);
			expect(spyOnSpawn).toBeCalledWith('/path/to/git', ['remote', 'set-url', '--push', 'origin', '--add', 'https://github.com/mhutchie/vscode-git-graph.git'], expect.objectContaining({ cwd: '/path/to/repo' }));
		});

		it('Should update the push url of a the remote', async () => {
			// Setup
			mockGitSuccessOnce();

			// Run
			const result = await dataSource.editRemote('/path/to/repo', 'origin', 'origin', null, null, 'https://github.com/mhutchie/vscode-git-graph-old.git', 'https://github.com/mhutchie/vscode-git-graph-new.git');

			// Assert
			expect(result).toBe(null);
			expect(spyOnSpawn).toBeCalledWith('/path/to/git', ['remote', 'set-url', '--push', 'origin', 'https://github.com/mhutchie/vscode-git-graph-new.git', 'https://github.com/mhutchie/vscode-git-graph-old.git'], expect.objectContaining({ cwd: '/path/to/repo' }));
		});

		it('Should return an error message thrown by git (when renaming a remote)', async () => {
			// Setup
			mockGitThrowingErrorOnce();

			// Run
			const result = await dataSource.editRemote('/path/to/repo', 'old-origin', 'new-origin', '', '', null, null);

			// Assert
			expect(result).toBe('error message');
		});

		it('Should return an error message thrown by git (when adding a url)', async () => {
			// Setup
			mockGitThrowingErrorOnce();

			// Run
			const result = await dataSource.editRemote('/path/to/repo', 'origin', 'origin', null, 'https://github.com/mhutchie/vscode-git-graph.git', null, null);

			// Assert
			expect(result).toBe('error message');
		});

		it('Should return an error message thrown by git (when adding a push url)', async () => {
			// Setup
			mockGitThrowingErrorOnce();

			// Run
			const result = await dataSource.editRemote('/path/to/repo', 'origin', 'origin', null, null, null, 'https://github.com/mhutchie/vscode-git-graph.git');

			// Assert
			expect(result).toBe('error message');
		});
	});

	describe('pruneRemote', () => {
		it('Should prune a remote', async () => {
			// Setup
			mockGitSuccessOnce();

			// Run
			const result = await dataSource.pruneRemote('/path/to/repo', 'origin');

			// Assert
			expect(result).toBe(null);
			expect(spyOnSpawn).toBeCalledWith('/path/to/git', ['remote', 'prune', 'origin'], expect.objectContaining({ cwd: '/path/to/repo' }));
		});

		it('Should return an error message thrown by git', async () => {
			// Setup
			mockGitThrowingErrorOnce();

			// Run
			const result = await dataSource.pruneRemote('/path/to/repo', 'origin');

			// Assert
			expect(result).toBe('error message');
		});
	});

	describe('addTag', () => {
		it('Should add a lightweight tag to a commit', async () => {
			// Setup
			mockGitSuccessOnce();

			// Run
			const result = await dataSource.addTag('/path/to/repo', 'tag-name', '1a2b3c4d5e6f1a2b3c4d5e6f1a2b3c4d5e6f1a2b', TagType.Lightweight, '', false);

			// Assert
			expect(result).toBe(null);
			expect(spyOnSpawn).toBeCalledWith('/path/to/git', ['tag', 'tag-name', '1a2b3c4d5e6f1a2b3c4d5e6f1a2b3c4d5e6f1a2b'], expect.objectContaining({ cwd: '/path/to/repo' }));
		});

		it('Should add an annotated tag to a commit', async () => {
			// Setup
			mockGitSuccessOnce();
			vscode.mockExtensionSettingReturnValue('repository.sign.tags', false);

			// Run
			const result = await dataSource.addTag('/path/to/repo', 'tag-name', '1a2b3c4d5e6f1a2b3c4d5e6f1a2b3c4d5e6f1a2b', TagType.Annotated, 'message', false);

			// Assert
			expect(result).toBe(null);
			expect(spyOnSpawn).toBeCalledWith('/path/to/git', ['tag', '-a', 'tag-name', '-m', 'message', '1a2b3c4d5e6f1a2b3c4d5e6f1a2b3c4d5e6f1a2b'], expect.objectContaining({ cwd: '/path/to/repo' }));
		});

		it('Should add a signed tag to a commit', async () => {
			// Setup
			mockGitSuccessOnce();
			vscode.mockExtensionSettingReturnValue('repository.sign.tags', true);

			// Run
			const result = await dataSource.addTag('/path/to/repo', 'tag-name', '1a2b3c4d5e6f1a2b3c4d5e6f1a2b3c4d5e6f1a2b', TagType.Annotated, 'message', false);

			// Assert
			expect(result).toBe(null);
			expect(spyOnSpawn).toBeCalledWith('/path/to/git', ['tag', '-s', 'tag-name', '-m', 'message', '1a2b3c4d5e6f1a2b3c4d5e6f1a2b3c4d5e6f1a2b'], expect.objectContaining({ cwd: '/path/to/repo' }));
		});

		it('Should force add a tag to a commit', async () => {
			// Setup
			mockGitSuccessOnce();
			vscode.mockExtensionSettingReturnValue('repository.sign.tags', false);

			// Run
			const result = await dataSource.addTag('/path/to/repo', 'tag-name', '1a2b3c4d5e6f1a2b3c4d5e6f1a2b3c4d5e6f1a2b', TagType.Annotated, 'message', true);

			// Assert
			expect(result).toBe(null);
			expect(spyOnSpawn).toBeCalledWith('/path/to/git', ['tag', '-f', '-a', 'tag-name', '-m', 'message', '1a2b3c4d5e6f1a2b3c4d5e6f1a2b3c4d5e6f1a2b'], expect.objectContaining({ cwd: '/path/to/repo' }));
		});

		it('Should return an error message thrown by git', async () => {
			// Setup
			mockGitThrowingErrorOnce();
			vscode.mockExtensionSettingReturnValue('repository.sign.tags', false);

			// Run
			const result = await dataSource.addTag('/path/to/repo', 'tag-name', '1a2b3c4d5e6f1a2b3c4d5e6f1a2b3c4d5e6f1a2b', TagType.Lightweight, '', false);

			// Assert
			expect(result).toBe('error message');
		});
	});

	describe('deleteTag', () => {
		it('Should delete a tag', async () => {
			// Setup
			mockGitSuccessOnce();

			// Run
			const result = await dataSource.deleteTag('/path/to/repo', 'tag-name', null);

			// Assert
			expect(result).toBe(null);
			expect(spyOnSpawn).toBeCalledWith('/path/to/git', ['tag', '-d', 'tag-name'], expect.objectContaining({ cwd: '/path/to/repo' }));
		});

		it('Should delete a tag (also on a remote)', async () => {
			// Setup
			mockGitSuccessOnce();
			mockGitSuccessOnce();

			// Run
			const result = await dataSource.deleteTag('/path/to/repo', 'tag-name', 'origin');

			// Assert
			expect(result).toBe(null);
			expect(spyOnSpawn).toBeCalledWith('/path/to/git', ['push', 'origin', '--delete', 'tag-name'], expect.objectContaining({ cwd: '/path/to/repo' }));
			expect(spyOnSpawn).toBeCalledWith('/path/to/git', ['tag', '-d', 'tag-name'], expect.objectContaining({ cwd: '/path/to/repo' }));
		});

		it('Should return an error message thrown by git (when deleting a tag)', async () => {
			// Setup
			mockGitThrowingErrorOnce();

			// Run
			const result = await dataSource.deleteTag('/path/to/repo', 'tag-name', null);

			// Assert
			expect(result).toBe('error message');
		});

		it('Should return an error message thrown by git (when deleting a tag also on a remote)', async () => {
			// Setup
			mockGitThrowingErrorOnce();

			// Run
			const result = await dataSource.deleteTag('/path/to/repo', 'tag-name', 'origin');

			// Assert
			expect(result).toBe('error message');
			expect(spyOnSpawn).toBeCalledTimes(1);
		});
	});

	describe('fetch', () => {
		it('Should fetch all remotes', async () => {
			// Setup
			mockGitSuccessOnce();

			// Run
			const result = await dataSource.fetch('/path/to/repo', null, false, false);

			// Assert
			expect(result).toBe(null);
			expect(spyOnSpawn).toBeCalledWith('/path/to/git', ['fetch', '--all'], expect.objectContaining({ cwd: '/path/to/repo' }));
		});

		it('Should fetch a specific remote', async () => {
			// Setup
			mockGitSuccessOnce();

			// Run
			const result = await dataSource.fetch('/path/to/repo', 'origin', false, false);

			// Assert
			expect(result).toBe(null);
			expect(spyOnSpawn).toBeCalledWith('/path/to/git', ['fetch', 'origin'], expect.objectContaining({ cwd: '/path/to/repo' }));
		});

		it('Should fetch and prune all remotes', async () => {
			// Setup
			mockGitSuccessOnce();

			// Run
			const result = await dataSource.fetch('/path/to/repo', null, true, false);

			// Assert
			expect(result).toBe(null);
			expect(spyOnSpawn).toBeCalledWith('/path/to/git', ['fetch', '--all', '--prune'], expect.objectContaining({ cwd: '/path/to/repo' }));
		});

		it('Should fetch and prune all remotes (and prune tags)', async () => {
			// Setup
			onDidChangeGitExecutable.emit({ path: '/path/to/git', version: '2.17.0' });
			mockGitSuccessOnce();

			// Run
			const result = await dataSource.fetch('/path/to/repo', null, true, true);

			// Assert
			expect(result).toBe(null);
			expect(spyOnSpawn).toBeCalledWith('/path/to/git', ['fetch', '--all', '--prune', '--prune-tags'], expect.objectContaining({ cwd: '/path/to/repo' }));
		});

		it('Should return an error message thrown by git', async () => {
			// Setup
			mockGitThrowingErrorOnce();

			// Run
			const result = await dataSource.fetch('/path/to/repo', null, false, false);

			// Assert
			expect(result).toBe('error message');
		});

		it('Should return an error message when pruning tags, but pruning is not enabled (all remotes)', async () => {
			// Setup

			// Run
			const result = await dataSource.fetch('/path/to/repo', null, false, true);

			// Assert
			expect(result).toBe('In order to Prune Tags, pruning must also be enabled when fetching from remote(s).');
		});

		it('Should return an error message when pruning tags, but pruning is not enabled (specific remote)', async () => {
			// Setup

			// Run
			const result = await dataSource.fetch('/path/to/repo', 'origin', false, true);

			// Assert
			expect(result).toBe('In order to Prune Tags, pruning must also be enabled when fetching from a remote.');
		});

		it('Should return an error message when pruning tags when no Git executable is known', async () => {
			// Setup
			dataSource.dispose();
			dataSource = new DataSource(null, onDidChangeConfiguration.subscribe, onDidChangeGitExecutable.subscribe, logger);

			// Run
			const result = await dataSource.fetch('/path/to/repo', null, true, true);

			// Assert
			expect(result).toBe('Unable to find a Git executable. Either: Set the Visual Studio Code Setting "git.path" to the path and filename of an existing Git executable, or install Git and restart Visual Studio Code.');
		});

		it('Should return the "Incompatible Git Version" error message when pruning tags and Git is older than 2.17.0', async () => {
			// Setup
			onDidChangeGitExecutable.emit({ path: '/path/to/git', version: '2.16.1' });

			// Run
			const result = await dataSource.fetch('/path/to/repo', null, true, true);

			// Assert
			expect(result).toBe('A newer version of Git (>= 2.17.0) is required for pruning tags when fetching. Git 2.16.1 is currently installed. Please install a newer version of Git to use this feature.');
		});
	});

	describe('pushBranch', () => {
		it('Should push a branch to the remote', async () => {
			// Setup
			mockGitSuccessOnce();

			// Run
			const result = await dataSource.pushBranch('/path/to/repo', 'master', 'origin', false, GitPushBranchMode.Normal);

			// Assert
			expect(result).toBe(null);
			expect(spyOnSpawn).toBeCalledWith('/path/to/git', ['push', 'origin', 'master'], expect.objectContaining({ cwd: '/path/to/repo' }));
		});

		it('Should push a branch to the remote and set upstream', async () => {
			// Setup
			mockGitSuccessOnce();

			// Run
			const result = await dataSource.pushBranch('/path/to/repo', 'master', 'origin', true, GitPushBranchMode.Normal);

			// Assert
			expect(result).toBe(null);
			expect(spyOnSpawn).toBeCalledWith('/path/to/git', ['push', 'origin', 'master', '--set-upstream'], expect.objectContaining({ cwd: '/path/to/repo' }));
		});

		it('Should force push a branch to the remote', async () => {
			// Setup
			mockGitSuccessOnce();

			// Run
			const result = await dataSource.pushBranch('/path/to/repo', 'master', 'origin', false, GitPushBranchMode.Force);

			// Assert
			expect(result).toBe(null);
			expect(spyOnSpawn).toBeCalledWith('/path/to/git', ['push', 'origin', 'master', '--force'], expect.objectContaining({ cwd: '/path/to/repo' }));
		});

		it('Should force (with lease) push a branch to the remote', async () => {
			// Setup
			mockGitSuccessOnce();

			// Run
			const result = await dataSource.pushBranch('/path/to/repo', 'master', 'origin', false, GitPushBranchMode.ForceWithLease);

			// Assert
			expect(result).toBe(null);
			expect(spyOnSpawn).toBeCalledWith('/path/to/git', ['push', 'origin', 'master', '--force-with-lease'], expect.objectContaining({ cwd: '/path/to/repo' }));
		});

		it('Should return an error message thrown by git', async () => {
			// Setup
			mockGitThrowingErrorOnce();

			// Run
			const result = await dataSource.pushBranch('/path/to/repo', 'master', 'origin', false, GitPushBranchMode.Normal);

			// Assert
			expect(result).toBe('error message');
		});
	});

	describe('pushTag', () => {
		it('Should push a tag to the remote', async () => {
			// Setup
			mockGitSuccessOnce();

			// Run
			const result = await dataSource.pushTag('/path/to/repo', 'tag-name', 'origin');

			// Assert
			expect(result).toBe(null);
			expect(spyOnSpawn).toBeCalledWith('/path/to/git', ['push', 'origin', 'tag-name'], expect.objectContaining({ cwd: '/path/to/repo' }));
		});

		it('Should return an error message thrown by git', async () => {
			// Setup
			mockGitThrowingErrorOnce();

			// Run
			const result = await dataSource.pushTag('/path/to/repo', 'tag-name', 'origin');

			// Assert
			expect(result).toBe('error message');
		});
	});

	describe('pushBranchToMultipleRemotes', () => {
		it('Should push a branch to one remote', async () => {
			// Setup
			mockGitSuccessOnce();

			// Run
			const result = await dataSource.pushBranchToMultipleRemotes('/path/to/repo', 'master', ['origin'], false, GitPushBranchMode.Normal);

			// Assert
			expect(result).toStrictEqual([null]);
			expect(spyOnSpawn).toBeCalledWith('/path/to/git', ['push', 'origin', 'master'], expect.objectContaining({ cwd: '/path/to/repo' }));
		});

		it('Should push a branch to multiple remotes', async () => {
			// Setup
			mockGitSuccessOnce();
			mockGitSuccessOnce();

			// Run
			const result = await dataSource.pushBranchToMultipleRemotes('/path/to/repo', 'master', ['origin', 'other-origin'], false, GitPushBranchMode.Force);

			// Assert
			expect(result).toStrictEqual([null, null]);
			expect(spyOnSpawn).toBeCalledWith('/path/to/git', ['push', 'origin', 'master', '--force'], expect.objectContaining({ cwd: '/path/to/repo' }));
			expect(spyOnSpawn).toBeCalledWith('/path/to/git', ['push', 'other-origin', 'master', '--force'], expect.objectContaining({ cwd: '/path/to/repo' }));
		});

		it('Should push a branch to multiple remotes, stopping if an error occurs', async () => {
			// Setup
			mockGitSuccessOnce();
			mockGitThrowingErrorOnce();

			// Run
			const result = await dataSource.pushBranchToMultipleRemotes('/path/to/repo', 'master', ['origin', 'other-origin', 'another-origin'], true, GitPushBranchMode.Normal);

			// Assert
			expect(result).toStrictEqual([null, 'error message']);
			expect(spyOnSpawn).toBeCalledWith('/path/to/git', ['push', 'origin', 'master', '--set-upstream'], expect.objectContaining({ cwd: '/path/to/repo' }));
			expect(spyOnSpawn).toBeCalledWith('/path/to/git', ['push', 'other-origin', 'master', '--set-upstream'], expect.objectContaining({ cwd: '/path/to/repo' }));
		});

		it('Should return an error when no remotes are specified', async () => {
			// Run
			const result = await dataSource.pushBranchToMultipleRemotes('/path/to/repo', 'master', [], false, GitPushBranchMode.Normal);

			// Assert
			expect(result).toStrictEqual(['No remote(s) were specified to push the branch master to.']);
		});
	});

	describe('pushTagToMultipleRemotes', () => {
		it('Should push a tag to one remote', async () => {
			// Setup
			mockGitSuccessOnce();

			// Run
			const result = await dataSource.pushTagToMultipleRemotes('/path/to/repo', 'tag-name', ['origin']);

			// Assert
			expect(result).toStrictEqual([null]);
			expect(spyOnSpawn).toBeCalledWith('/path/to/git', ['push', 'origin', 'tag-name'], expect.objectContaining({ cwd: '/path/to/repo' }));
		});

		it('Should push a tag to multiple remotes', async () => {
			// Setup
			mockGitSuccessOnce();
			mockGitSuccessOnce();

			// Run
			const result = await dataSource.pushTagToMultipleRemotes('/path/to/repo', 'tag-name', ['origin', 'other-origin']);

			// Assert
			expect(result).toStrictEqual([null, null]);
			expect(spyOnSpawn).toBeCalledWith('/path/to/git', ['push', 'origin', 'tag-name'], expect.objectContaining({ cwd: '/path/to/repo' }));
			expect(spyOnSpawn).toBeCalledWith('/path/to/git', ['push', 'other-origin', 'tag-name'], expect.objectContaining({ cwd: '/path/to/repo' }));
		});

		it('Should push a tag to multiple remotes, stopping if an error occurs', async () => {
			// Setup
			mockGitSuccessOnce();
			mockGitThrowingErrorOnce();

			// Run
			const result = await dataSource.pushTagToMultipleRemotes('/path/to/repo', 'tag-name', ['origin', 'other-origin', 'another-origin']);

			// Assert
			expect(result).toStrictEqual([null, 'error message']);
			expect(spyOnSpawn).toBeCalledWith('/path/to/git', ['push', 'origin', 'tag-name'], expect.objectContaining({ cwd: '/path/to/repo' }));
			expect(spyOnSpawn).toBeCalledWith('/path/to/git', ['push', 'other-origin', 'tag-name'], expect.objectContaining({ cwd: '/path/to/repo' }));
		});

		it('Should return an error when no remotes are specified', async () => {
			// Run
			const result = await dataSource.pushTagToMultipleRemotes('/path/to/repo', 'tag-name', []);

			// Assert
			expect(result).toStrictEqual(['No remote(s) were specified to push the tag tag-name to.']);
		});
	});

	describe('checkoutBranch', () => {
		it('Should checkout a local branch', async () => {
			// Setup
			mockGitSuccessOnce();

			// Run
			const result = await dataSource.checkoutBranch('/path/to/repo', 'master', null);

			// Assert
			expect(result).toBe(null);
			expect(spyOnSpawn).toBeCalledWith('/path/to/git', ['checkout', 'master'], expect.objectContaining({ cwd: '/path/to/repo' }));
		});

		it('Should checkout a remote branch', async () => {
			// Setup
			mockGitSuccessOnce();

			// Run
			const result = await dataSource.checkoutBranch('/path/to/repo', 'master', 'origin/master');

			// Assert
			expect(result).toBe(null);
			expect(spyOnSpawn).toBeCalledWith('/path/to/git', ['checkout', '-b', 'master', 'origin/master'], expect.objectContaining({ cwd: '/path/to/repo' }));
		});

		it('Should return an error message thrown by git', async () => {
			// Setup
			mockGitThrowingErrorOnce();

			// Run
			const result = await dataSource.checkoutBranch('/path/to/repo', 'master', null);

			// Assert
			expect(result).toBe('error message');
		});
	});

	describe('createBranch', () => {
		it('Should create a branch at a commit', async () => {
			// Setup
			mockGitSuccessOnce();

			// Run
			const result = await dataSource.createBranch('/path/to/repo', 'develop', '1a2b3c4d5e6f1a2b3c4d5e6f1a2b3c4d5e6f1a2b', false, false);

			// Assert
			expect(result).toStrictEqual([null]);
			expect(spyOnSpawn).toBeCalledTimes(1);
			expect(spyOnSpawn).toBeCalledWith('/path/to/git', ['branch', 'develop', '1a2b3c4d5e6f1a2b3c4d5e6f1a2b3c4d5e6f1a2b'], expect.objectContaining({ cwd: '/path/to/repo' }));
		});

		it('Should create a branch at a commit, and check it out', async () => {
			// Setup
			mockGitSuccessOnce();

			// Run
			const result = await dataSource.createBranch('/path/to/repo', 'develop', '1a2b3c4d5e6f1a2b3c4d5e6f1a2b3c4d5e6f1a2b', true, false);

			// Assert
			expect(result).toStrictEqual([null]);
			expect(spyOnSpawn).toBeCalledTimes(1);
			expect(spyOnSpawn).toBeCalledWith('/path/to/git', ['checkout', '-b', 'develop', '1a2b3c4d5e6f1a2b3c4d5e6f1a2b3c4d5e6f1a2b'], expect.objectContaining({ cwd: '/path/to/repo' }));
		});

		it('Should force create a branch at a commit', async () => {
			// Setup
			mockGitSuccessOnce();

			// Run
			const result = await dataSource.createBranch('/path/to/repo', 'develop', '1a2b3c4d5e6f1a2b3c4d5e6f1a2b3c4d5e6f1a2b', false, true);

			// Assert
			expect(result).toStrictEqual([null]);
			expect(spyOnSpawn).toBeCalledTimes(1);
			expect(spyOnSpawn).toBeCalledWith('/path/to/git', ['branch', '-f', 'develop', '1a2b3c4d5e6f1a2b3c4d5e6f1a2b3c4d5e6f1a2b'], expect.objectContaining({ cwd: '/path/to/repo' }));
		});

		it('Should force create a branch at a commit, and check it out', async () => {
			// Setup
			mockGitSuccessOnce();
			mockGitSuccessOnce();

			// Run
			const result = await dataSource.createBranch('/path/to/repo', 'develop', '1a2b3c4d5e6f1a2b3c4d5e6f1a2b3c4d5e6f1a2b', true, true);

			// Assert
			expect(result).toStrictEqual([null, null]);
			expect(spyOnSpawn).toBeCalledTimes(2);
			expect(spyOnSpawn).toBeCalledWith('/path/to/git', ['branch', '-f', 'develop', '1a2b3c4d5e6f1a2b3c4d5e6f1a2b3c4d5e6f1a2b'], expect.objectContaining({ cwd: '/path/to/repo' }));
			expect(spyOnSpawn).toBeCalledWith('/path/to/git', ['checkout', 'develop'], expect.objectContaining({ cwd: '/path/to/repo' }));
		});

		it('Should return an error message thrown by git', async () => {
			// Setup
			mockGitThrowingErrorOnce();

			// Run
			const result = await dataSource.createBranch('/path/to/repo', 'develop', '1a2b3c4d5e6f1a2b3c4d5e6f1a2b3c4d5e6f1a2b', false, false);

			// Assert
			expect(result).toStrictEqual(['error message']);
		});

		it('Should return an error message thrown by git when creating a branch, and not proceed to check out the force-created branch', async () => {
			// Setup
			mockGitThrowingErrorOnce();

			// Run
			const result = await dataSource.createBranch('/path/to/repo', 'develop', '1a2b3c4d5e6f1a2b3c4d5e6f1a2b3c4d5e6f1a2b', true, true);

			// Assert
			expect(result).toStrictEqual(['error message']);
			expect(spyOnSpawn).toBeCalledTimes(1);
			expect(spyOnSpawn).toBeCalledWith('/path/to/git', ['branch', '-f', 'develop', '1a2b3c4d5e6f1a2b3c4d5e6f1a2b3c4d5e6f1a2b'], expect.objectContaining({ cwd: '/path/to/repo' }));
		});

		it('Should return an error message thrown by git when checking out a force-created branch', async () => {
			// Setup
			mockGitSuccessOnce();
			mockGitThrowingErrorOnce();

			// Run
			const result = await dataSource.createBranch('/path/to/repo', 'develop', '1a2b3c4d5e6f1a2b3c4d5e6f1a2b3c4d5e6f1a2b', true, true);

			// Assert
			expect(result).toStrictEqual([null, 'error message']);
			expect(spyOnSpawn).toBeCalledTimes(2);
			expect(spyOnSpawn).toBeCalledWith('/path/to/git', ['branch', '-f', 'develop', '1a2b3c4d5e6f1a2b3c4d5e6f1a2b3c4d5e6f1a2b'], expect.objectContaining({ cwd: '/path/to/repo' }));
			expect(spyOnSpawn).toBeCalledWith('/path/to/git', ['checkout', 'develop'], expect.objectContaining({ cwd: '/path/to/repo' }));
		});
	});

	describe('deleteBranch', () => {
		it('Should delete the branch', async () => {
			// Setup
			mockGitSuccessOnce();

			// Run
			const result = await dataSource.deleteBranch('/path/to/repo', 'master', false);

			// Assert
			expect(result).toBe(null);
			expect(spyOnSpawn).toBeCalledWith('/path/to/git', ['branch', '--delete', 'master'], expect.objectContaining({ cwd: '/path/to/repo' }));
		});

		it('Should force delete the branch', async () => {
			// Setup
			mockGitSuccessOnce();

			// Run
			const result = await dataSource.deleteBranch('/path/to/repo', 'master', true);

			// Assert
			expect(result).toBe(null);
			expect(spyOnSpawn).toBeCalledWith('/path/to/git', ['branch', '--delete', '--force', 'master'], expect.objectContaining({ cwd: '/path/to/repo' }));
		});

		it('Should return an error message thrown by git', async () => {
			// Setup
			mockGitThrowingErrorOnce();

			// Run
			const result = await dataSource.deleteBranch('/path/to/repo', 'master', false);

			// Assert
			expect(result).toBe('error message');
		});
	});

	describe('deleteRemoteBranch', () => {
		it('Should delete the remote branch', async () => {
			// Setup
			mockGitSuccessOnce();

			// Run
			const result = await dataSource.deleteRemoteBranch('/path/to/repo', 'develop', 'origin');

			// Assert
			expect(result).toBe(null);
			expect(spyOnSpawn).toBeCalledWith('/path/to/git', ['push', 'origin', '--delete', 'develop'], expect.objectContaining({ cwd: '/path/to/repo' }));
		});

		it('Should delete the remote tracking branch if the branch is no longer on the remote', async () => {
			// Setup
			mockGitThrowingErrorOnce('remote ref does not exist');
			mockGitSuccessOnce();

			// Run
			const result = await dataSource.deleteRemoteBranch('/path/to/repo', 'develop', 'origin');

			// Assert
			expect(result).toBe(null);
			expect(spyOnSpawn).toBeCalledWith('/path/to/git', ['push', 'origin', '--delete', 'develop'], expect.objectContaining({ cwd: '/path/to/repo' }));
			expect(spyOnSpawn).toBeCalledWith('/path/to/git', ['branch', '-d', '-r', 'origin/develop'], expect.objectContaining({ cwd: '/path/to/repo' }));
		});

		it('Should return an error message thrown by git (while deleting the branch on the remote)', async () => {
			// Setup
			mockGitThrowingErrorOnce();

			// Run
			const result = await dataSource.deleteRemoteBranch('/path/to/repo', 'develop', 'origin');

			// Assert
			expect(result).toBe('error message');
		});

		it('Should return an error message thrown by git (while deleting the remote tracking branch)', async () => {
			// Setup
			mockGitThrowingErrorOnce('remote ref does not exist');
			mockGitThrowingErrorOnce();

			// Run
			const result = await dataSource.deleteRemoteBranch('/path/to/repo', 'develop', 'origin');

			// Assert
			expect(result).toBe('Branch does not exist on the remote, deleting the remote tracking branch origin/develop.\nerror message');
		});
	});

	describe('fetchIntoLocalBranch', () => {
		it('Should fetch a remote branch into a local branch', async () => {
			// Setup
			mockGitSuccessOnce();

			// Run
			const result = await dataSource.fetchIntoLocalBranch('/path/to/repo', 'origin', 'master', 'develop', false);

			// Assert
			expect(result).toBe(null);
			expect(spyOnSpawn).toBeCalledWith('/path/to/git', ['fetch', 'origin', 'master:develop'], expect.objectContaining({ cwd: '/path/to/repo' }));
		});

		it('Should (force) fetch a remote branch into a local branch', async () => {
			// Setup
			mockGitSuccessOnce();

			// Run
			const result = await dataSource.fetchIntoLocalBranch('/path/to/repo', 'origin', 'master', 'develop', true);

			// Assert
			expect(result).toBe(null);
			expect(spyOnSpawn).toBeCalledWith('/path/to/git', ['fetch', '-f', 'origin', 'master:develop'], expect.objectContaining({ cwd: '/path/to/repo' }));
		});

		it('Should return an error message thrown by git', async () => {
			// Setup
			mockGitThrowingErrorOnce();

			// Run
			const result = await dataSource.fetchIntoLocalBranch('/path/to/repo', 'origin', 'master', 'develop', false);

			// Assert
			expect(result).toBe('error message');
		});
	});

	describe('pullBranch', () => {
		it('Should pull a remote branch into the current branch', async () => {
			// Setup
			mockGitSuccessOnce();
			vscode.mockExtensionSettingReturnValue('repository.sign.commits', false);

			// Run
			const result = await dataSource.pullBranch('/path/to/repo', 'master', 'origin', false, false);

			// Assert
			expect(result).toBe(null);
			expect(spyOnSpawn).toBeCalledTimes(1);
			expect(spyOnSpawn).toBeCalledWith('/path/to/git', ['pull', 'origin', 'master'], expect.objectContaining({ cwd: '/path/to/repo' }));
		});

		it('Should pull a remote branch into the current branch (always creating a new commit)', async () => {
			// Setup
			mockGitSuccessOnce();
			vscode.mockExtensionSettingReturnValue('repository.sign.commits', false);

			// Run
			const result = await dataSource.pullBranch('/path/to/repo', 'master', 'origin', true, false);

			// Assert
			expect(result).toBe(null);
			expect(spyOnSpawn).toBeCalledTimes(1);
			expect(spyOnSpawn).toBeCalledWith('/path/to/git', ['pull', 'origin', 'master', '--no-ff'], expect.objectContaining({ cwd: '/path/to/repo' }));
		});

		it('Should pull a remote branch into the current branch (signing the new commit)', async () => {
			// Setup
			mockGitSuccessOnce();
			vscode.mockExtensionSettingReturnValue('repository.sign.commits', true);

			// Run
			const result = await dataSource.pullBranch('/path/to/repo', 'master', 'origin', true, false);

			// Assert
			expect(result).toBe(null);
			expect(spyOnSpawn).toBeCalledTimes(1);
			expect(spyOnSpawn).toBeCalledWith('/path/to/git', ['pull', 'origin', 'master', '--no-ff', '-S'], expect.objectContaining({ cwd: '/path/to/repo' }));
		});

		it('Should pull a remote branch into the current branch (squash and staged changes exist)', async () => {
			// Setup
			mockGitSuccessOnce();
			mockGitSuccessOnce(':100644 100644 f592752b794040422c9d3b884f15564e6143954b 0000000000000000000000000000000000000000 M      README.md');
			mockGitSuccessOnce();
			vscode.mockExtensionSettingReturnValue('repository.sign.commits', false);
			vscode.mockExtensionSettingReturnValue('dialog.pullBranch.squashMessageFormat', 'Default');

			// Run
			const result = await dataSource.pullBranch('/path/to/repo', 'master', 'origin', false, true);

			// Assert
			expect(result).toBe(null);
			expect(workspaceConfiguration.get).toBeCalledTimes(3);
			expect(workspaceConfiguration.get).toBeCalledWith('dialog.pullBranch.squashMessageFormat', expect.anything());
			expect(spyOnSpawn).toBeCalledTimes(3);
			expect(spyOnSpawn).toBeCalledWith('/path/to/git', ['pull', 'origin', 'master', '--squash'], expect.objectContaining({ cwd: '/path/to/repo' }));
			expect(spyOnSpawn).toBeCalledWith('/path/to/git', ['diff-index', 'HEAD'], expect.objectContaining({ cwd: '/path/to/repo' }));
			expect(spyOnSpawn).toBeCalledWith('/path/to/git', ['commit', '-m', 'Merge branch \'origin/master\''], expect.objectContaining({ cwd: '/path/to/repo' }));
		});

		it('Should pull a remote branch into the current branch (squash and staged changes exist, signing merge commit)', async () => {
			// Setup
			mockGitSuccessOnce();
			mockGitSuccessOnce(':100644 100644 f592752b794040422c9d3b884f15564e6143954b 0000000000000000000000000000000000000000 M      README.md');
			mockGitSuccessOnce();
			vscode.mockExtensionSettingReturnValue('repository.sign.commits', true);
			vscode.mockExtensionSettingReturnValue('dialog.pullBranch.squashMessageFormat', 'Default');

			// Run
			const result = await dataSource.pullBranch('/path/to/repo', 'master', 'origin', false, true);

			// Assert
			expect(result).toBe(null);
			expect(workspaceConfiguration.get).toBeCalledTimes(3);
			expect(workspaceConfiguration.get).toBeCalledWith('dialog.pullBranch.squashMessageFormat', expect.anything());
			expect(spyOnSpawn).toBeCalledTimes(3);
			expect(spyOnSpawn).toBeCalledWith('/path/to/git', ['pull', 'origin', 'master', '--squash', '-S'], expect.objectContaining({ cwd: '/path/to/repo' }));
			expect(spyOnSpawn).toBeCalledWith('/path/to/git', ['diff-index', 'HEAD'], expect.objectContaining({ cwd: '/path/to/repo' }));
			expect(spyOnSpawn).toBeCalledWith('/path/to/git', ['commit', '-S', '-m', 'Merge branch \'origin/master\''], expect.objectContaining({ cwd: '/path/to/repo' }));
		});

		it('Should pull a remote branch into the current branch (squash and no staged changes)', async () => {
			// Setup
			mockGitSuccessOnce();
			mockGitSuccessOnce();
			vscode.mockExtensionSettingReturnValue('repository.sign.commits', false);

			// Run
			const result = await dataSource.pullBranch('/path/to/repo', 'master', 'origin', false, true);

			// Assert
			expect(result).toBe(null);
			expect(spyOnSpawn).toBeCalledTimes(2);
			expect(spyOnSpawn).toBeCalledWith('/path/to/git', ['pull', 'origin', 'master', '--squash'], expect.objectContaining({ cwd: '/path/to/repo' }));
			expect(spyOnSpawn).toBeCalledWith('/path/to/git', ['diff-index', 'HEAD'], expect.objectContaining({ cwd: '/path/to/repo' }));
		});

		it('Should pull a remote branch into the current branch (squash and when diff-index fails)', async () => {
			// Setup
			mockGitSuccessOnce();
			mockGitThrowingErrorOnce();
			vscode.mockExtensionSettingReturnValue('repository.sign.commits', false);

			// Run
			const result = await dataSource.pullBranch('/path/to/repo', 'master', 'origin', false, true);

			// Assert
			expect(result).toBe(null);
			expect(spyOnSpawn).toBeCalledTimes(2);
			expect(spyOnSpawn).toBeCalledWith('/path/to/git', ['pull', 'origin', 'master', '--squash'], expect.objectContaining({ cwd: '/path/to/repo' }));
			expect(spyOnSpawn).toBeCalledWith('/path/to/git', ['diff-index', 'HEAD'], expect.objectContaining({ cwd: '/path/to/repo' }));
		});

		it('Should pull a remote branch into the current branch (ignore create new commit when squashing)', async () => {
			// Setup
			mockGitSuccessOnce();
			mockGitSuccessOnce(':100644 100644 f592752b794040422c9d3b884f15564e6143954b 0000000000000000000000000000000000000000 M      README.md');
			mockGitSuccessOnce();
			vscode.mockExtensionSettingReturnValue('repository.sign.commits', false);
			vscode.mockExtensionSettingReturnValue('dialog.pullBranch.squashMessageFormat', 'Default');

			// Run
			const result = await dataSource.pullBranch('/path/to/repo', 'master', 'origin', true, true);

			// Assert
			expect(result).toBe(null);
			expect(spyOnSpawn).toBeCalledTimes(3);
			expect(spyOnSpawn).toBeCalledWith('/path/to/git', ['pull', 'origin', 'master', '--squash'], expect.objectContaining({ cwd: '/path/to/repo' }));
			expect(spyOnSpawn).toBeCalledWith('/path/to/git', ['diff-index', 'HEAD'], expect.objectContaining({ cwd: '/path/to/repo' }));
			expect(spyOnSpawn).toBeCalledWith('/path/to/git', ['commit', '-m', 'Merge branch \'origin/master\''], expect.objectContaining({ cwd: '/path/to/repo' }));
		});

		it('Should pull a remote branch into the current branch (squash and staged changes exist, dialog.pullBranch.squashMessageFormat === "Git SQUASH_MSG")', async () => {
			// Setup
			mockGitSuccessOnce();
			mockGitSuccessOnce(':100644 100644 f592752b794040422c9d3b884f15564e6143954b 0000000000000000000000000000000000000000 M      README.md');
			mockGitSuccessOnce();
			vscode.mockExtensionSettingReturnValue('repository.sign.commits', false);
			vscode.mockExtensionSettingReturnValue('dialog.pullBranch.squashMessageFormat', 'Git SQUASH_MSG');

			// Run
			const result = await dataSource.pullBranch('/path/to/repo', 'master', 'origin', false, true);

			// Assert
			expect(result).toBe(null);
			expect(spyOnSpawn).toBeCalledTimes(3);
			expect(spyOnSpawn).toBeCalledWith('/path/to/git', ['pull', 'origin', 'master', '--squash'], expect.objectContaining({ cwd: '/path/to/repo' }));
			expect(spyOnSpawn).toBeCalledWith('/path/to/git', ['diff-index', 'HEAD'], expect.objectContaining({ cwd: '/path/to/repo' }));
			expect(spyOnSpawn).toBeCalledWith('/path/to/git', ['commit', '--no-edit'], expect.objectContaining({ cwd: '/path/to/repo' }));
		});

		it('Should return an error message thrown by git (when pull fails)', async () => {
			// Setup
			mockGitThrowingErrorOnce();
			vscode.mockExtensionSettingReturnValue('repository.sign.commits', false);

			// Run
			const result = await dataSource.pullBranch('/path/to/repo', 'master', 'origin', false, true);

			// Assert
			expect(result).toBe('error message');
			expect(spyOnSpawn).toBeCalledTimes(1);
		});

		it('Should return an error message thrown by git (when commit fails)', async () => {
			// Setup
			mockGitSuccessOnce();
			mockGitSuccessOnce(':100644 100644 f592752b794040422c9d3b884f15564e6143954b 0000000000000000000000000000000000000000 M      README.md');
			mockGitThrowingErrorOnce();
			vscode.mockExtensionSettingReturnValue('repository.sign.commits', false);
			vscode.mockExtensionSettingReturnValue('dialog.pullBranch.squashMessageFormat', 'Default');

			// Run
			const result = await dataSource.pullBranch('/path/to/repo', 'master', 'origin', false, true);

			// Assert
			expect(result).toBe('error message');
			expect(spyOnSpawn).toBeCalledTimes(3);
		});
	});

	describe('renameBranch', () => {
		it('Should rename a branch', async () => {
			// Setup
			mockGitSuccessOnce();

			// Run
			const result = await dataSource.renameBranch('/path/to/repo', 'old-master', 'new-master');

			// Assert
			expect(result).toBe(null);
			expect(spyOnSpawn).toBeCalledWith('/path/to/git', ['branch', '-m', 'old-master', 'new-master'], expect.objectContaining({ cwd: '/path/to/repo' }));
		});

		it('Should return an error message thrown by git', async () => {
			// Setup
			mockGitThrowingErrorOnce();

			// Run
			const result = await dataSource.renameBranch('/path/to/repo', 'old-master', 'new-master');

			// Assert
			expect(result).toBe('error message');
		});
	});

	describe('merge', () => {
		it('Should merge a branch into the current branch', async () => {
			// Setup
			mockGitSuccessOnce();
			vscode.mockExtensionSettingReturnValue('repository.sign.commits', false);

			// Run
			const result = await dataSource.merge('/path/to/repo', 'develop', MergeActionOn.Branch, false, false, false);

			// Assert
			expect(result).toBe(null);
			expect(spyOnSpawn).toBeCalledTimes(1);
			expect(spyOnSpawn).toBeCalledWith('/path/to/git', ['merge', 'develop'], expect.objectContaining({ cwd: '/path/to/repo' }));
		});

		it('Should merge a branch into the current branch (always creating a new commit)', async () => {
			// Setup
			mockGitSuccessOnce();
			vscode.mockExtensionSettingReturnValue('repository.sign.commits', false);

			// Run
			const result = await dataSource.merge('/path/to/repo', 'develop', MergeActionOn.Branch, true, false, false);

			// Assert
			expect(result).toBe(null);
			expect(spyOnSpawn).toBeCalledTimes(1);
			expect(spyOnSpawn).toBeCalledWith('/path/to/git', ['merge', 'develop', '--no-ff'], expect.objectContaining({ cwd: '/path/to/repo' }));
		});

		it('Should merge a branch into the current branch (signing the new commit)', async () => {
			// Setup
			mockGitSuccessOnce();
			vscode.mockExtensionSettingReturnValue('repository.sign.commits', true);

			// Run
			const result = await dataSource.merge('/path/to/repo', 'develop', MergeActionOn.Branch, true, false, false);

			// Assert
			expect(result).toBe(null);
			expect(spyOnSpawn).toBeCalledTimes(1);
			expect(spyOnSpawn).toBeCalledWith('/path/to/git', ['merge', 'develop', '--no-ff', '-S'], expect.objectContaining({ cwd: '/path/to/repo' }));
		});

		it('Should merge a branch into the current branch (squash and staged changes exist)', async () => {
			// Setup
			mockGitSuccessOnce();
			mockGitSuccessOnce(':100644 100644 f592752b794040422c9d3b884f15564e6143954b 0000000000000000000000000000000000000000 M      README.md');
			mockGitSuccessOnce();
			vscode.mockExtensionSettingReturnValue('repository.sign.commits', false);
			vscode.mockExtensionSettingReturnValue('dialog.merge.squashMessageFormat', 'Default');

			// Run
			const result = await dataSource.merge('/path/to/repo', 'develop', MergeActionOn.Branch, false, true, false);

			// Assert
			expect(result).toBe(null);
			expect(workspaceConfiguration.get).toBeCalledTimes(3);
			expect(workspaceConfiguration.get).toBeCalledWith('dialog.merge.squashMessageFormat', expect.anything());
			expect(spyOnSpawn).toBeCalledTimes(3);
			expect(spyOnSpawn).toBeCalledWith('/path/to/git', ['merge', 'develop', '--squash'], expect.objectContaining({ cwd: '/path/to/repo' }));
			expect(spyOnSpawn).toBeCalledWith('/path/to/git', ['diff-index', 'HEAD'], expect.objectContaining({ cwd: '/path/to/repo' }));
			expect(spyOnSpawn).toBeCalledWith('/path/to/git', ['commit', '-m', 'Merge branch \'develop\''], expect.objectContaining({ cwd: '/path/to/repo' }));
		});

		it('Should merge a remote-tracking branch into the current branch (squash and staged changes exist)', async () => {
			// Setup
			mockGitSuccessOnce();
			mockGitSuccessOnce(':100644 100644 f592752b794040422c9d3b884f15564e6143954b 0000000000000000000000000000000000000000 M      README.md');
			mockGitSuccessOnce();
			vscode.mockExtensionSettingReturnValue('repository.sign.commits', false);
			vscode.mockExtensionSettingReturnValue('dialog.merge.squashMessageFormat', 'Default');

			// Run
			const result = await dataSource.merge('/path/to/repo', 'origin/develop', MergeActionOn.RemoteTrackingBranch, false, true, false);

			// Assert
			expect(result).toBe(null);
			expect(spyOnSpawn).toBeCalledTimes(3);
			expect(spyOnSpawn).toBeCalledWith('/path/to/git', ['merge', 'origin/develop', '--squash'], expect.objectContaining({ cwd: '/path/to/repo' }));
			expect(spyOnSpawn).toBeCalledWith('/path/to/git', ['diff-index', 'HEAD'], expect.objectContaining({ cwd: '/path/to/repo' }));
			expect(spyOnSpawn).toBeCalledWith('/path/to/git', ['commit', '-m', 'Merge remote-tracking branch \'origin/develop\''], expect.objectContaining({ cwd: '/path/to/repo' }));
		});

		it('Should merge a commit into the current branch (squash and staged changes exist)', async () => {
			// Setup
			mockGitSuccessOnce();
			mockGitSuccessOnce(':100644 100644 1a2b3c4d5e6f1a2b3c4d5e6f1a2b3c4d5e6f1a2b 0000000000000000000000000000000000000000 M      README.md');
			mockGitSuccessOnce();
			vscode.mockExtensionSettingReturnValue('repository.sign.commits', false);
			vscode.mockExtensionSettingReturnValue('dialog.merge.squashMessageFormat', 'Default');

			// Run
			const result = await dataSource.merge('/path/to/repo', '1a2b3c4d5e6f1a2b3c4d5e6f1a2b3c4d5e6f1a2b', MergeActionOn.Commit, false, true, false);

			// Assert
			expect(result).toBe(null);
			expect(spyOnSpawn).toBeCalledTimes(3);
			expect(spyOnSpawn).toBeCalledWith('/path/to/git', ['merge', '1a2b3c4d5e6f1a2b3c4d5e6f1a2b3c4d5e6f1a2b', '--squash'], expect.objectContaining({ cwd: '/path/to/repo' }));
			expect(spyOnSpawn).toBeCalledWith('/path/to/git', ['diff-index', 'HEAD'], expect.objectContaining({ cwd: '/path/to/repo' }));
			expect(spyOnSpawn).toBeCalledWith('/path/to/git', ['commit', '-m', 'Merge commit \'1a2b3c4d5e6f1a2b3c4d5e6f1a2b3c4d5e6f1a2b\''], expect.objectContaining({ cwd: '/path/to/repo' }));
		});

		it('Should merge a branch into the current branch (squash and staged changes exist, signing merge commit)', async () => {
			// Setup
			mockGitSuccessOnce();
			mockGitSuccessOnce(':100644 100644 f592752b794040422c9d3b884f15564e6143954b 0000000000000000000000000000000000000000 M      README.md');
			mockGitSuccessOnce();
			vscode.mockExtensionSettingReturnValue('repository.sign.commits', true);
			vscode.mockExtensionSettingReturnValue('dialog.merge.squashMessageFormat', 'Default');

			// Run
			const result = await dataSource.merge('/path/to/repo', 'develop', MergeActionOn.Branch, false, true, false);

			// Assert
			expect(result).toBe(null);
			expect(workspaceConfiguration.get).toBeCalledTimes(3);
			expect(workspaceConfiguration.get).toBeCalledWith('dialog.merge.squashMessageFormat', expect.anything());
			expect(spyOnSpawn).toBeCalledTimes(3);
			expect(spyOnSpawn).toBeCalledWith('/path/to/git', ['merge', 'develop', '--squash', '-S'], expect.objectContaining({ cwd: '/path/to/repo' }));
			expect(spyOnSpawn).toBeCalledWith('/path/to/git', ['diff-index', 'HEAD'], expect.objectContaining({ cwd: '/path/to/repo' }));
			expect(spyOnSpawn).toBeCalledWith('/path/to/git', ['commit', '-S', '-m', 'Merge branch \'develop\''], expect.objectContaining({ cwd: '/path/to/repo' }));
		});

		it('Should merge a branch into the current branch (squash and staged changes exist, dialog.merge.squashMessageFormat === "Git SQUASH_MSG")', async () => {
			// Setup
			mockGitSuccessOnce();
			mockGitSuccessOnce(':100644 100644 f592752b794040422c9d3b884f15564e6143954b 0000000000000000000000000000000000000000 M      README.md');
			mockGitSuccessOnce();
			vscode.mockExtensionSettingReturnValue('repository.sign.commits', false);
			vscode.mockExtensionSettingReturnValue('dialog.merge.squashMessageFormat', 'Git SQUASH_MSG');

			// Run
			const result = await dataSource.merge('/path/to/repo', 'develop', MergeActionOn.Branch, false, true, false);

			// Assert
			expect(result).toBe(null);
			expect(spyOnSpawn).toBeCalledTimes(3);
			expect(spyOnSpawn).toBeCalledWith('/path/to/git', ['merge', 'develop', '--squash'], expect.objectContaining({ cwd: '/path/to/repo' }));
			expect(spyOnSpawn).toBeCalledWith('/path/to/git', ['diff-index', 'HEAD'], expect.objectContaining({ cwd: '/path/to/repo' }));
			expect(spyOnSpawn).toBeCalledWith('/path/to/git', ['commit', '--no-edit'], expect.objectContaining({ cwd: '/path/to/repo' }));
		});

		it('Should merge a branch into the current branch (squash and no staged changes)', async () => {
			// Setup
			mockGitSuccessOnce();
			mockGitSuccessOnce();
			vscode.mockExtensionSettingReturnValue('repository.sign.commits', false);

			// Run
			const result = await dataSource.merge('/path/to/repo', 'develop', MergeActionOn.Branch, false, true, false);

			// Assert
			expect(result).toBe(null);
			expect(spyOnSpawn).toBeCalledTimes(2);
			expect(spyOnSpawn).toBeCalledWith('/path/to/git', ['merge', 'develop', '--squash'], expect.objectContaining({ cwd: '/path/to/repo' }));
			expect(spyOnSpawn).toBeCalledWith('/path/to/git', ['diff-index', 'HEAD'], expect.objectContaining({ cwd: '/path/to/repo' }));
		});

		it('Should merge a branch into the current branch (without committing)', async () => {
			// Setup
			mockGitSuccessOnce();
			vscode.mockExtensionSettingReturnValue('repository.sign.commits', false);

			// Run
			const result = await dataSource.merge('/path/to/repo', 'develop', MergeActionOn.Branch, false, false, true);

			// Assert
			expect(result).toBe(null);
			expect(spyOnSpawn).toBeCalledTimes(1);
			expect(spyOnSpawn).toBeCalledWith('/path/to/git', ['merge', 'develop', '--no-commit'], expect.objectContaining({ cwd: '/path/to/repo' }));
		});

		it('Should merge a branch into the current branch (squash without committing)', async () => {
			// Setup
			mockGitSuccessOnce();
			vscode.mockExtensionSettingReturnValue('repository.sign.commits', false);

			// Run
			const result = await dataSource.merge('/path/to/repo', 'develop', MergeActionOn.Branch, false, true, true);

			// Assert
			expect(result).toBe(null);
			expect(spyOnSpawn).toBeCalledTimes(1);
			expect(spyOnSpawn).toBeCalledWith('/path/to/git', ['merge', 'develop', '--squash', '--no-commit'], expect.objectContaining({ cwd: '/path/to/repo' }));
		});

		it('Should merge a branch into the current branch (ignore create new commit when squashing)', async () => {
			// Setup
			mockGitSuccessOnce();
			vscode.mockExtensionSettingReturnValue('repository.sign.commits', false);

			// Run
			const result = await dataSource.merge('/path/to/repo', 'develop', MergeActionOn.Branch, true, true, true);

			// Assert
			expect(result).toBe(null);
			expect(spyOnSpawn).toBeCalledTimes(1);
			expect(spyOnSpawn).toBeCalledWith('/path/to/git', ['merge', 'develop', '--squash', '--no-commit'], expect.objectContaining({ cwd: '/path/to/repo' }));
		});

		it('Should return an error message thrown by git (when merge fails)', async () => {
			// Setup
			mockGitThrowingErrorOnce();
			vscode.mockExtensionSettingReturnValue('repository.sign.commits', false);

			// Run
			const result = await dataSource.merge('/path/to/repo', 'develop', MergeActionOn.Branch, false, true, false);

			// Assert
			expect(result).toBe('error message');
			expect(spyOnSpawn).toBeCalledTimes(1);
		});

		it('Should return an error message thrown by git (when commit fails)', async () => {
			// Setup
			mockGitSuccessOnce();
			mockGitSuccessOnce(':100644 100644 f592752b794040422c9d3b884f15564e6143954b 0000000000000000000000000000000000000000 M      README.md');
			mockGitThrowingErrorOnce();
			vscode.mockExtensionSettingReturnValue('repository.sign.commits', false);

			// Run
			const result = await dataSource.merge('/path/to/repo', 'develop', MergeActionOn.Branch, false, true, false);

			// Assert
			expect(result).toBe('error message');
			expect(spyOnSpawn).toBeCalledTimes(3);
			expect(spyOnSpawn).toBeCalledWith('/path/to/git', ['merge', 'develop', '--squash'], expect.objectContaining({ cwd: '/path/to/repo' }));
			expect(spyOnSpawn).toBeCalledWith('/path/to/git', ['diff-index', 'HEAD'], expect.objectContaining({ cwd: '/path/to/repo' }));
			expect(spyOnSpawn).toBeCalledWith('/path/to/git', ['commit', '-m', 'Merge branch \'develop\''], expect.objectContaining({ cwd: '/path/to/repo' }));
		});
	});

	describe('rebase', () => {
		it('Should rebase the current branch on a branch', async () => {
			// Setup
			mockGitSuccessOnce();
			vscode.mockExtensionSettingReturnValue('repository.sign.commits', false);

			// Run
			const result = await dataSource.rebase('/path/to/repo', 'develop', RebaseActionOn.Branch, false, false);

			// Assert
			expect(result).toBe(null);
			expect(spyOnSpawn).toBeCalledWith('/path/to/git', ['rebase', 'develop'], expect.objectContaining({ cwd: '/path/to/repo' }));
		});

		it('Should rebase the current branch on a branch (ignoring date)', async () => {
			// Setup
			mockGitSuccessOnce();
			vscode.mockExtensionSettingReturnValue('repository.sign.commits', false);

			// Run
			const result = await dataSource.rebase('/path/to/repo', 'develop', RebaseActionOn.Branch, true, false);

			// Assert
			expect(result).toBe(null);
			expect(spyOnSpawn).toBeCalledWith('/path/to/git', ['rebase', 'develop', '--ignore-date'], expect.objectContaining({ cwd: '/path/to/repo' }));
		});

		it('Should rebase the current branch on a branch (signing the new commits)', async () => {
			// Setup
			mockGitSuccessOnce();
			vscode.mockExtensionSettingReturnValue('repository.sign.commits', true);

			// Run
			const result = await dataSource.rebase('/path/to/repo', 'develop', RebaseActionOn.Branch, false, false);

			// Assert
			expect(result).toBe(null);
			expect(spyOnSpawn).toBeCalledWith('/path/to/git', ['rebase', 'develop', '-S'], expect.objectContaining({ cwd: '/path/to/repo' }));
		});

		it('Should return an error message thrown by git', async () => {
			// Setup
			mockGitThrowingErrorOnce();
			vscode.mockExtensionSettingReturnValue('repository.sign.commits', false);

			// Run
			const result = await dataSource.rebase('/path/to/repo', 'develop', RebaseActionOn.Branch, false, false);

			// Assert
			expect(result).toBe('error message');
		});

		it('Should launch the interactive rebase of the current branch on a branch in a terminal', async () => {
			// Setup
			const spyOnOpenGitTerminal = jest.spyOn(utils, 'openGitTerminal');
			spyOnOpenGitTerminal.mockReturnValueOnce();
			vscode.mockExtensionSettingReturnValue('repository.sign.commits', false);

			// Run
			const result = await dataSource.rebase('/path/to/repo', 'develop', RebaseActionOn.Branch, false, true);

			// Assert
			expect(result).toBe(null);
			expect(spyOnOpenGitTerminal).toBeCalledWith('/path/to/repo', '/path/to/git', 'rebase --interactive develop', 'Rebase on "develop"');
		});

		it('Should launch the interactive rebase of the current branch on a commit in a terminal', async () => {
			// Setup
			const spyOnOpenGitTerminal = jest.spyOn(utils, 'openGitTerminal');
			spyOnOpenGitTerminal.mockReturnValueOnce();
			vscode.mockExtensionSettingReturnValue('repository.sign.commits', false);

			// Run
			const result = await dataSource.rebase('/path/to/repo', '1a2b3c4d5e6f1a2b3c4d5e6f1a2b3c4d5e6f1a2b', RebaseActionOn.Commit, false, true);

			// Assert
			expect(result).toBe(null);
			expect(spyOnOpenGitTerminal).toBeCalledWith('/path/to/repo', '/path/to/git', 'rebase --interactive 1a2b3c4d5e6f1a2b3c4d5e6f1a2b3c4d5e6f1a2b', 'Rebase on "1a2b3c4d"');
		});

		it('Should launch the interactive rebase of the current branch on a branch in a terminal (signing the new commits)', async () => {
			// Setup
			const spyOnOpenGitTerminal = jest.spyOn(utils, 'openGitTerminal');
			spyOnOpenGitTerminal.mockReturnValueOnce();
			vscode.mockExtensionSettingReturnValue('repository.sign.commits', true);

			// Run
			const result = await dataSource.rebase('/path/to/repo', 'develop', RebaseActionOn.Branch, false, true);

			// Assert
			expect(result).toBe(null);
			expect(spyOnOpenGitTerminal).toBeCalledWith('/path/to/repo', '/path/to/git', 'rebase --interactive -S develop', 'Rebase on "develop"');
		});

		it('Should return the "Unable to Find Git" error message when no git executable is known', async () => {
			// Setup
			dataSource.dispose();
			dataSource = new DataSource(null, onDidChangeConfiguration.subscribe, onDidChangeGitExecutable.subscribe, logger);
			vscode.mockExtensionSettingReturnValue('repository.sign.commits', false);

			// Run
			const result = await dataSource.rebase('/path/to/repo', '1a2b3c4d5e6f1a2b3c4d5e6f1a2b3c4d5e6f1a2b', RebaseActionOn.Commit, false, true);

			// Assert
			expect(result).toBe('Unable to find a Git executable. Either: Set the Visual Studio Code Setting "git.path" to the path and filename of an existing Git executable, or install Git and restart Visual Studio Code.');
		});
	});

	describe('archive', () => {
		it('Should create a *.tar archive of a ref', async () => {
			// Setup
			mockGitSuccessOnce();

			// Run
			const result = await dataSource.archive('/path/to/repo', 'master', '/path/to/output/file.tar', 'tar');

			// Assert
			expect(result).toBe(null);
			expect(spyOnSpawn).toBeCalledWith('/path/to/git', ['archive', '--format=tar', '-o', '/path/to/output/file.tar', 'master'], expect.objectContaining({ cwd: '/path/to/repo' }));
		});

		it('Should create a *.zip archive of a ref', async () => {
			// Setup
			mockGitSuccessOnce();

			// Run
			const result = await dataSource.archive('/path/to/repo', 'master', '/path/to/output/file.zip', 'zip');

			// Assert
			expect(result).toBe(null);
			expect(spyOnSpawn).toBeCalledWith('/path/to/git', ['archive', '--format=zip', '-o', '/path/to/output/file.zip', 'master'], expect.objectContaining({ cwd: '/path/to/repo' }));
		});

		it('Should return an error message thrown by git', async () => {
			// Setup
			mockGitThrowingErrorOnce();

			// Run
			const result = await dataSource.archive('/path/to/repo', 'master', '/path/to/output/file.tar', 'tar');

			// Assert
			expect(result).toBe('error message');
		});
	});

	describe('checkoutCommit', () => {
		it('Should checkout a commit', async () => {
			// Setup
			mockGitSuccessOnce();

			// Run
			const result = await dataSource.checkoutCommit('/path/to/repo', '1a2b3c4d5e6f1a2b3c4d5e6f1a2b3c4d5e6f1a2b');

			// Assert
			expect(result).toBe(null);
			expect(spyOnSpawn).toBeCalledWith('/path/to/git', ['checkout', '1a2b3c4d5e6f1a2b3c4d5e6f1a2b3c4d5e6f1a2b'], expect.objectContaining({ cwd: '/path/to/repo' }));
		});

		it('Should return an error message thrown by git', async () => {
			// Setup
			mockGitThrowingErrorOnce();

			// Run
			const result = await dataSource.checkoutCommit('/path/to/repo', '1a2b3c4d5e6f1a2b3c4d5e6f1a2b3c4d5e6f1a2b');

			// Assert
			expect(result).toBe('error message');
		});
	});

	describe('cherrypickCommit', () => {
		it('Should cherrypick a commit (with a single parent)', async () => {
			// Setup
			mockGitSuccessOnce();
			vscode.mockExtensionSettingReturnValue('repository.sign.commits', false);

			// Run
			const result = await dataSource.cherrypickCommit('/path/to/repo', '1a2b3c4d5e6f1a2b3c4d5e6f1a2b3c4d5e6f1a2b', 0, false, false);

			// Assert
			expect(result).toBe(null);
			expect(spyOnSpawn).toBeCalledWith('/path/to/git', ['cherry-pick', '1a2b3c4d5e6f1a2b3c4d5e6f1a2b3c4d5e6f1a2b'], expect.objectContaining({ cwd: '/path/to/repo' }));
		});

		it('Should cherrypick a commit (with multiple parents)', async () => {
			// Setup
			mockGitSuccessOnce();
			vscode.mockExtensionSettingReturnValue('repository.sign.commits', false);

			// Run
			const result = await dataSource.cherrypickCommit('/path/to/repo', '1a2b3c4d5e6f1a2b3c4d5e6f1a2b3c4d5e6f1a2b', 2, false, false);

			// Assert
			expect(result).toBe(null);
			expect(spyOnSpawn).toBeCalledWith('/path/to/git', ['cherry-pick', '-m', '2', '1a2b3c4d5e6f1a2b3c4d5e6f1a2b3c4d5e6f1a2b'], expect.objectContaining({ cwd: '/path/to/repo' }));
		});

		it('Should record origin when cherry picking a commit', async () => {
			// Setup
			mockGitSuccessOnce();
			vscode.mockExtensionSettingReturnValue('repository.sign.commits', false);

			// Run
			const result = await dataSource.cherrypickCommit('/path/to/repo', '1a2b3c4d5e6f1a2b3c4d5e6f1a2b3c4d5e6f1a2b', 0, true, false);

			// Assert
			expect(result).toBe(null);
			expect(spyOnSpawn).toBeCalledWith('/path/to/git', ['cherry-pick', '-x', '1a2b3c4d5e6f1a2b3c4d5e6f1a2b3c4d5e6f1a2b'], expect.objectContaining({ cwd: '/path/to/repo' }));
		});

		it('Should cherrypick a commit (signing the new commit)', async () => {
			// Setup
			mockGitSuccessOnce();
			vscode.mockExtensionSettingReturnValue('repository.sign.commits', true);

			// Run
			const result = await dataSource.cherrypickCommit('/path/to/repo', '1a2b3c4d5e6f1a2b3c4d5e6f1a2b3c4d5e6f1a2b', 0, false, false);

			// Assert
			expect(result).toBe(null);
			expect(spyOnSpawn).toBeCalledWith('/path/to/git', ['cherry-pick', '-S', '1a2b3c4d5e6f1a2b3c4d5e6f1a2b3c4d5e6f1a2b'], expect.objectContaining({ cwd: '/path/to/repo' }));
		});

		it('Should not commit the cherrypick of a commit', async () => {
			// Setup
			mockGitSuccessOnce();
			vscode.mockExtensionSettingReturnValue('repository.sign.commits', false);

			// Run
			const result = await dataSource.cherrypickCommit('/path/to/repo', '1a2b3c4d5e6f1a2b3c4d5e6f1a2b3c4d5e6f1a2b', 0, false, true);

			// Assert
			expect(result).toBe(null);
			expect(spyOnSpawn).toBeCalledWith('/path/to/git', ['cherry-pick', '--no-commit', '1a2b3c4d5e6f1a2b3c4d5e6f1a2b3c4d5e6f1a2b'], expect.objectContaining({ cwd: '/path/to/repo' }));
		});

		it('Should return an error message thrown by git', async () => {
			// Setup
			mockGitThrowingErrorOnce();
			vscode.mockExtensionSettingReturnValue('repository.sign.commits', false);

			// Run
			const result = await dataSource.cherrypickCommit('/path/to/repo', '1a2b3c4d5e6f1a2b3c4d5e6f1a2b3c4d5e6f1a2b', 0, false, false);

			// Assert
			expect(result).toBe('error message');
		});
	});

	describe('dropCommit', () => {
		it('Should drop a commit', async () => {
			// Setup
			mockGitSuccessOnce();
			vscode.mockExtensionSettingReturnValue('repository.sign.commits', false);

			// Run
			const result = await dataSource.dropCommit('/path/to/repo', '1a2b3c4d5e6f1a2b3c4d5e6f1a2b3c4d5e6f1a2b');

			// Assert
			expect(result).toBe(null);
			expect(spyOnSpawn).toBeCalledWith('/path/to/git', ['rebase', '--onto', '1a2b3c4d5e6f1a2b3c4d5e6f1a2b3c4d5e6f1a2b^', '1a2b3c4d5e6f1a2b3c4d5e6f1a2b3c4d5e6f1a2b'], expect.objectContaining({ cwd: '/path/to/repo' }));
		});

		it('Should drop a commit (signing any new commits)', async () => {
			// Setup
			mockGitSuccessOnce();
			vscode.mockExtensionSettingReturnValue('repository.sign.commits', true);

			// Run
			const result = await dataSource.dropCommit('/path/to/repo', '1a2b3c4d5e6f1a2b3c4d5e6f1a2b3c4d5e6f1a2b');

			// Assert
			expect(result).toBe(null);
			expect(spyOnSpawn).toBeCalledWith('/path/to/git', ['rebase', '-S', '--onto', '1a2b3c4d5e6f1a2b3c4d5e6f1a2b3c4d5e6f1a2b^', '1a2b3c4d5e6f1a2b3c4d5e6f1a2b3c4d5e6f1a2b'], expect.objectContaining({ cwd: '/path/to/repo' }));
		});

		it('Should return an error message thrown by git', async () => {
			// Setup
			mockGitThrowingErrorOnce();
			vscode.mockExtensionSettingReturnValue('repository.sign.commits', false);

			// Run
			const result = await dataSource.dropCommit('/path/to/repo', '1a2b3c4d5e6f1a2b3c4d5e6f1a2b3c4d5e6f1a2b');

			// Assert
			expect(result).toBe('error message');
		});
	});

	describe('resetToCommit', () => {
		it('Should perform a hard reset to a commit', async () => {
			// Setup
			mockGitSuccessOnce();

			// Run
			const result = await dataSource.resetToCommit('/path/to/repo', '1a2b3c4d5e6f1a2b3c4d5e6f1a2b3c4d5e6f1a2b', GitResetMode.Hard);

			// Assert
			expect(result).toBe(null);
			expect(spyOnSpawn).toBeCalledWith('/path/to/git', ['reset', '--hard', '1a2b3c4d5e6f1a2b3c4d5e6f1a2b3c4d5e6f1a2b'], expect.objectContaining({ cwd: '/path/to/repo' }));
		});

		it('Should perform a hard reset to a commit', async () => {
			// Setup
			mockGitSuccessOnce();

			// Run
			const result = await dataSource.resetToCommit('/path/to/repo', '1a2b3c4d5e6f1a2b3c4d5e6f1a2b3c4d5e6f1a2b', GitResetMode.Mixed);

			// Assert
			expect(result).toBe(null);
			expect(spyOnSpawn).toBeCalledWith('/path/to/git', ['reset', '--mixed', '1a2b3c4d5e6f1a2b3c4d5e6f1a2b3c4d5e6f1a2b'], expect.objectContaining({ cwd: '/path/to/repo' }));
		});

		it('Should perform a hard reset to a commit', async () => {
			// Setup
			mockGitSuccessOnce();

			// Run
			const result = await dataSource.resetToCommit('/path/to/repo', '1a2b3c4d5e6f1a2b3c4d5e6f1a2b3c4d5e6f1a2b', GitResetMode.Soft);

			// Assert
			expect(result).toBe(null);
			expect(spyOnSpawn).toBeCalledWith('/path/to/git', ['reset', '--soft', '1a2b3c4d5e6f1a2b3c4d5e6f1a2b3c4d5e6f1a2b'], expect.objectContaining({ cwd: '/path/to/repo' }));
		});

		it('Should return an error message thrown by git', async () => {
			// Setup
			mockGitThrowingErrorOnce();

			// Run
			const result = await dataSource.resetToCommit('/path/to/repo', '1a2b3c4d5e6f1a2b3c4d5e6f1a2b3c4d5e6f1a2b', GitResetMode.Hard);

			// Assert
			expect(result).toBe('error message');
		});
	});

	describe('revertCommit', () => {
		it('Should revert a commit (with a single parent)', async () => {
			// Setup
			mockGitSuccessOnce();
			vscode.mockExtensionSettingReturnValue('repository.sign.commits', false);

			// Run
			const result = await dataSource.revertCommit('/path/to/repo', '1a2b3c4d5e6f1a2b3c4d5e6f1a2b3c4d5e6f1a2b', 0);

			// Assert
			expect(result).toBe(null);
			expect(spyOnSpawn).toBeCalledWith('/path/to/git', ['revert', '--no-edit', '1a2b3c4d5e6f1a2b3c4d5e6f1a2b3c4d5e6f1a2b'], expect.objectContaining({ cwd: '/path/to/repo' }));
		});

		it('Should revert a commit (with multiple parents)', async () => {
			// Setup
			mockGitSuccessOnce();
			vscode.mockExtensionSettingReturnValue('repository.sign.commits', false);

			// Run
			const result = await dataSource.revertCommit('/path/to/repo', '1a2b3c4d5e6f1a2b3c4d5e6f1a2b3c4d5e6f1a2b', 2);

			// Assert
			expect(result).toBe(null);
			expect(spyOnSpawn).toBeCalledWith('/path/to/git', ['revert', '--no-edit', '-m', '2', '1a2b3c4d5e6f1a2b3c4d5e6f1a2b3c4d5e6f1a2b'], expect.objectContaining({ cwd: '/path/to/repo' }));
		});

		it('Should revert a commit (signing the new commit)', async () => {
			// Setup
			mockGitSuccessOnce();
			vscode.mockExtensionSettingReturnValue('repository.sign.commits', true);

			// Run
			const result = await dataSource.revertCommit('/path/to/repo', '1a2b3c4d5e6f1a2b3c4d5e6f1a2b3c4d5e6f1a2b', 0);

			// Assert
			expect(result).toBe(null);
			expect(spyOnSpawn).toBeCalledWith('/path/to/git', ['revert', '--no-edit', '-S', '1a2b3c4d5e6f1a2b3c4d5e6f1a2b3c4d5e6f1a2b'], expect.objectContaining({ cwd: '/path/to/repo' }));
		});

		it('Should return an error message thrown by git', async () => {
			// Setup
			mockGitThrowingErrorOnce();
			vscode.mockExtensionSettingReturnValue('repository.sign.commits', false);

			// Run
			const result = await dataSource.revertCommit('/path/to/repo', '1a2b3c4d5e6f1a2b3c4d5e6f1a2b3c4d5e6f1a2b', 2);

			// Assert
			expect(result).toBe('error message');
		});
	});

	describe('setConfigValue', () => {
		it('Should set a global config value', async () => {
			// Setup
			mockGitSuccessOnce();

			// Run
			const result = await dataSource.setConfigValue('/path/to/repo', GitConfigKey.UserName, 'Test User Name', GitConfigLocation.Global);

			// Assert
			expect(result).toBe(null);
			expect(spyOnSpawn).toBeCalledWith('/path/to/git', ['config', '--global', 'user.name', 'Test User Name'], expect.objectContaining({ cwd: '/path/to/repo' }));
		});

		it('Should set a local config value', async () => {
			// Setup
			mockGitSuccessOnce();

			// Run
			const result = await dataSource.setConfigValue('/path/to/repo', GitConfigKey.UserName, 'Test User Name', GitConfigLocation.Local);

			// Assert
			expect(result).toBe(null);
			expect(spyOnSpawn).toBeCalledWith('/path/to/git', ['config', '--local', 'user.name', 'Test User Name'], expect.objectContaining({ cwd: '/path/to/repo' }));
		});

		it('Should set a system config value', async () => {
			// Setup
			mockGitSuccessOnce();

			// Run
			const result = await dataSource.setConfigValue('/path/to/repo', GitConfigKey.UserName, 'Test User Name', GitConfigLocation.System);

			// Assert
			expect(result).toBe(null);
			expect(spyOnSpawn).toBeCalledWith('/path/to/git', ['config', '--system', 'user.name', 'Test User Name'], expect.objectContaining({ cwd: '/path/to/repo' }));
		});

		it('Should return an error message thrown by git', async () => {
			// Setup
			mockGitThrowingErrorOnce();

			// Run
			const result = await dataSource.setConfigValue('/path/to/repo', GitConfigKey.UserName, 'Test User Name', GitConfigLocation.Global);

			// Assert
			expect(result).toBe('error message');
		});
	});

	describe('unsetConfigValue', () => {
		it('Should unset a global config value', async () => {
			// Setup
			mockGitSuccessOnce();

			// Run
			const result = await dataSource.unsetConfigValue('/path/to/repo', GitConfigKey.UserName, GitConfigLocation.Global);

			// Assert
			expect(result).toBe(null);
			expect(spyOnSpawn).toBeCalledWith('/path/to/git', ['config', '--global', '--unset-all', 'user.name'], expect.objectContaining({ cwd: '/path/to/repo' }));
		});

		it('Should unset a local config value', async () => {
			// Setup
			mockGitSuccessOnce();

			// Run
			const result = await dataSource.unsetConfigValue('/path/to/repo', GitConfigKey.UserName, GitConfigLocation.Local);

			// Assert
			expect(result).toBe(null);
			expect(spyOnSpawn).toBeCalledWith('/path/to/git', ['config', '--local', '--unset-all', 'user.name'], expect.objectContaining({ cwd: '/path/to/repo' }));
		});

		it('Should unset a system config value', async () => {
			// Setup
			mockGitSuccessOnce();

			// Run
			const result = await dataSource.unsetConfigValue('/path/to/repo', GitConfigKey.UserName, GitConfigLocation.System);

			// Assert
			expect(result).toBe(null);
			expect(spyOnSpawn).toBeCalledWith('/path/to/git', ['config', '--system', '--unset-all', 'user.name'], expect.objectContaining({ cwd: '/path/to/repo' }));
		});

		it('Should return an error message thrown by git', async () => {
			// Setup
			mockGitThrowingErrorOnce();

			// Run
			const result = await dataSource.unsetConfigValue('/path/to/repo', GitConfigKey.UserName, GitConfigLocation.Global);

			// Assert
			expect(result).toBe('error message');
		});
	});

	describe('cleanUntrackedFiles', () => {
		it('Should clean untracked files', async () => {
			// Setup
			mockGitSuccessOnce();

			// Run
			const result = await dataSource.cleanUntrackedFiles('/path/to/repo', false);

			// Assert
			expect(result).toBe(null);
			expect(spyOnSpawn).toBeCalledWith('/path/to/git', ['clean', '-f'], expect.objectContaining({ cwd: '/path/to/repo' }));
		});

		it('Should clean untracked files and directories', async () => {
			// Setup
			mockGitSuccessOnce();

			// Run
			const result = await dataSource.cleanUntrackedFiles('/path/to/repo', true);

			// Assert
			expect(result).toBe(null);
			expect(spyOnSpawn).toBeCalledWith('/path/to/git', ['clean', '-fd'], expect.objectContaining({ cwd: '/path/to/repo' }));
		});

		it('Should return an error message thrown by git', async () => {
			// Setup
			mockGitThrowingErrorOnce();

			// Run
			const result = await dataSource.cleanUntrackedFiles('/path/to/repo', false);

			// Assert
			expect(result).toBe('error message');
		});
	});

	describe('applyStash', () => {
		it('Should apply a stash', async () => {
			// Setup
			mockGitSuccessOnce();

			// Run
			const result = await dataSource.applyStash('/path/to/repo', 'refs/stash@{0}', false);

			// Assert
			expect(result).toBe(null);
			expect(spyOnSpawn).toBeCalledWith('/path/to/git', ['stash', 'apply', 'refs/stash@{0}'], expect.objectContaining({ cwd: '/path/to/repo' }));
		});

		it('Should apply a stash and reinstate the index', async () => {
			// Setup
			mockGitSuccessOnce();

			// Run
			const result = await dataSource.applyStash('/path/to/repo', 'refs/stash@{0}', true);

			// Assert
			expect(result).toBe(null);
			expect(spyOnSpawn).toBeCalledWith('/path/to/git', ['stash', 'apply', '--index', 'refs/stash@{0}'], expect.objectContaining({ cwd: '/path/to/repo' }));
		});

		it('Should return an error message thrown by git', async () => {
			// Setup
			mockGitThrowingErrorOnce();

			// Run
			const result = await dataSource.applyStash('/path/to/repo', 'refs/stash@{0}', false);

			// Assert
			expect(result).toBe('error message');
		});
	});

	describe('branchFromStash', () => {
		it('Should create a branch from a stash', async () => {
			// Setup
			mockGitSuccessOnce();

			// Run
			const result = await dataSource.branchFromStash('/path/to/repo', 'refs/stash@{0}', 'stash-branch');

			// Assert
			expect(result).toBe(null);
			expect(spyOnSpawn).toBeCalledWith('/path/to/git', ['stash', 'branch', 'stash-branch', 'refs/stash@{0}'], expect.objectContaining({ cwd: '/path/to/repo' }));
		});

		it('Should return an error message thrown by git', async () => {
			// Setup
			mockGitThrowingErrorOnce();

			// Run
			const result = await dataSource.branchFromStash('/path/to/repo', 'refs/stash@{0}', 'stash-branch');

			// Assert
			expect(result).toBe('error message');
		});
	});

	describe('dropStash', () => {
		it('Should drop a stash', async () => {
			// Setup
			mockGitSuccessOnce();

			// Run
			const result = await dataSource.dropStash('/path/to/repo', 'refs/stash@{0}');

			// Assert
			expect(result).toBe(null);
			expect(spyOnSpawn).toBeCalledWith('/path/to/git', ['stash', 'drop', 'refs/stash@{0}'], expect.objectContaining({ cwd: '/path/to/repo' }));
		});

		it('Should return an error message thrown by git', async () => {
			// Setup
			mockGitThrowingErrorOnce();

			// Run
			const result = await dataSource.dropStash('/path/to/repo', 'refs/stash@{0}');

			// Assert
			expect(result).toBe('error message');
		});
	});

	describe('popStash', () => {
		it('Should pop a stash', async () => {
			// Setup
			mockGitSuccessOnce();

			// Run
			const result = await dataSource.popStash('/path/to/repo', 'refs/stash@{0}', false);

			// Assert
			expect(result).toBe(null);
			expect(spyOnSpawn).toBeCalledWith('/path/to/git', ['stash', 'pop', 'refs/stash@{0}'], expect.objectContaining({ cwd: '/path/to/repo' }));
		});

		it('Should pop a stash and reinstate the index', async () => {
			// Setup
			mockGitSuccessOnce();

			// Run
			const result = await dataSource.popStash('/path/to/repo', 'refs/stash@{0}', true);

			// Assert
			expect(result).toBe(null);
			expect(spyOnSpawn).toBeCalledWith('/path/to/git', ['stash', 'pop', '--index', 'refs/stash@{0}'], expect.objectContaining({ cwd: '/path/to/repo' }));
		});

		it('Should return an error message thrown by git', async () => {
			// Setup
			mockGitThrowingErrorOnce();

			// Run
			const result = await dataSource.popStash('/path/to/repo', 'refs/stash@{0}', false);

			// Assert
			expect(result).toBe('error message');
		});
	});

	describe('pushStash', () => {
		it('Should push the uncommitted changes to a stash', async () => {
			// Setup
			onDidChangeGitExecutable.emit({ path: '/path/to/git', version: '2.13.2' });
			mockGitSuccessOnce();

			// Run
			const result = await dataSource.pushStash('/path/to/repo', '', false);

			// Assert
			expect(result).toBe(null);
			expect(spyOnSpawn).toBeCalledWith('/path/to/git', ['stash', 'push'], expect.objectContaining({ cwd: '/path/to/repo' }));
		});

		it('Should push the uncommitted changes to a stash, and set the message', async () => {
			// Setup
			mockGitSuccessOnce();

			// Run
			const result = await dataSource.pushStash('/path/to/repo', 'Stash Message', false);

			// Assert
			expect(result).toBe(null);
			expect(spyOnSpawn).toBeCalledWith('/path/to/git', ['stash', 'push', '--message', 'Stash Message'], expect.objectContaining({ cwd: '/path/to/repo' }));
		});

		it('Should push the uncommitted changes (and untracked files) to a stash', async () => {
			// Setup
			mockGitSuccessOnce();

			// Run
			const result = await dataSource.pushStash('/path/to/repo', '', true);

			// Assert
			expect(result).toBe(null);
			expect(spyOnSpawn).toBeCalledWith('/path/to/git', ['stash', 'push', '--include-untracked'], expect.objectContaining({ cwd: '/path/to/repo' }));
		});

		it('Should return an error message thrown by git', async () => {
			// Setup
			mockGitThrowingErrorOnce();

			// Run
			const result = await dataSource.pushStash('/path/to/repo', '', false);

			// Assert
			expect(result).toBe('error message');
		});

		it('Should return the "Unable to Find Git" error message when no git executable is known', async () => {
			// Setup
			dataSource.dispose();
			dataSource = new DataSource(null, onDidChangeConfiguration.subscribe, onDidChangeGitExecutable.subscribe, logger);

			// Run
			const result = await dataSource.pushStash('/path/to/repo', '', false);

			// Assert
			expect(result).toBe('Unable to find a Git executable. Either: Set the Visual Studio Code Setting "git.path" to the path and filename of an existing Git executable, or install Git and restart Visual Studio Code.');
		});

		it('Should return the "Incompatible Git Version" error message when Git is older than 2.13.2', async () => {
			// Setup
			onDidChangeGitExecutable.emit({ path: '/path/to/git', version: '2.13.1' });

			// Run
			const result = await dataSource.pushStash('/path/to/repo', '', false);

			// Assert
			expect(result).toBe('A newer version of Git (>= 2.13.2) is required for this feature. Git 2.13.1 is currently installed. Please install a newer version of Git to use this feature.');
		});
	});

	describe('openExternalDirDiff', () => {
		it('Should launch a gui directory diff (for one commit)', async () => {
			// Setup
			mockGitSuccessOnce();

			// Run
			const result = await dataSource.openExternalDirDiff('/path/to/repo', '1a2b3c4d5e6f1a2b3c4d5e6f1a2b3c4d5e6f1a2b', '1a2b3c4d5e6f1a2b3c4d5e6f1a2b3c4d5e6f1a2b', true);

			// Assert
			expect(result).toBe(null);
			expect(spyOnSpawn).toBeCalledWith('/path/to/git', ['difftool', '--dir-diff', '-g', '1a2b3c4d5e6f1a2b3c4d5e6f1a2b3c4d5e6f1a2b^..1a2b3c4d5e6f1a2b3c4d5e6f1a2b3c4d5e6f1a2b'], expect.objectContaining({ cwd: '/path/to/repo' }));
			expect(spyOnLog).toHaveBeenCalledWith('External diff tool is being opened (1a2b3c4d5e6f1a2b3c4d5e6f1a2b3c4d5e6f1a2b^..1a2b3c4d5e6f1a2b3c4d5e6f1a2b3c4d5e6f1a2b)');
			await waitForExpect(() => expect(spyOnLog).toHaveBeenCalledWith('External diff tool has exited (1a2b3c4d5e6f1a2b3c4d5e6f1a2b3c4d5e6f1a2b^..1a2b3c4d5e6f1a2b3c4d5e6f1a2b3c4d5e6f1a2b)'));
		});

		it('Should launch a gui directory diff (between two commits)', async () => {
			// Setup
			mockGitSuccessOnce();

			// Run
			const result = await dataSource.openExternalDirDiff('/path/to/repo', '1a2b3c4d5e6f1a2b3c4d5e6f1a2b3c4d5e6f1a2b', '2b3c4d5e6f1a2b3c4d5e6f1a2b3c4d5e6f1a2b3c', true);

			// Assert
			expect(result).toBe(null);
			expect(spyOnSpawn).toBeCalledWith('/path/to/git', ['difftool', '--dir-diff', '-g', '1a2b3c4d5e6f1a2b3c4d5e6f1a2b3c4d5e6f1a2b..2b3c4d5e6f1a2b3c4d5e6f1a2b3c4d5e6f1a2b3c'], expect.objectContaining({ cwd: '/path/to/repo' }));
			expect(spyOnLog).toHaveBeenCalledWith('External diff tool is being opened (1a2b3c4d5e6f1a2b3c4d5e6f1a2b3c4d5e6f1a2b..2b3c4d5e6f1a2b3c4d5e6f1a2b3c4d5e6f1a2b3c)');
			await waitForExpect(() => expect(spyOnLog).toHaveBeenCalledWith('External diff tool has exited (1a2b3c4d5e6f1a2b3c4d5e6f1a2b3c4d5e6f1a2b..2b3c4d5e6f1a2b3c4d5e6f1a2b3c4d5e6f1a2b3c)'));
		});

		it('Should launch a gui directory diff (for uncommitted changes)', async () => {
			// Setup
			mockGitSuccessOnce();

			// Run
			const result = await dataSource.openExternalDirDiff('/path/to/repo', utils.UNCOMMITTED, utils.UNCOMMITTED, true);

			// Assert
			expect(result).toBe(null);
			expect(spyOnSpawn).toBeCalledWith('/path/to/git', ['difftool', '--dir-diff', '-g', 'HEAD'], expect.objectContaining({ cwd: '/path/to/repo' }));
			expect(spyOnLog).toHaveBeenCalledWith('External diff tool is being opened (HEAD)');
			await waitForExpect(() => expect(spyOnLog).toHaveBeenCalledWith('External diff tool has exited (HEAD)'));
		});

		it('Should launch a gui directory diff (between a commit and the uncommitted changes)', async () => {
			// Setup
			mockGitSuccessOnce();

			// Run
			const result = await dataSource.openExternalDirDiff('/path/to/repo', '1a2b3c4d5e6f1a2b3c4d5e6f1a2b3c4d5e6f1a2b', utils.UNCOMMITTED, true);

			// Assert
			expect(result).toBe(null);
			expect(spyOnSpawn).toBeCalledWith('/path/to/git', ['difftool', '--dir-diff', '-g', '1a2b3c4d5e6f1a2b3c4d5e6f1a2b3c4d5e6f1a2b'], expect.objectContaining({ cwd: '/path/to/repo' }));
			expect(spyOnLog).toHaveBeenCalledWith('External diff tool is being opened (1a2b3c4d5e6f1a2b3c4d5e6f1a2b3c4d5e6f1a2b)');
			await waitForExpect(() => expect(spyOnLog).toHaveBeenCalledWith('External diff tool has exited (1a2b3c4d5e6f1a2b3c4d5e6f1a2b3c4d5e6f1a2b)'));
		});

		it('Should launch a directory diff in a terminal (between two commits)', async () => {
			// Setup
			const spyOnOpenGitTerminal = jest.spyOn(utils, 'openGitTerminal');
			spyOnOpenGitTerminal.mockReturnValueOnce();

			// Run
			const result = await dataSource.openExternalDirDiff('/path/to/repo', '1a2b3c4d5e6f1a2b3c4d5e6f1a2b3c4d5e6f1a2b', '2b3c4d5e6f1a2b3c4d5e6f1a2b3c4d5e6f1a2b3c', false);

			// Assert
			expect(result).toBe(null);
			expect(spyOnOpenGitTerminal).toBeCalledWith('/path/to/repo', '/path/to/git', 'difftool --dir-diff 1a2b3c4d5e6f1a2b3c4d5e6f1a2b3c4d5e6f1a2b..2b3c4d5e6f1a2b3c4d5e6f1a2b3c4d5e6f1a2b3c', 'Open External Directory Diff');
		});

		it('Should return the "Unable to Find Git" error message when no git executable is known', async () => {
			// Setup
			dataSource.dispose();
			dataSource = new DataSource(null, onDidChangeConfiguration.subscribe, onDidChangeGitExecutable.subscribe, logger);

			// Run
			const result = await dataSource.openExternalDirDiff('/path/to/repo', '1a2b3c4d5e6f1a2b3c4d5e6f1a2b3c4d5e6f1a2b', '2b3c4d5e6f1a2b3c4d5e6f1a2b3c4d5e6f1a2b3c', true);

			// Assert
			expect(result).toBe('Unable to find a Git executable. Either: Set the Visual Studio Code Setting "git.path" to the path and filename of an existing Git executable, or install Git and restart Visual Studio Code.');
		});

		it('Should display the error message when the diff tool doesn\'t exit successfully', async () => {
			// Setup
			mockGitThrowingErrorOnce('line1\nline2\nline3');
			vscode.window.showErrorMessage.mockResolvedValueOnce(null);

			// Run
			const result = await dataSource.openExternalDirDiff('/path/to/repo', '1a2b3c4d5e6f1a2b3c4d5e6f1a2b3c4d5e6f1a2b', utils.UNCOMMITTED, true);

			// Assert
			expect(result).toBe(null);
			expect(spyOnSpawn).toBeCalledWith('/path/to/git', ['difftool', '--dir-diff', '-g', '1a2b3c4d5e6f1a2b3c4d5e6f1a2b3c4d5e6f1a2b'], expect.objectContaining({ cwd: '/path/to/repo' }));
			expect(spyOnLog).toHaveBeenCalledWith('External diff tool is being opened (1a2b3c4d5e6f1a2b3c4d5e6f1a2b3c4d5e6f1a2b)');
			await waitForExpect(() => {
				expect(spyOnLog).toHaveBeenCalledWith('External diff tool has exited (1a2b3c4d5e6f1a2b3c4d5e6f1a2b3c4d5e6f1a2b)');
				expect(spyOnLogError).toBeCalledWith('line1 line2 line3');
				expect(vscode.window.showErrorMessage).toBeCalledWith('line1 line2 line3');
			});
		});
	});

	describe('onDidChangeConfiguration', () => {
		it('Should not trigger Git command formats to be regenerated if they are unaffected by the change', () => {
			// Setup
			const spyOnGenerateGitCommandFormats = jest.spyOn(dataSource as any, 'generateGitCommandFormats');

			// Run
			onDidChangeConfiguration.emit({
				affectsConfiguration: (section) => section === 'git-graph.commitDetailsView.autoCenter'
			});

			// Assert
			expect(spyOnGenerateGitCommandFormats).toHaveBeenCalledTimes(0);
		});
	});

	describe('spawn other error cases', () => {
		it('Should return the "Unable to Find Git" error message when no git executable is known', async () => {
			// Setup
			dataSource.dispose();
			dataSource = new DataSource(null, onDidChangeConfiguration.subscribe, onDidChangeGitExecutable.subscribe, logger);

			// Run
			const result = await dataSource.checkoutCommit('/path/to/repo', '1a2b3c4d5e6f1a2b3c4d5e6f1a2b3c4d5e6f1a2b');

			// Assert
			expect(result).toBe('Unable to find a Git executable. Either: Set the Visual Studio Code Setting "git.path" to the path and filename of an existing Git executable, or install Git and restart Visual Studio Code.');
		});

		it('Should resolve child process promise only once with cp error', async () => {
			// Setup
			mockSpyOnSpawn(spyOnSpawn, (onCallbacks, stderrOnCallbacks, stdoutOnCallbacks) => {
				stdoutOnCallbacks['close']();
				stderrOnCallbacks['close']();
				onCallbacks['error'](new Error('error message\r\nsecond line'));
				onCallbacks['exit'](0);
			});

			// Run
			const result = await dataSource.checkoutCommit('/path/to/repo', '1a2b3c4d5e6f1a2b3c4d5e6f1a2b3c4d5e6f1a2b');

			// Assert
			expect(result).toBe('error message\nsecond line');
		});

		it('Should return an empty error message thrown by git', async () => {
			// Setup
			mockSpyOnSpawn(spyOnSpawn, (onCallbacks, stderrOnCallbacks, stdoutOnCallbacks) => {
				stdoutOnCallbacks['close']();
				stderrOnCallbacks['close']();
				onCallbacks['exit'](1);
			});

			// Run
			const result = await dataSource.checkoutCommit('/path/to/repo', '1a2b3c4d5e6f1a2b3c4d5e6f1a2b3c4d5e6f1a2b');

			// Assert
			expect(result).toBe('');
		});
	});
});
<|MERGE_RESOLUTION|>--- conflicted
+++ resolved
@@ -1,6763 +1,6755 @@
-import { waitForExpect } from './helpers/expectations';
-
-import * as date from './mocks/date';
-import { mockSpyOnSpawn } from './mocks/spawn';
-import * as vscode from './mocks/vscode';
-jest.mock('vscode', () => vscode, { virtual: true });
-jest.mock('../src/askpass/askpassManager');
-jest.mock('../src/logger');
-
-import * as cp from 'child_process';
-import * as fs from 'fs';
-import * as iconv from 'iconv-lite';
-import * as path from 'path';
-import { ConfigurationChangeEvent } from 'vscode';
-import { DataSource, GitConfigKey } from '../src/dataSource';
-import { Logger } from '../src/logger';
-import { CommitOrdering, GitConfigLocation, GitPushBranchMode, GitResetMode, GitSignature, GitSignatureStatus, MergeActionOn, RebaseActionOn, TagType } from '../src/types';
-import * as utils from '../src/utils';
-import { EventEmitter } from '../src/utils/event';
-
-const workspaceConfiguration = vscode.mocks.workspaceConfiguration;
-let onDidChangeConfiguration: EventEmitter<ConfigurationChangeEvent>;
-let onDidChangeGitExecutable: EventEmitter<utils.GitExecutable>;
-let logger: Logger;
-let spyOnSpawn: jest.SpyInstance, spyOnLog: jest.SpyInstance, spyOnLogError: jest.SpyInstance;
-
-beforeAll(() => {
-	onDidChangeConfiguration = new EventEmitter<ConfigurationChangeEvent>();
-	onDidChangeGitExecutable = new EventEmitter<utils.GitExecutable>();
-	logger = new Logger();
-	jest.spyOn(path, 'normalize').mockImplementation((p) => p);
-	spyOnSpawn = jest.spyOn(cp, 'spawn');
-	spyOnLog = jest.spyOn(logger, 'log');
-	spyOnLogError = jest.spyOn(logger, 'logError');
-});
-
-afterAll(() => {
-	logger.dispose();
-	onDidChangeConfiguration.dispose();
-	onDidChangeGitExecutable.dispose();
-});
-
-describe('DataSource', () => {
-	let dataSource: DataSource;
-	beforeEach(() => {
-		dataSource = new DataSource({ path: '/path/to/git', version: '2.25.0' }, onDidChangeConfiguration.subscribe, onDidChangeGitExecutable.subscribe, logger);
-	});
-	afterEach(() => {
-		dataSource.dispose();
-	});
-
-	const mockGitSuccessOnce = (stdout?: string, stderr?: string) => {
-		mockSpyOnSpawn(spyOnSpawn, (onCallbacks, stderrOnCallbacks, stdoutOnCallbacks) => {
-			if (stdout) {
-				stdoutOnCallbacks['data'](Buffer.from(stdout));
-			}
-			stdoutOnCallbacks['close']();
-			if (stderr) {
-				stderrOnCallbacks['data'](Buffer.from(stderr));
-			}
-			stderrOnCallbacks['close']();
-			onCallbacks['exit'](0);
-		});
-	};
-
-	const mockGitThrowingErrorOnce = (errorMessage?: string) => {
-		mockSpyOnSpawn(spyOnSpawn, (onCallbacks, stderrOnCallbacks, stdoutOnCallbacks) => {
-			stdoutOnCallbacks['close']();
-			stderrOnCallbacks['data']((errorMessage || 'error message') + '\n');
-			stderrOnCallbacks['close']();
-			onCallbacks['exit'](1);
-		});
-	};
-
-	describe('isGitExecutableUnknown', () => {
-		it('Should return FALSE when the Git executable is known', () => {
-			// Run
-			const result = dataSource.isGitExecutableUnknown();
-
-			// Assert
-			expect(result).toBe(false);
-		});
-
-		it('Should return TRUE when the Git executable is unknown', () => {
-			// Setup
-			dataSource.dispose();
-			dataSource = new DataSource(null, onDidChangeConfiguration.subscribe, onDidChangeGitExecutable.subscribe, logger);
-
-			// Run
-			const result = dataSource.isGitExecutableUnknown();
-
-			// Assert
-			expect(result).toBe(true);
-		});
-
-		it('Should return TRUE after a Git executable becomes known', () => {
-			// Setup
-			dataSource.dispose();
-			dataSource = new DataSource(null, onDidChangeConfiguration.subscribe, onDidChangeGitExecutable.subscribe, logger);
-
-			// Run
-			const result1 = dataSource.isGitExecutableUnknown();
-
-			// Assert
-			expect(result1).toBe(true);
-
-			// Run
-			onDidChangeGitExecutable.emit({ path: '/path/to/git', version: '2.25.0' });
-			const result2 = dataSource.isGitExecutableUnknown();
-
-			// Assert
-			expect(result2).toBe(false);
-			expect(dataSource['gitExecutable']).toStrictEqual({ path: '/path/to/git', version: '2.25.0' });
-		});
-	});
-
-	describe('setGitExecutable', () => {
-		it('Should set gitExecutableSupportsGpgInfo to FALSE when there is no Git executable', () => {
-			// Run
-			dataSource.dispose();
-			dataSource = new DataSource(null, onDidChangeConfiguration.subscribe, onDidChangeGitExecutable.subscribe, logger);
-
-			// Assert
-			expect(dataSource['gitExecutableSupportsGpgInfo']).toBe(false);
-		});
-
-		it('Should set gitExecutableSupportsGpgInfo to FALSE when the Git executable is older than 2.4.0', () => {
-			// Run
-			onDidChangeGitExecutable.emit({ path: '/path/to/git', version: '2.3.0' });
-
-			// Assert
-			expect(dataSource['gitExecutableSupportsGpgInfo']).toBe(false);
-		});
-
-		it('Should set gitExecutableSupportsGpgInfo to TRUE when the Git executable is at least 2.4.0', () => {
-			// Run
-			onDidChangeGitExecutable.emit({ path: '/path/to/git', version: '2.4.0' });
-
-			// Assert
-			expect(dataSource['gitExecutableSupportsGpgInfo']).toBe(true);
-		});
-	});
-
-	describe('getRepoInfo', () => {
-		it('Should return the repository info', async () => {
-			// Setup
-			mockGitSuccessOnce(
-				'* develop\n' +
-				'  master\n' +
-				'  remotes/origin/HEAD\n' +
-				'  remotes/origin/develop\n' +
-				'  remotes/origin/master\n'
-			);
-			mockGitSuccessOnce('origin\n');
-			mockGitSuccessOnce(
-				'98adab72e57a098a45cc36e43a6c0fda95c44f8bXX7Nal-YARtTpjCikii9nJxER19D6diSyk-AWkPbb30d6d4d14462e09515df02a8635e83b4278c8b1 26970361eca306caa6d6bed3baf022dbd8fa404cXX7Nal-YARtTpjCikii9nJxER19D6diSyk-AWkPbrefs/stash@{0}XX7Nal-YARtTpjCikii9nJxER19D6diSyk-AWkPbTest AuthorXX7Nal-YARtTpjCikii9nJxER19D6diSyk-AWkPbtest@mhutchie.comXX7Nal-YARtTpjCikii9nJxER19D6diSyk-AWkPb1592306634XX7Nal-YARtTpjCikii9nJxER19D6diSyk-AWkPbWIP on develop: b30d6d4 y\n' +
-				'0fc3e571c275213de2b3bca9c85e852323056121XX7Nal-YARtTpjCikii9nJxER19D6diSyk-AWkPb9157723d0856bd828800ff185ee72658ee51d19f d45009bc4224537e97b0e52883ea7ae657928fcf 9d81ce0a6cf64b6651bacd7a6c3a6ca90fd63235XX7Nal-YARtTpjCikii9nJxER19D6diSyk-AWkPbrefs/stash@{1}XX7Nal-YARtTpjCikii9nJxER19D6diSyk-AWkPbTest AuthorXX7Nal-YARtTpjCikii9nJxER19D6diSyk-AWkPbtest@mhutchie.comXX7Nal-YARtTpjCikii9nJxER19D6diSyk-AWkPb1592135134XX7Nal-YARtTpjCikii9nJxER19D6diSyk-AWkPbWIP on master: 9157723 y\n'
-			);
-			vscode.mockExtensionSettingReturnValue('repository.showRemoteHeads', true);
-
-			// Run
-			const result = await dataSource.getRepoInfo('/path/to/repo', true, true, []);
-
-			// Assert
-			expect(result).toStrictEqual({
-				branches: ['develop', 'master', 'remotes/origin/HEAD', 'remotes/origin/develop', 'remotes/origin/master'],
-				head: 'develop',
-				remotes: ['origin'],
-				stashes: [
-					{
-						author: 'Test Author',
-						baseHash: 'b30d6d4d14462e09515df02a8635e83b4278c8b1',
-						date: 1592306634,
-						email: 'test@mhutchie.com',
-						hash: '98adab72e57a098a45cc36e43a6c0fda95c44f8b',
-						message: 'WIP on develop: b30d6d4 y',
-						selector: 'refs/stash@{0}',
-						untrackedFilesHash: null
-					},
-					{
-						author: 'Test Author',
-						baseHash: '9157723d0856bd828800ff185ee72658ee51d19f',
-						date: 1592135134,
-						email: 'test@mhutchie.com',
-						hash: '0fc3e571c275213de2b3bca9c85e852323056121',
-						message: 'WIP on master: 9157723 y',
-						selector: 'refs/stash@{1}',
-						untrackedFilesHash: '9d81ce0a6cf64b6651bacd7a6c3a6ca90fd63235'
-					}
-				],
-				error: null
-			});
-			expect(spyOnSpawn).toBeCalledWith('/path/to/git', ['branch', '-a', '--no-color'], expect.objectContaining({ cwd: '/path/to/repo' }));
-			expect(spyOnSpawn).toBeCalledWith('/path/to/git', ['remote'], expect.objectContaining({ cwd: '/path/to/repo' }));
-			expect(spyOnSpawn).toBeCalledWith('/path/to/git', ['reflog', '--format=%HXX7Nal-YARtTpjCikii9nJxER19D6diSyk-AWkPb%PXX7Nal-YARtTpjCikii9nJxER19D6diSyk-AWkPb%gDXX7Nal-YARtTpjCikii9nJxER19D6diSyk-AWkPb%anXX7Nal-YARtTpjCikii9nJxER19D6diSyk-AWkPb%aeXX7Nal-YARtTpjCikii9nJxER19D6diSyk-AWkPb%atXX7Nal-YARtTpjCikii9nJxER19D6diSyk-AWkPb%s', 'refs/stash', '--'], expect.objectContaining({ cwd: '/path/to/repo' }));
-		});
-
-		it('Should return the repository info (when showRemoteBranches is FALSE)', async () => {
-			// Setup
-			mockGitSuccessOnce(
-				'* develop\n' +
-				'  master\n'
-			);
-			mockGitSuccessOnce('origin\n');
-			mockGitSuccessOnce('\n');
-			vscode.mockExtensionSettingReturnValue('repository.showRemoteHeads', true);
-
-			// Run
-			const result = await dataSource.getRepoInfo('/path/to/repo', false, true, []);
-
-			// Assert
-			expect(result).toStrictEqual({
-				branches: ['develop', 'master'],
-				head: 'develop',
-				remotes: ['origin'],
-				stashes: [],
-				error: null
-			});
-			expect(spyOnSpawn).toBeCalledWith('/path/to/git', ['branch', '--no-color'], expect.objectContaining({ cwd: '/path/to/repo' }));
-			expect(spyOnSpawn).toBeCalledWith('/path/to/git', ['remote'], expect.objectContaining({ cwd: '/path/to/repo' }));
-			expect(spyOnSpawn).toBeCalledWith('/path/to/git', ['reflog', '--format=%HXX7Nal-YARtTpjCikii9nJxER19D6diSyk-AWkPb%PXX7Nal-YARtTpjCikii9nJxER19D6diSyk-AWkPb%gDXX7Nal-YARtTpjCikii9nJxER19D6diSyk-AWkPb%anXX7Nal-YARtTpjCikii9nJxER19D6diSyk-AWkPb%aeXX7Nal-YARtTpjCikii9nJxER19D6diSyk-AWkPb%atXX7Nal-YARtTpjCikii9nJxER19D6diSyk-AWkPb%s', 'refs/stash', '--'], expect.objectContaining({ cwd: '/path/to/repo' }));
-		});
-
-		it('Should return the repository info (using git-graph.date.type)', async () => {
-			// Setup
-			mockGitSuccessOnce(
-				'* develop\n' +
-				'  master\n'
-			);
-			mockGitSuccessOnce('origin\n');
-			mockGitSuccessOnce('\n');
-			vscode.mockExtensionSettingReturnValue('repository.showRemoteHeads', true);
-			vscode.mockExtensionSettingReturnValue('date.type', 'Commit Date');
-			vscode.mockExtensionSettingReturnValue('repository.useMailmap', false);
-			vscode.mockExtensionSettingReturnValue('repository.commits.showSignatureStatus', false);
-
-			// Run
-			onDidChangeConfiguration.emit({
-				affectsConfiguration: (section) => section === 'git-graph.date.type'
-			});
-			const result = await dataSource.getRepoInfo('/path/to/repo', false, true, []);
-
-			// Assert
-			expect(result).toStrictEqual({
-				branches: ['develop', 'master'],
-				head: 'develop',
-				remotes: ['origin'],
-				stashes: [],
-				error: null
-			});
-			expect(spyOnSpawn).toBeCalledWith('/path/to/git', ['branch', '--no-color'], expect.objectContaining({ cwd: '/path/to/repo' }));
-			expect(spyOnSpawn).toBeCalledWith('/path/to/git', ['remote'], expect.objectContaining({ cwd: '/path/to/repo' }));
-			expect(spyOnSpawn).toBeCalledWith('/path/to/git', ['reflog', '--format=%HXX7Nal-YARtTpjCikii9nJxER19D6diSyk-AWkPb%PXX7Nal-YARtTpjCikii9nJxER19D6diSyk-AWkPb%gDXX7Nal-YARtTpjCikii9nJxER19D6diSyk-AWkPb%anXX7Nal-YARtTpjCikii9nJxER19D6diSyk-AWkPb%aeXX7Nal-YARtTpjCikii9nJxER19D6diSyk-AWkPb%ctXX7Nal-YARtTpjCikii9nJxER19D6diSyk-AWkPb%s', 'refs/stash', '--'], expect.objectContaining({ cwd: '/path/to/repo' }));
-		});
-
-		it('Should return the repository info (using git-graph.dateType)', async () => {
-			// Setup
-			mockGitSuccessOnce(
-				'* develop\n' +
-				'  master\n'
-			);
-			mockGitSuccessOnce('origin\n');
-			mockGitSuccessOnce('\n');
-			vscode.mockExtensionSettingReturnValue('repository.showRemoteHeads', true);
-			vscode.mockExtensionSettingReturnValue('date.type', 'Commit Date');
-			vscode.mockExtensionSettingReturnValue('repository.useMailmap', false);
-			vscode.mockExtensionSettingReturnValue('repository.commits.showSignatureStatus', false);
-
-			// Run
-			onDidChangeConfiguration.emit({
-				affectsConfiguration: (section) => section === 'git-graph.dateType'
-			});
-			const result = await dataSource.getRepoInfo('/path/to/repo', false, true, []);
-
-			// Assert
-			expect(result).toStrictEqual({
-				branches: ['develop', 'master'],
-				head: 'develop',
-				remotes: ['origin'],
-				stashes: [],
-				error: null
-			});
-			expect(spyOnSpawn).toBeCalledWith('/path/to/git', ['branch', '--no-color'], expect.objectContaining({ cwd: '/path/to/repo' }));
-			expect(spyOnSpawn).toBeCalledWith('/path/to/git', ['remote'], expect.objectContaining({ cwd: '/path/to/repo' }));
-			expect(spyOnSpawn).toBeCalledWith('/path/to/git', ['reflog', '--format=%HXX7Nal-YARtTpjCikii9nJxER19D6diSyk-AWkPb%PXX7Nal-YARtTpjCikii9nJxER19D6diSyk-AWkPb%gDXX7Nal-YARtTpjCikii9nJxER19D6diSyk-AWkPb%anXX7Nal-YARtTpjCikii9nJxER19D6diSyk-AWkPb%aeXX7Nal-YARtTpjCikii9nJxER19D6diSyk-AWkPb%ctXX7Nal-YARtTpjCikii9nJxER19D6diSyk-AWkPb%s', 'refs/stash', '--'], expect.objectContaining({ cwd: '/path/to/repo' }));
-		});
-
-		it('Should return the repository info (using git-graph.repository.useMailmap)', async () => {
-			// Setup
-			mockGitSuccessOnce(
-				'* develop\n' +
-				'  master\n'
-			);
-			mockGitSuccessOnce('origin\n');
-			mockGitSuccessOnce('\n');
-			vscode.mockExtensionSettingReturnValue('repository.showRemoteHeads', true);
-			vscode.mockExtensionSettingReturnValue('date.type', 'Author Date');
-			vscode.mockExtensionSettingReturnValue('repository.useMailmap', true);
-			vscode.mockExtensionSettingReturnValue('repository.commits.showSignatureStatus', false);
-
-			// Run
-			onDidChangeConfiguration.emit({
-				affectsConfiguration: (section) => section === 'git-graph.repository.useMailmap'
-			});
-			const result = await dataSource.getRepoInfo('/path/to/repo', false, true, []);
-
-			// Assert
-			expect(result).toStrictEqual({
-				branches: ['develop', 'master'],
-				head: 'develop',
-				remotes: ['origin'],
-				stashes: [],
-				error: null
-			});
-			expect(spyOnSpawn).toBeCalledWith('/path/to/git', ['branch', '--no-color'], expect.objectContaining({ cwd: '/path/to/repo' }));
-			expect(spyOnSpawn).toBeCalledWith('/path/to/git', ['remote'], expect.objectContaining({ cwd: '/path/to/repo' }));
-			expect(spyOnSpawn).toBeCalledWith('/path/to/git', ['reflog', '--format=%HXX7Nal-YARtTpjCikii9nJxER19D6diSyk-AWkPb%PXX7Nal-YARtTpjCikii9nJxER19D6diSyk-AWkPb%gDXX7Nal-YARtTpjCikii9nJxER19D6diSyk-AWkPb%aNXX7Nal-YARtTpjCikii9nJxER19D6diSyk-AWkPb%aEXX7Nal-YARtTpjCikii9nJxER19D6diSyk-AWkPb%atXX7Nal-YARtTpjCikii9nJxER19D6diSyk-AWkPb%s', 'refs/stash', '--'], expect.objectContaining({ cwd: '/path/to/repo' }));
-		});
-
-		it('Should return the repository info (using git-graph.useMailmap)', async () => {
-			// Setup
-			mockGitSuccessOnce(
-				'* develop\n' +
-				'  master\n'
-			);
-			mockGitSuccessOnce('origin\n');
-			mockGitSuccessOnce('\n');
-			vscode.mockExtensionSettingReturnValue('repository.showRemoteHeads', true);
-			vscode.mockExtensionSettingReturnValue('date.type', 'Author Date');
-			vscode.mockExtensionSettingReturnValue('useMailmap', true);
-			vscode.mockExtensionSettingReturnValue('repository.commits.showSignatureStatus', false);
-
-			// Run
-			onDidChangeConfiguration.emit({
-				affectsConfiguration: (section) => section === 'git-graph.useMailmap'
-			});
-			const result = await dataSource.getRepoInfo('/path/to/repo', false, true, []);
-
-			// Assert
-			expect(result).toStrictEqual({
-				branches: ['develop', 'master'],
-				head: 'develop',
-				remotes: ['origin'],
-				stashes: [],
-				error: null
-			});
-			expect(spyOnSpawn).toBeCalledWith('/path/to/git', ['branch', '--no-color'], expect.objectContaining({ cwd: '/path/to/repo' }));
-			expect(spyOnSpawn).toBeCalledWith('/path/to/git', ['remote'], expect.objectContaining({ cwd: '/path/to/repo' }));
-			expect(spyOnSpawn).toBeCalledWith('/path/to/git', ['reflog', '--format=%HXX7Nal-YARtTpjCikii9nJxER19D6diSyk-AWkPb%PXX7Nal-YARtTpjCikii9nJxER19D6diSyk-AWkPb%gDXX7Nal-YARtTpjCikii9nJxER19D6diSyk-AWkPb%aNXX7Nal-YARtTpjCikii9nJxER19D6diSyk-AWkPb%aEXX7Nal-YARtTpjCikii9nJxER19D6diSyk-AWkPb%atXX7Nal-YARtTpjCikii9nJxER19D6diSyk-AWkPb%s', 'refs/stash', '--'], expect.objectContaining({ cwd: '/path/to/repo' }));
-		});
-
-		it('Should return the repository info (showStashes is FALSE)', async () => {
-			// Setup
-			mockGitSuccessOnce(
-				'* develop\n' +
-				'  master\n'
-			);
-			mockGitSuccessOnce('origin\n');
-
-			// Run
-			const result = await dataSource.getRepoInfo('/path/to/repo', true, false, []);
-
-			// Assert
-			expect(result).toStrictEqual({
-				branches: ['develop', 'master'],
-				head: 'develop',
-				remotes: ['origin'],
-				stashes: [],
-				error: null
-			});
-			expect(spyOnSpawn).toBeCalledWith('/path/to/git', ['branch', '-a', '--no-color'], expect.objectContaining({ cwd: '/path/to/repo' }));
-			expect(spyOnSpawn).toBeCalledWith('/path/to/git', ['remote'], expect.objectContaining({ cwd: '/path/to/repo' }));
-			expect(spyOnSpawn).toHaveBeenCalledTimes(2);
-		});
-
-		it('Should return the repository info (hidden remote and an invalid branch)', async () => {
-			// Setup
-			mockGitSuccessOnce(
-				'* develop\n' +
-				'  master\n' +
-				'  (invalid branch)\n' +
-				'  remotes/origin/develop\n' +
-				'  remotes/origin/master\n'
-			);
-			mockGitSuccessOnce('origin\n');
-			mockGitSuccessOnce('\n');
-			vscode.mockExtensionSettingReturnValue('repository.showRemoteHeads', true);
-
-			// Run
-			const result = await dataSource.getRepoInfo('/path/to/repo', true, true, ['origin']);
-
-			// Assert
-			expect(result).toStrictEqual({
-				branches: ['develop', 'master'],
-				head: 'develop',
-				remotes: ['origin'],
-				stashes: [],
-				error: null
-			});
-			expect(spyOnSpawn).toBeCalledWith('/path/to/git', ['branch', '-a', '--no-color'], expect.objectContaining({ cwd: '/path/to/repo' }));
-			expect(spyOnSpawn).toBeCalledWith('/path/to/git', ['remote'], expect.objectContaining({ cwd: '/path/to/repo' }));
-			expect(spyOnSpawn).toBeCalledWith('/path/to/git', ['reflog', '--format=%HXX7Nal-YARtTpjCikii9nJxER19D6diSyk-AWkPb%PXX7Nal-YARtTpjCikii9nJxER19D6diSyk-AWkPb%gDXX7Nal-YARtTpjCikii9nJxER19D6diSyk-AWkPb%anXX7Nal-YARtTpjCikii9nJxER19D6diSyk-AWkPb%aeXX7Nal-YARtTpjCikii9nJxER19D6diSyk-AWkPb%atXX7Nal-YARtTpjCikii9nJxER19D6diSyk-AWkPb%s', 'refs/stash', '--'], expect.objectContaining({ cwd: '/path/to/repo' }));
-		});
-
-		it('Should return the repository info (excluding remote heads)', async () => {
-			// Setup
-			mockGitSuccessOnce(
-				'* develop\n' +
-				'  master\n' +
-				'  remotes/origin/HEAD\n' +
-				'  remotes/origin/develop\n' +
-				'  remotes/origin/master\n'
-			);
-			mockGitSuccessOnce('origin\n');
-			mockGitSuccessOnce('\n');
-			vscode.mockExtensionSettingReturnValue('repository.showRemoteHeads', false);
-
-			// Run
-			const result = await dataSource.getRepoInfo('/path/to/repo', true, true, []);
-
-			// Assert
-			expect(result).toStrictEqual({
-				branches: ['develop', 'master', 'remotes/origin/develop', 'remotes/origin/master'],
-				head: 'develop',
-				remotes: ['origin'],
-				stashes: [],
-				error: null
-			});
-			expect(spyOnSpawn).toBeCalledWith('/path/to/git', ['branch', '-a', '--no-color'], expect.objectContaining({ cwd: '/path/to/repo' }));
-			expect(spyOnSpawn).toBeCalledWith('/path/to/git', ['remote'], expect.objectContaining({ cwd: '/path/to/repo' }));
-			expect(spyOnSpawn).toBeCalledWith('/path/to/git', ['reflog', '--format=%HXX7Nal-YARtTpjCikii9nJxER19D6diSyk-AWkPb%PXX7Nal-YARtTpjCikii9nJxER19D6diSyk-AWkPb%gDXX7Nal-YARtTpjCikii9nJxER19D6diSyk-AWkPb%anXX7Nal-YARtTpjCikii9nJxER19D6diSyk-AWkPb%aeXX7Nal-YARtTpjCikii9nJxER19D6diSyk-AWkPb%atXX7Nal-YARtTpjCikii9nJxER19D6diSyk-AWkPb%s', 'refs/stash', '--'], expect.objectContaining({ cwd: '/path/to/repo' }));
-		});
-
-		it('Should return an error message thrown by git (when getting branches)', async () => {
-			// Setup
-			mockGitThrowingErrorOnce();
-			mockGitSuccessOnce('origin\n');
-			mockGitSuccessOnce('\n');
-			vscode.mockExtensionSettingReturnValue('repository.showRemoteHeads', true);
-
-			// Run
-			const result = await dataSource.getRepoInfo('/path/to/repo', true, true, []);
-
-			// Assert
-			expect(result).toStrictEqual({
-				branches: [],
-				head: null,
-				remotes: [],
-				stashes: [],
-				error: 'error message'
-			});
-		});
-
-		it('Should return an error message thrown by git (when getting remotes)', async () => {
-			// Setup
-			mockGitSuccessOnce(
-				'* develop\n' +
-				'  master\n'
-			);
-			mockGitThrowingErrorOnce();
-			mockGitSuccessOnce('\n');
-			vscode.mockExtensionSettingReturnValue('repository.showRemoteHeads', true);
-
-			// Run
-			const result = await dataSource.getRepoInfo('/path/to/repo', true, true, []);
-
-			// Assert
-			expect(result).toStrictEqual({
-				branches: [],
-				head: null,
-				remotes: [],
-				stashes: [],
-				error: 'error message'
-			});
-		});
-
-		it('Should return no stashes when when getting stashes throws an error', async () => {
-			// Setup
-			mockGitSuccessOnce(
-				'* develop\n' +
-				'  master\n'
-			);
-			mockGitSuccessOnce('origin\n');
-			mockGitThrowingErrorOnce();
-			vscode.mockExtensionSettingReturnValue('repository.showRemoteHeads', true);
-
-			// Run
-			const result = await dataSource.getRepoInfo('/path/to/repo', true, true, []);
-
-			// Assert
-			expect(result).toStrictEqual({
-				branches: ['develop', 'master'],
-				head: 'develop',
-				remotes: ['origin'],
-				stashes: [],
-				error: null
-			});
-		});
-	});
-
-	describe('getCommits', () => {
-		it('Should return the commits (show all branches)', async () => {
-			// Setup
-			mockGitSuccessOnce(
-				'1a2b3c4d5e6f1a2b3c4d5e6f1a2b3c4d5e6f1a2bXX7Nal-YARtTpjCikii9nJxER19D6diSyk-AWkPb2b3c4d5e6f1a2b3c4d5e6f1a2b3c4d5e6f1a2b3cXX7Nal-YARtTpjCikii9nJxER19D6diSyk-AWkPbTest NameXX7Nal-YARtTpjCikii9nJxER19D6diSyk-AWkPbtest@mhutchie.comXX7Nal-YARtTpjCikii9nJxER19D6diSyk-AWkPb1587559258XX7Nal-YARtTpjCikii9nJxER19D6diSyk-AWkPbCommit Message 3\n' +
-				'2b3c4d5e6f1a2b3c4d5e6f1a2b3c4d5e6f1a2b3cXX7Nal-YARtTpjCikii9nJxER19D6diSyk-AWkPb3c4d5e6f1a2b3c4d5e6f1a2b3c4d5e6f1a2b3c4dXX7Nal-YARtTpjCikii9nJxER19D6diSyk-AWkPbTest NameXX7Nal-YARtTpjCikii9nJxER19D6diSyk-AWkPbtest@mhutchie.comXX7Nal-YARtTpjCikii9nJxER19D6diSyk-AWkPb1587559257XX7Nal-YARtTpjCikii9nJxER19D6diSyk-AWkPbCommit Message 2\n' +
-				'3c4d5e6f1a2b3c4d5e6f1a2b3c4d5e6f1a2b3c4dXX7Nal-YARtTpjCikii9nJxER19D6diSyk-AWkPbXX7Nal-YARtTpjCikii9nJxER19D6diSyk-AWkPbTest NameXX7Nal-YARtTpjCikii9nJxER19D6diSyk-AWkPbtest@mhutchie.comXX7Nal-YARtTpjCikii9nJxER19D6diSyk-AWkPb1587559256XX7Nal-YARtTpjCikii9nJxER19D6diSyk-AWkPbCommit Message 1\n'
-			);
-			mockGitSuccessOnce(
-				'1a2b3c4d5e6f1a2b3c4d5e6f1a2b3c4d5e6f1a2b HEAD\n' +
-				'1a2b3c4d5e6f1a2b3c4d5e6f1a2b3c4d5e6f1a2b refs/heads/master\n' +
-				'2b3c4d5e6f1a2b3c4d5e6f1a2b3c4d5e6f1a2b3c refs/heads/develop\n' +
-				'4d5e6f1a2b3c4d5e6f1a2b3c4d5e6f1a2b3c4d5e refs/heads/feature\n' +
-				'1a2b3c4d5e6f1a2b3c4d5e6f1a2b3c4d5e6f1a2b refs/remotes/origin/HEAD\n' +
-				'1a2b3c4d5e6f1a2b3c4d5e6f1a2b3c4d5e6f1a2b refs/remotes/origin/master\n' +
-				'4d5e6f1a2b3c4d5e6f1a2b3c4d5e6f1a2b3c4d5e refs/remotes/origin/feature\n' +
-				'1a2b3c4d5e6f1a2b3c4d5e6f1a2b3c4d5e6f1a2b refs/remotes/other-remote/master\n' +
-				'a1b2c3d4e5f6a1b2c3d4e5f6a1b2c3d4e5f6a1b2 refs/tags/tag1\n' +
-				'2b3c4d5e6f1a2b3c4d5e6f1a2b3c4d5e6f1a2b3c refs/tags/tag1^{}\n' +
-				'4d5e6f1a2b3c4d5e6f1a2b3c4d5e6f1a2b3c4d5e refs/tags/tag2\n'
-			);
-			mockGitSuccessOnce(
-				'M modified.txt\n' +
-				'?? untracked.txt\n'
-			);
-			vscode.mockExtensionSettingReturnValue('repository.showCommitsOnlyReferencedByTags', true);
-			vscode.mockExtensionSettingReturnValue('repository.showRemoteHeads', true);
-			vscode.mockExtensionSettingReturnValue('repository.showUncommittedChanges', true);
-			vscode.mockExtensionSettingReturnValue('repository.showUntrackedFiles', true);
-			date.setCurrentTime(1587559259);
-
-			// Run
-			const result = await dataSource.getCommits('/path/to/repo', null, 300, true, true, false, false, CommitOrdering.Date, ['origin'], [], []);
-
-			// Assert
-			expect(result).toStrictEqual({
-				commits: [
-					{
-						hash: '*',
-						parents: ['1a2b3c4d5e6f1a2b3c4d5e6f1a2b3c4d5e6f1a2b'],
-						author: '*',
-						email: '',
-						date: 1587559259,
-						message: 'Uncommitted Changes (2)',
-						heads: [],
-						tags: [],
-						remotes: [],
-						stash: null
-					},
-					{
-						hash: '1a2b3c4d5e6f1a2b3c4d5e6f1a2b3c4d5e6f1a2b',
-						parents: ['2b3c4d5e6f1a2b3c4d5e6f1a2b3c4d5e6f1a2b3c'],
-						author: 'Test Name',
-						email: 'test@mhutchie.com',
-						date: 1587559258,
-						message: 'Commit Message 3',
-						heads: ['master'],
-						tags: [],
-						remotes: [
-							{ name: 'origin/HEAD', remote: 'origin' },
-							{ name: 'origin/master', remote: 'origin' },
-							{ name: 'other-remote/master', remote: null }
-						],
-						stash: null
-					},
-					{
-						hash: '2b3c4d5e6f1a2b3c4d5e6f1a2b3c4d5e6f1a2b3c',
-						parents: ['3c4d5e6f1a2b3c4d5e6f1a2b3c4d5e6f1a2b3c4d'],
-						author: 'Test Name',
-						email: 'test@mhutchie.com',
-						date: 1587559257,
-						message: 'Commit Message 2',
-						heads: ['develop'],
-						tags: [{ name: 'tag1', annotated: true }],
-						remotes: [],
-						stash: null
-					},
-					{
-						hash: '3c4d5e6f1a2b3c4d5e6f1a2b3c4d5e6f1a2b3c4d',
-						parents: [],
-						author: 'Test Name',
-						email: 'test@mhutchie.com',
-						date: 1587559256,
-						message: 'Commit Message 1',
-						heads: [],
-						tags: [],
-						remotes: [],
-						stash: null
-					}
-				],
-				head: '1a2b3c4d5e6f1a2b3c4d5e6f1a2b3c4d5e6f1a2b',
-				tags: ['tag1', 'tag2'],
-				moreCommitsAvailable: false,
-				error: null
-			});
-			expect(spyOnSpawn).toBeCalledWith('/path/to/git', ['-c', 'log.showSignature=false', 'log', '--max-count=301', '--format=%HXX7Nal-YARtTpjCikii9nJxER19D6diSyk-AWkPb%PXX7Nal-YARtTpjCikii9nJxER19D6diSyk-AWkPb%anXX7Nal-YARtTpjCikii9nJxER19D6diSyk-AWkPb%aeXX7Nal-YARtTpjCikii9nJxER19D6diSyk-AWkPb%atXX7Nal-YARtTpjCikii9nJxER19D6diSyk-AWkPb%s', '--date-order', '--branches', '--tags', '--remotes', 'HEAD', '--'], expect.objectContaining({ cwd: '/path/to/repo' }));
-			expect(spyOnSpawn).toBeCalledWith('/path/to/git', ['show-ref', '-d', '--head'], expect.objectContaining({ cwd: '/path/to/repo' }));
-			expect(spyOnSpawn).toBeCalledWith('/path/to/git', ['status', '--untracked-files=all', '--porcelain'], expect.objectContaining({ cwd: '/path/to/repo' }));
-		});
-
-		it('Should return the commits (master & develop branches)', async () => {
-			// Setup
-			mockGitSuccessOnce(
-				'1a2b3c4d5e6f1a2b3c4d5e6f1a2b3c4d5e6f1a2bXX7Nal-YARtTpjCikii9nJxER19D6diSyk-AWkPb2b3c4d5e6f1a2b3c4d5e6f1a2b3c4d5e6f1a2b3cXX7Nal-YARtTpjCikii9nJxER19D6diSyk-AWkPbTest NameXX7Nal-YARtTpjCikii9nJxER19D6diSyk-AWkPbtest@mhutchie.comXX7Nal-YARtTpjCikii9nJxER19D6diSyk-AWkPb1587559258XX7Nal-YARtTpjCikii9nJxER19D6diSyk-AWkPbCommit Message 3\n' +
-				'2b3c4d5e6f1a2b3c4d5e6f1a2b3c4d5e6f1a2b3cXX7Nal-YARtTpjCikii9nJxER19D6diSyk-AWkPb3c4d5e6f1a2b3c4d5e6f1a2b3c4d5e6f1a2b3c4dXX7Nal-YARtTpjCikii9nJxER19D6diSyk-AWkPbTest NameXX7Nal-YARtTpjCikii9nJxER19D6diSyk-AWkPbtest@mhutchie.comXX7Nal-YARtTpjCikii9nJxER19D6diSyk-AWkPb1587559257XX7Nal-YARtTpjCikii9nJxER19D6diSyk-AWkPbCommit Message 2\n' +
-				'3c4d5e6f1a2b3c4d5e6f1a2b3c4d5e6f1a2b3c4dXX7Nal-YARtTpjCikii9nJxER19D6diSyk-AWkPbXX7Nal-YARtTpjCikii9nJxER19D6diSyk-AWkPbTest NameXX7Nal-YARtTpjCikii9nJxER19D6diSyk-AWkPbtest@mhutchie.comXX7Nal-YARtTpjCikii9nJxER19D6diSyk-AWkPb1587559256XX7Nal-YARtTpjCikii9nJxER19D6diSyk-AWkPbCommit Message 1\n'
-			);
-			mockGitSuccessOnce(
-				'1a2b3c4d5e6f1a2b3c4d5e6f1a2b3c4d5e6f1a2b HEAD\n' +
-				'1a2b3c4d5e6f1a2b3c4d5e6f1a2b3c4d5e6f1a2b refs/heads/master\n' +
-				'2b3c4d5e6f1a2b3c4d5e6f1a2b3c4d5e6f1a2b3c refs/heads/develop\n' +
-				'4d5e6f1a2b3c4d5e6f1a2b3c4d5e6f1a2b3c4d5e refs/heads/feature\n' +
-				'1a2b3c4d5e6f1a2b3c4d5e6f1a2b3c4d5e6f1a2b refs/remotes/origin/master\n' +
-				'4d5e6f1a2b3c4d5e6f1a2b3c4d5e6f1a2b3c4d5e refs/remotes/origin/feature\n' +
-				'a1b2c3d4e5f6a1b2c3d4e5f6a1b2c3d4e5f6a1b2 refs/tags/tag1\n' +
-				'2b3c4d5e6f1a2b3c4d5e6f1a2b3c4d5e6f1a2b3c refs/tags/tag1^{}\n'
-			);
-			mockGitSuccessOnce(
-				'M modified.txt\n' +
-				'?? untracked.txt\n'
-			);
-			vscode.mockExtensionSettingReturnValue('repository.showCommitsOnlyReferencedByTags', true);
-			vscode.mockExtensionSettingReturnValue('repository.showRemoteHeads', true);
-			vscode.mockExtensionSettingReturnValue('repository.showUncommittedChanges', true);
-			vscode.mockExtensionSettingReturnValue('repository.showUntrackedFiles', true);
-			date.setCurrentTime(1587559259);
-
-			// Run
-			const result = await dataSource.getCommits('/path/to/repo', ['master', 'develop'], 300, true, true, false, false, CommitOrdering.AuthorDate, ['origin'], [], []);
-
-			// Assert
-			expect(result).toStrictEqual({
-				commits: [
-					{
-						hash: '*',
-						parents: ['1a2b3c4d5e6f1a2b3c4d5e6f1a2b3c4d5e6f1a2b'],
-						author: '*',
-						email: '',
-						date: 1587559259,
-						message: 'Uncommitted Changes (2)',
-						heads: [],
-						tags: [],
-						remotes: [],
-						stash: null
-					},
-					{
-						hash: '1a2b3c4d5e6f1a2b3c4d5e6f1a2b3c4d5e6f1a2b',
-						parents: ['2b3c4d5e6f1a2b3c4d5e6f1a2b3c4d5e6f1a2b3c'],
-						author: 'Test Name',
-						email: 'test@mhutchie.com',
-						date: 1587559258,
-						message: 'Commit Message 3',
-						heads: ['master'],
-						tags: [],
-						remotes: [{ name: 'origin/master', remote: 'origin' }],
-						stash: null
-					},
-					{
-						hash: '2b3c4d5e6f1a2b3c4d5e6f1a2b3c4d5e6f1a2b3c',
-						parents: ['3c4d5e6f1a2b3c4d5e6f1a2b3c4d5e6f1a2b3c4d'],
-						author: 'Test Name',
-						email: 'test@mhutchie.com',
-						date: 1587559257,
-						message: 'Commit Message 2',
-						heads: ['develop'],
-						tags: [{ name: 'tag1', annotated: true }],
-						remotes: [],
-						stash: null
-					},
-					{
-						hash: '3c4d5e6f1a2b3c4d5e6f1a2b3c4d5e6f1a2b3c4d',
-						parents: [],
-						author: 'Test Name',
-						email: 'test@mhutchie.com',
-						date: 1587559256,
-						message: 'Commit Message 1',
-						heads: [],
-						tags: [],
-						remotes: [],
-						stash: null
-					}
-				],
-				head: '1a2b3c4d5e6f1a2b3c4d5e6f1a2b3c4d5e6f1a2b',
-				tags: ['tag1'],
-				moreCommitsAvailable: false,
-				error: null
-			});
-			expect(spyOnSpawn).toBeCalledWith('/path/to/git', ['-c', 'log.showSignature=false', 'log', '--max-count=301', '--format=%HXX7Nal-YARtTpjCikii9nJxER19D6diSyk-AWkPb%PXX7Nal-YARtTpjCikii9nJxER19D6diSyk-AWkPb%anXX7Nal-YARtTpjCikii9nJxER19D6diSyk-AWkPb%aeXX7Nal-YARtTpjCikii9nJxER19D6diSyk-AWkPb%atXX7Nal-YARtTpjCikii9nJxER19D6diSyk-AWkPb%s', '--author-date-order', 'master', 'develop', '--'], expect.objectContaining({ cwd: '/path/to/repo' }));
-			expect(spyOnSpawn).toBeCalledWith('/path/to/git', ['show-ref', '-d', '--head'], expect.objectContaining({ cwd: '/path/to/repo' }));
-			expect(spyOnSpawn).toBeCalledWith('/path/to/git', ['status', '--untracked-files=all', '--porcelain'], expect.objectContaining({ cwd: '/path/to/repo' }));
-		});
-
-		it('Should return the commits (no more commits)', async () => {
-			// Setup
-			mockGitSuccessOnce(
-				'1a2b3c4d5e6f1a2b3c4d5e6f1a2b3c4d5e6f1a2bXX7Nal-YARtTpjCikii9nJxER19D6diSyk-AWkPb2b3c4d5e6f1a2b3c4d5e6f1a2b3c4d5e6f1a2b3cXX7Nal-YARtTpjCikii9nJxER19D6diSyk-AWkPbTest NameXX7Nal-YARtTpjCikii9nJxER19D6diSyk-AWkPbtest@mhutchie.comXX7Nal-YARtTpjCikii9nJxER19D6diSyk-AWkPb1587559258XX7Nal-YARtTpjCikii9nJxER19D6diSyk-AWkPbCommit Message 3\n' +
-				'2b3c4d5e6f1a2b3c4d5e6f1a2b3c4d5e6f1a2b3cXX7Nal-YARtTpjCikii9nJxER19D6diSyk-AWkPb3c4d5e6f1a2b3c4d5e6f1a2b3c4d5e6f1a2b3c4dXX7Nal-YARtTpjCikii9nJxER19D6diSyk-AWkPbTest NameXX7Nal-YARtTpjCikii9nJxER19D6diSyk-AWkPbtest@mhutchie.comXX7Nal-YARtTpjCikii9nJxER19D6diSyk-AWkPb1587559257XX7Nal-YARtTpjCikii9nJxER19D6diSyk-AWkPbCommit Message 2\n' +
-				'3c4d5e6f1a2b3c4d5e6f1a2b3c4d5e6f1a2b3c4dXX7Nal-YARtTpjCikii9nJxER19D6diSyk-AWkPbXX7Nal-YARtTpjCikii9nJxER19D6diSyk-AWkPbTest NameXX7Nal-YARtTpjCikii9nJxER19D6diSyk-AWkPbtest@mhutchie.comXX7Nal-YARtTpjCikii9nJxER19D6diSyk-AWkPb1587559256XX7Nal-YARtTpjCikii9nJxER19D6diSyk-AWkPbCommit Message 1\n'
-			);
-			mockGitSuccessOnce(
-				'1a2b3c4d5e6f1a2b3c4d5e6f1a2b3c4d5e6f1a2b HEAD\n' +
-				'1a2b3c4d5e6f1a2b3c4d5e6f1a2b3c4d5e6f1a2b refs/heads/master\n'
-			);
-			mockGitSuccessOnce(
-				'M modified.txt\n' +
-				'?? untracked.txt\n'
-			);
-			vscode.mockExtensionSettingReturnValue('repository.showCommitsOnlyReferencedByTags', true);
-			vscode.mockExtensionSettingReturnValue('repository.showRemoteHeads', true);
-			vscode.mockExtensionSettingReturnValue('repository.showUncommittedChanges', true);
-			vscode.mockExtensionSettingReturnValue('repository.showUntrackedFiles', true);
-			date.setCurrentTime(1587559259);
-
-			// Run
-			const result = await dataSource.getCommits('/path/to/repo', null, 2, true, true, false, false, CommitOrdering.Topological, ['origin'], [], []);
-
-			// Assert
-			expect(result).toStrictEqual({
-				commits: [
-					{
-						hash: '*',
-						parents: ['1a2b3c4d5e6f1a2b3c4d5e6f1a2b3c4d5e6f1a2b'],
-						author: '*',
-						email: '',
-						date: 1587559259,
-						message: 'Uncommitted Changes (2)',
-						heads: [],
-						tags: [],
-						remotes: [],
-						stash: null
-					},
-					{
-						hash: '1a2b3c4d5e6f1a2b3c4d5e6f1a2b3c4d5e6f1a2b',
-						parents: ['2b3c4d5e6f1a2b3c4d5e6f1a2b3c4d5e6f1a2b3c'],
-						author: 'Test Name',
-						email: 'test@mhutchie.com',
-						date: 1587559258,
-						message: 'Commit Message 3',
-						heads: ['master'],
-						tags: [],
-						remotes: [],
-						stash: null
-					},
-					{
-						hash: '2b3c4d5e6f1a2b3c4d5e6f1a2b3c4d5e6f1a2b3c',
-						parents: ['3c4d5e6f1a2b3c4d5e6f1a2b3c4d5e6f1a2b3c4d'],
-						author: 'Test Name',
-						email: 'test@mhutchie.com',
-						date: 1587559257,
-						message: 'Commit Message 2',
-						heads: [],
-						tags: [],
-						remotes: [],
-						stash: null
-					}
-				],
-				head: '1a2b3c4d5e6f1a2b3c4d5e6f1a2b3c4d5e6f1a2b',
-				tags: [],
-				moreCommitsAvailable: true,
-				error: null
-			});
-			expect(spyOnSpawn).toBeCalledWith('/path/to/git', ['-c', 'log.showSignature=false', 'log', '--max-count=3', '--format=%HXX7Nal-YARtTpjCikii9nJxER19D6diSyk-AWkPb%PXX7Nal-YARtTpjCikii9nJxER19D6diSyk-AWkPb%anXX7Nal-YARtTpjCikii9nJxER19D6diSyk-AWkPb%aeXX7Nal-YARtTpjCikii9nJxER19D6diSyk-AWkPb%atXX7Nal-YARtTpjCikii9nJxER19D6diSyk-AWkPb%s', '--topo-order', '--branches', '--tags', '--remotes', 'HEAD', '--'], expect.objectContaining({ cwd: '/path/to/repo' }));
-			expect(spyOnSpawn).toBeCalledWith('/path/to/git', ['show-ref', '-d', '--head'], expect.objectContaining({ cwd: '/path/to/repo' }));
-			expect(spyOnSpawn).toBeCalledWith('/path/to/git', ['status', '--untracked-files=all', '--porcelain'], expect.objectContaining({ cwd: '/path/to/repo' }));
-		});
-
-		it('Should return the commits (HEAD is not in the commits)', async () => {
-			// Setup
-			mockGitSuccessOnce(
-				'1a2b3c4d5e6f1a2b3c4d5e6f1a2b3c4d5e6f1a2bXX7Nal-YARtTpjCikii9nJxER19D6diSyk-AWkPb2b3c4d5e6f1a2b3c4d5e6f1a2b3c4d5e6f1a2b3cXX7Nal-YARtTpjCikii9nJxER19D6diSyk-AWkPbTest NameXX7Nal-YARtTpjCikii9nJxER19D6diSyk-AWkPbtest@mhutchie.comXX7Nal-YARtTpjCikii9nJxER19D6diSyk-AWkPb1587559258XX7Nal-YARtTpjCikii9nJxER19D6diSyk-AWkPbCommit Message 3\n' +
-				'2b3c4d5e6f1a2b3c4d5e6f1a2b3c4d5e6f1a2b3cXX7Nal-YARtTpjCikii9nJxER19D6diSyk-AWkPb3c4d5e6f1a2b3c4d5e6f1a2b3c4d5e6f1a2b3c4dXX7Nal-YARtTpjCikii9nJxER19D6diSyk-AWkPbTest NameXX7Nal-YARtTpjCikii9nJxER19D6diSyk-AWkPbtest@mhutchie.comXX7Nal-YARtTpjCikii9nJxER19D6diSyk-AWkPb1587559257XX7Nal-YARtTpjCikii9nJxER19D6diSyk-AWkPbCommit Message 2\n' +
-				'3c4d5e6f1a2b3c4d5e6f1a2b3c4d5e6f1a2b3c4dXX7Nal-YARtTpjCikii9nJxER19D6diSyk-AWkPbXX7Nal-YARtTpjCikii9nJxER19D6diSyk-AWkPbTest NameXX7Nal-YARtTpjCikii9nJxER19D6diSyk-AWkPbtest@mhutchie.comXX7Nal-YARtTpjCikii9nJxER19D6diSyk-AWkPb1587559256XX7Nal-YARtTpjCikii9nJxER19D6diSyk-AWkPbCommit Message 1\n'
-			);
-			mockGitSuccessOnce(
-				'4d5e6f1a2b3c4d5e6f1a2b3c4d5e6f1a2b3c4d5e HEAD\n' +
-				'1a2b3c4d5e6f1a2b3c4d5e6f1a2b3c4d5e6f1a2b refs/heads/master\n' +
-				'2b3c4d5e6f1a2b3c4d5e6f1a2b3c4d5e6f1a2b3c refs/heads/develop\n' +
-				'4d5e6f1a2b3c4d5e6f1a2b3c4d5e6f1a2b3c4d5e refs/heads/feature\n' +
-				'1a2b3c4d5e6f1a2b3c4d5e6f1a2b3c4d5e6f1a2b refs/remotes/origin/master\n' +
-				'a1b2c3d4e5f6a1b2c3d4e5f6a1b2c3d4e5f6a1b2 refs/tags/tag1\n' +
-				'2b3c4d5e6f1a2b3c4d5e6f1a2b3c4d5e6f1a2b3c refs/tags/tag1^{}\n'
-			);
-			vscode.mockExtensionSettingReturnValue('repository.showCommitsOnlyReferencedByTags', true);
-			vscode.mockExtensionSettingReturnValue('repository.showRemoteHeads', true);
-			vscode.mockExtensionSettingReturnValue('repository.showUncommittedChanges', true);
-			date.setCurrentTime(1587559259);
-
-			// Run
-			const result = await dataSource.getCommits('/path/to/repo', null, 300, true, true, false, false, CommitOrdering.Date, ['origin'], [], []);
-
-			// Assert
-			expect(result).toStrictEqual({
-				commits: [
-					{
-						hash: '1a2b3c4d5e6f1a2b3c4d5e6f1a2b3c4d5e6f1a2b',
-						parents: ['2b3c4d5e6f1a2b3c4d5e6f1a2b3c4d5e6f1a2b3c'],
-						author: 'Test Name',
-						email: 'test@mhutchie.com',
-						date: 1587559258,
-						message: 'Commit Message 3',
-						heads: ['master'],
-						tags: [],
-						remotes: [{ name: 'origin/master', remote: 'origin' }],
-						stash: null
-					},
-					{
-						hash: '2b3c4d5e6f1a2b3c4d5e6f1a2b3c4d5e6f1a2b3c',
-						parents: ['3c4d5e6f1a2b3c4d5e6f1a2b3c4d5e6f1a2b3c4d'],
-						author: 'Test Name',
-						email: 'test@mhutchie.com',
-						date: 1587559257,
-						message: 'Commit Message 2',
-						heads: ['develop'],
-						tags: [{ name: 'tag1', annotated: true }],
-						remotes: [],
-						stash: null
-					},
-					{
-						hash: '3c4d5e6f1a2b3c4d5e6f1a2b3c4d5e6f1a2b3c4d',
-						parents: [],
-						author: 'Test Name',
-						email: 'test@mhutchie.com',
-						date: 1587559256,
-						message: 'Commit Message 1',
-						heads: [],
-						tags: [],
-						remotes: [],
-						stash: null
-					}
-				],
-				head: '4d5e6f1a2b3c4d5e6f1a2b3c4d5e6f1a2b3c4d5e',
-				tags: ['tag1'],
-				moreCommitsAvailable: false,
-				error: null
-			});
-			expect(spyOnSpawn).toHaveBeenCalledTimes(2);
-			expect(spyOnSpawn).toBeCalledWith('/path/to/git', ['-c', 'log.showSignature=false', 'log', '--max-count=301', '--format=%HXX7Nal-YARtTpjCikii9nJxER19D6diSyk-AWkPb%PXX7Nal-YARtTpjCikii9nJxER19D6diSyk-AWkPb%anXX7Nal-YARtTpjCikii9nJxER19D6diSyk-AWkPb%aeXX7Nal-YARtTpjCikii9nJxER19D6diSyk-AWkPb%atXX7Nal-YARtTpjCikii9nJxER19D6diSyk-AWkPb%s', '--date-order', '--branches', '--tags', '--remotes', 'HEAD', '--'], expect.objectContaining({ cwd: '/path/to/repo' }));
-			expect(spyOnSpawn).toBeCalledWith('/path/to/git', ['show-ref', '-d', '--head'], expect.objectContaining({ cwd: '/path/to/repo' }));
-		});
-
-		it('Should return the commits (showUncommittedChanges === FALSE)', async () => {
-			// Setup
-			mockGitSuccessOnce(
-				'1a2b3c4d5e6f1a2b3c4d5e6f1a2b3c4d5e6f1a2bXX7Nal-YARtTpjCikii9nJxER19D6diSyk-AWkPb2b3c4d5e6f1a2b3c4d5e6f1a2b3c4d5e6f1a2b3cXX7Nal-YARtTpjCikii9nJxER19D6diSyk-AWkPbTest NameXX7Nal-YARtTpjCikii9nJxER19D6diSyk-AWkPbtest@mhutchie.comXX7Nal-YARtTpjCikii9nJxER19D6diSyk-AWkPb1587559258XX7Nal-YARtTpjCikii9nJxER19D6diSyk-AWkPbCommit Message 3\n' +
-				'2b3c4d5e6f1a2b3c4d5e6f1a2b3c4d5e6f1a2b3cXX7Nal-YARtTpjCikii9nJxER19D6diSyk-AWkPb3c4d5e6f1a2b3c4d5e6f1a2b3c4d5e6f1a2b3c4dXX7Nal-YARtTpjCikii9nJxER19D6diSyk-AWkPbTest NameXX7Nal-YARtTpjCikii9nJxER19D6diSyk-AWkPbtest@mhutchie.comXX7Nal-YARtTpjCikii9nJxER19D6diSyk-AWkPb1587559257XX7Nal-YARtTpjCikii9nJxER19D6diSyk-AWkPbCommit Message 2\n' +
-				'3c4d5e6f1a2b3c4d5e6f1a2b3c4d5e6f1a2b3c4dXX7Nal-YARtTpjCikii9nJxER19D6diSyk-AWkPbXX7Nal-YARtTpjCikii9nJxER19D6diSyk-AWkPbTest NameXX7Nal-YARtTpjCikii9nJxER19D6diSyk-AWkPbtest@mhutchie.comXX7Nal-YARtTpjCikii9nJxER19D6diSyk-AWkPb1587559256XX7Nal-YARtTpjCikii9nJxER19D6diSyk-AWkPbCommit Message 1\n'
-			);
-			mockGitSuccessOnce(
-				'1a2b3c4d5e6f1a2b3c4d5e6f1a2b3c4d5e6f1a2b HEAD\n' +
-				'1a2b3c4d5e6f1a2b3c4d5e6f1a2b3c4d5e6f1a2b refs/heads/master\n' +
-				'2b3c4d5e6f1a2b3c4d5e6f1a2b3c4d5e6f1a2b3c refs/heads/develop\n' +
-				'4d5e6f1a2b3c4d5e6f1a2b3c4d5e6f1a2b3c4d5e refs/heads/feature\n' +
-				'1a2b3c4d5e6f1a2b3c4d5e6f1a2b3c4d5e6f1a2b refs/remotes/origin/master\n' +
-				'a1b2c3d4e5f6a1b2c3d4e5f6a1b2c3d4e5f6a1b2 refs/tags/tag1\n' +
-				'2b3c4d5e6f1a2b3c4d5e6f1a2b3c4d5e6f1a2b3c refs/tags/tag1^{}\n'
-			);
-			vscode.mockExtensionSettingReturnValue('repository.showCommitsOnlyReferencedByTags', true);
-			vscode.mockExtensionSettingReturnValue('repository.showRemoteHeads', true);
-			vscode.mockExtensionSettingReturnValue('repository.showUncommittedChanges', false);
-			date.setCurrentTime(1587559259);
-
-			// Run
-			const result = await dataSource.getCommits('/path/to/repo', null, 300, true, true, false, false, CommitOrdering.Date, ['origin'], [], []);
-
-			// Assert
-			expect(result).toStrictEqual({
-				commits: [
-					{
-						hash: '1a2b3c4d5e6f1a2b3c4d5e6f1a2b3c4d5e6f1a2b',
-						parents: ['2b3c4d5e6f1a2b3c4d5e6f1a2b3c4d5e6f1a2b3c'],
-						author: 'Test Name',
-						email: 'test@mhutchie.com',
-						date: 1587559258,
-						message: 'Commit Message 3',
-						heads: ['master'],
-						tags: [],
-						remotes: [{ name: 'origin/master', remote: 'origin' }],
-						stash: null
-					},
-					{
-						hash: '2b3c4d5e6f1a2b3c4d5e6f1a2b3c4d5e6f1a2b3c',
-						parents: ['3c4d5e6f1a2b3c4d5e6f1a2b3c4d5e6f1a2b3c4d'],
-						author: 'Test Name',
-						email: 'test@mhutchie.com',
-						date: 1587559257,
-						message: 'Commit Message 2',
-						heads: ['develop'],
-						tags: [{ name: 'tag1', annotated: true }],
-						remotes: [],
-						stash: null
-					},
-					{
-						hash: '3c4d5e6f1a2b3c4d5e6f1a2b3c4d5e6f1a2b3c4d',
-						parents: [],
-						author: 'Test Name',
-						email: 'test@mhutchie.com',
-						date: 1587559256,
-						message: 'Commit Message 1',
-						heads: [],
-						tags: [],
-						remotes: [],
-						stash: null
-					}
-				],
-				head: '1a2b3c4d5e6f1a2b3c4d5e6f1a2b3c4d5e6f1a2b',
-				tags: ['tag1'],
-				moreCommitsAvailable: false,
-				error: null
-			});
-			expect(spyOnSpawn).toHaveBeenCalledTimes(2);
-			expect(spyOnSpawn).toBeCalledWith('/path/to/git', ['-c', 'log.showSignature=false', 'log', '--max-count=301', '--format=%HXX7Nal-YARtTpjCikii9nJxER19D6diSyk-AWkPb%PXX7Nal-YARtTpjCikii9nJxER19D6diSyk-AWkPb%anXX7Nal-YARtTpjCikii9nJxER19D6diSyk-AWkPb%aeXX7Nal-YARtTpjCikii9nJxER19D6diSyk-AWkPb%atXX7Nal-YARtTpjCikii9nJxER19D6diSyk-AWkPb%s', '--date-order', '--branches', '--tags', '--remotes', 'HEAD', '--'], expect.objectContaining({ cwd: '/path/to/repo' }));
-			expect(spyOnSpawn).toBeCalledWith('/path/to/git', ['show-ref', '-d', '--head'], expect.objectContaining({ cwd: '/path/to/repo' }));
-		});
-
-		it('Should return the commits (showUntrackedFiles === FALSE)', async () => {
-			// Setup
-			mockGitSuccessOnce(
-				'1a2b3c4d5e6f1a2b3c4d5e6f1a2b3c4d5e6f1a2bXX7Nal-YARtTpjCikii9nJxER19D6diSyk-AWkPb2b3c4d5e6f1a2b3c4d5e6f1a2b3c4d5e6f1a2b3cXX7Nal-YARtTpjCikii9nJxER19D6diSyk-AWkPbTest NameXX7Nal-YARtTpjCikii9nJxER19D6diSyk-AWkPbtest@mhutchie.comXX7Nal-YARtTpjCikii9nJxER19D6diSyk-AWkPb1587559258XX7Nal-YARtTpjCikii9nJxER19D6diSyk-AWkPbCommit Message 3\n' +
-				'2b3c4d5e6f1a2b3c4d5e6f1a2b3c4d5e6f1a2b3cXX7Nal-YARtTpjCikii9nJxER19D6diSyk-AWkPb3c4d5e6f1a2b3c4d5e6f1a2b3c4d5e6f1a2b3c4dXX7Nal-YARtTpjCikii9nJxER19D6diSyk-AWkPbTest NameXX7Nal-YARtTpjCikii9nJxER19D6diSyk-AWkPbtest@mhutchie.comXX7Nal-YARtTpjCikii9nJxER19D6diSyk-AWkPb1587559257XX7Nal-YARtTpjCikii9nJxER19D6diSyk-AWkPbCommit Message 2\n' +
-				'3c4d5e6f1a2b3c4d5e6f1a2b3c4d5e6f1a2b3c4dXX7Nal-YARtTpjCikii9nJxER19D6diSyk-AWkPbXX7Nal-YARtTpjCikii9nJxER19D6diSyk-AWkPbTest NameXX7Nal-YARtTpjCikii9nJxER19D6diSyk-AWkPbtest@mhutchie.comXX7Nal-YARtTpjCikii9nJxER19D6diSyk-AWkPb1587559256XX7Nal-YARtTpjCikii9nJxER19D6diSyk-AWkPbCommit Message 1\n'
-			);
-			mockGitSuccessOnce(
-				'1a2b3c4d5e6f1a2b3c4d5e6f1a2b3c4d5e6f1a2b HEAD\n' +
-				'1a2b3c4d5e6f1a2b3c4d5e6f1a2b3c4d5e6f1a2b refs/heads/master\n' +
-				'2b3c4d5e6f1a2b3c4d5e6f1a2b3c4d5e6f1a2b3c refs/heads/develop\n' +
-				'4d5e6f1a2b3c4d5e6f1a2b3c4d5e6f1a2b3c4d5e refs/heads/feature\n' +
-				'1a2b3c4d5e6f1a2b3c4d5e6f1a2b3c4d5e6f1a2b refs/remotes/origin/master\n' +
-				'a1b2c3d4e5f6a1b2c3d4e5f6a1b2c3d4e5f6a1b2 refs/tags/tag1\n' +
-				'2b3c4d5e6f1a2b3c4d5e6f1a2b3c4d5e6f1a2b3c refs/tags/tag1^{}\n'
-			);
-			mockGitSuccessOnce(
-				'M modified.txt\n'
-			);
-			vscode.mockExtensionSettingReturnValue('repository.showCommitsOnlyReferencedByTags', true);
-			vscode.mockExtensionSettingReturnValue('repository.showRemoteHeads', true);
-			vscode.mockExtensionSettingReturnValue('repository.showUncommittedChanges', true);
-			vscode.mockExtensionSettingReturnValue('repository.showUntrackedFiles', false);
-			date.setCurrentTime(1587559259);
-
-			// Run
-			const result = await dataSource.getCommits('/path/to/repo', null, 300, true, true, false, false, CommitOrdering.Date, ['origin'], [], []);
-
-			// Assert
-			expect(result).toStrictEqual({
-				commits: [
-					{
-						hash: '*',
-						parents: ['1a2b3c4d5e6f1a2b3c4d5e6f1a2b3c4d5e6f1a2b'],
-						author: '*',
-						email: '',
-						date: 1587559259,
-						message: 'Uncommitted Changes (1)',
-						heads: [],
-						tags: [],
-						remotes: [],
-						stash: null
-					},
-					{
-						hash: '1a2b3c4d5e6f1a2b3c4d5e6f1a2b3c4d5e6f1a2b',
-						parents: ['2b3c4d5e6f1a2b3c4d5e6f1a2b3c4d5e6f1a2b3c'],
-						author: 'Test Name',
-						email: 'test@mhutchie.com',
-						date: 1587559258,
-						message: 'Commit Message 3',
-						heads: ['master'],
-						tags: [],
-						remotes: [{ name: 'origin/master', remote: 'origin' }],
-						stash: null
-					},
-					{
-						hash: '2b3c4d5e6f1a2b3c4d5e6f1a2b3c4d5e6f1a2b3c',
-						parents: ['3c4d5e6f1a2b3c4d5e6f1a2b3c4d5e6f1a2b3c4d'],
-						author: 'Test Name',
-						email: 'test@mhutchie.com',
-						date: 1587559257,
-						message: 'Commit Message 2',
-						heads: ['develop'],
-						tags: [{ name: 'tag1', annotated: true }],
-						remotes: [],
-						stash: null
-					},
-					{
-						hash: '3c4d5e6f1a2b3c4d5e6f1a2b3c4d5e6f1a2b3c4d',
-						parents: [],
-						author: 'Test Name',
-						email: 'test@mhutchie.com',
-						date: 1587559256,
-						message: 'Commit Message 1',
-						heads: [],
-						tags: [],
-						remotes: [],
-						stash: null
-					}
-				],
-				head: '1a2b3c4d5e6f1a2b3c4d5e6f1a2b3c4d5e6f1a2b',
-				tags: ['tag1'],
-				moreCommitsAvailable: false,
-				error: null
-			});
-			expect(spyOnSpawn).toBeCalledWith('/path/to/git', ['-c', 'log.showSignature=false', 'log', '--max-count=301', '--format=%HXX7Nal-YARtTpjCikii9nJxER19D6diSyk-AWkPb%PXX7Nal-YARtTpjCikii9nJxER19D6diSyk-AWkPb%anXX7Nal-YARtTpjCikii9nJxER19D6diSyk-AWkPb%aeXX7Nal-YARtTpjCikii9nJxER19D6diSyk-AWkPb%atXX7Nal-YARtTpjCikii9nJxER19D6diSyk-AWkPb%s', '--date-order', '--branches', '--tags', '--remotes', 'HEAD', '--'], expect.objectContaining({ cwd: '/path/to/repo' }));
-			expect(spyOnSpawn).toBeCalledWith('/path/to/git', ['show-ref', '-d', '--head'], expect.objectContaining({ cwd: '/path/to/repo' }));
-			expect(spyOnSpawn).toBeCalledWith('/path/to/git', ['status', '--untracked-files=no', '--porcelain'], expect.objectContaining({ cwd: '/path/to/repo' }));
-		});
-
-		it('Should return the commits (showTags === FALSE)', async () => {
-			// Setup
-			mockGitSuccessOnce(
-				'1a2b3c4d5e6f1a2b3c4d5e6f1a2b3c4d5e6f1a2bXX7Nal-YARtTpjCikii9nJxER19D6diSyk-AWkPb2b3c4d5e6f1a2b3c4d5e6f1a2b3c4d5e6f1a2b3cXX7Nal-YARtTpjCikii9nJxER19D6diSyk-AWkPbTest NameXX7Nal-YARtTpjCikii9nJxER19D6diSyk-AWkPbtest@mhutchie.comXX7Nal-YARtTpjCikii9nJxER19D6diSyk-AWkPb1587559258XX7Nal-YARtTpjCikii9nJxER19D6diSyk-AWkPbCommit Message 3\n' +
-				'2b3c4d5e6f1a2b3c4d5e6f1a2b3c4d5e6f1a2b3cXX7Nal-YARtTpjCikii9nJxER19D6diSyk-AWkPb3c4d5e6f1a2b3c4d5e6f1a2b3c4d5e6f1a2b3c4dXX7Nal-YARtTpjCikii9nJxER19D6diSyk-AWkPbTest NameXX7Nal-YARtTpjCikii9nJxER19D6diSyk-AWkPbtest@mhutchie.comXX7Nal-YARtTpjCikii9nJxER19D6diSyk-AWkPb1587559257XX7Nal-YARtTpjCikii9nJxER19D6diSyk-AWkPbCommit Message 2\n' +
-				'3c4d5e6f1a2b3c4d5e6f1a2b3c4d5e6f1a2b3c4dXX7Nal-YARtTpjCikii9nJxER19D6diSyk-AWkPbXX7Nal-YARtTpjCikii9nJxER19D6diSyk-AWkPbTest NameXX7Nal-YARtTpjCikii9nJxER19D6diSyk-AWkPbtest@mhutchie.comXX7Nal-YARtTpjCikii9nJxER19D6diSyk-AWkPb1587559256XX7Nal-YARtTpjCikii9nJxER19D6diSyk-AWkPbCommit Message 1\n'
-			);
-			mockGitSuccessOnce(
-				'1a2b3c4d5e6f1a2b3c4d5e6f1a2b3c4d5e6f1a2b HEAD\n' +
-				'1a2b3c4d5e6f1a2b3c4d5e6f1a2b3c4d5e6f1a2b refs/heads/master\n' +
-				'2b3c4d5e6f1a2b3c4d5e6f1a2b3c4d5e6f1a2b3c refs/heads/develop\n' +
-				'4d5e6f1a2b3c4d5e6f1a2b3c4d5e6f1a2b3c4d5e refs/heads/feature\n' +
-				'1a2b3c4d5e6f1a2b3c4d5e6f1a2b3c4d5e6f1a2b refs/remotes/origin/master\n' +
-				'a1b2c3d4e5f6a1b2c3d4e5f6a1b2c3d4e5f6a1b2 refs/tags/tag1\n' +
-				'2b3c4d5e6f1a2b3c4d5e6f1a2b3c4d5e6f1a2b3c refs/tags/tag1^{}\n'
-			);
-			mockGitSuccessOnce(
-				'M modified.txt\n' +
-				'?? untracked.txt\n'
-			);
-			vscode.mockExtensionSettingReturnValue('repository.showCommitsOnlyReferencedByTags', true);
-			vscode.mockExtensionSettingReturnValue('repository.showRemoteHeads', true);
-			vscode.mockExtensionSettingReturnValue('repository.showUncommittedChanges', true);
-			vscode.mockExtensionSettingReturnValue('repository.showUntrackedFiles', true);
-			date.setCurrentTime(1587559259);
-
-			// Run
-			const result = await dataSource.getCommits('/path/to/repo', null, 300, false, true, false, false, CommitOrdering.Date, ['origin'], [], []);
-
-			// Assert
-			expect(result).toStrictEqual({
-				commits: [
-					{
-						hash: '*',
-						parents: ['1a2b3c4d5e6f1a2b3c4d5e6f1a2b3c4d5e6f1a2b'],
-						author: '*',
-						email: '',
-						date: 1587559259,
-						message: 'Uncommitted Changes (2)',
-						heads: [],
-						tags: [],
-						remotes: [],
-						stash: null
-					},
-					{
-						hash: '1a2b3c4d5e6f1a2b3c4d5e6f1a2b3c4d5e6f1a2b',
-						parents: ['2b3c4d5e6f1a2b3c4d5e6f1a2b3c4d5e6f1a2b3c'],
-						author: 'Test Name',
-						email: 'test@mhutchie.com',
-						date: 1587559258,
-						message: 'Commit Message 3',
-						heads: ['master'],
-						tags: [],
-						remotes: [{ name: 'origin/master', remote: 'origin' }],
-						stash: null
-					},
-					{
-						hash: '2b3c4d5e6f1a2b3c4d5e6f1a2b3c4d5e6f1a2b3c',
-						parents: ['3c4d5e6f1a2b3c4d5e6f1a2b3c4d5e6f1a2b3c4d'],
-						author: 'Test Name',
-						email: 'test@mhutchie.com',
-						date: 1587559257,
-						message: 'Commit Message 2',
-						heads: ['develop'],
-						tags: [],
-						remotes: [],
-						stash: null
-					},
-					{
-						hash: '3c4d5e6f1a2b3c4d5e6f1a2b3c4d5e6f1a2b3c4d',
-						parents: [],
-						author: 'Test Name',
-						email: 'test@mhutchie.com',
-						date: 1587559256,
-						message: 'Commit Message 1',
-						heads: [],
-						tags: [],
-						remotes: [],
-						stash: null
-					}
-				],
-				head: '1a2b3c4d5e6f1a2b3c4d5e6f1a2b3c4d5e6f1a2b',
-				tags: ['tag1'],
-				moreCommitsAvailable: false,
-				error: null
-			});
-			expect(spyOnSpawn).toBeCalledWith('/path/to/git', ['-c', 'log.showSignature=false', 'log', '--max-count=301', '--format=%HXX7Nal-YARtTpjCikii9nJxER19D6diSyk-AWkPb%PXX7Nal-YARtTpjCikii9nJxER19D6diSyk-AWkPb%anXX7Nal-YARtTpjCikii9nJxER19D6diSyk-AWkPb%aeXX7Nal-YARtTpjCikii9nJxER19D6diSyk-AWkPb%atXX7Nal-YARtTpjCikii9nJxER19D6diSyk-AWkPb%s', '--date-order', '--branches', '--remotes', 'HEAD', '--'], expect.objectContaining({ cwd: '/path/to/repo' }));
-			expect(spyOnSpawn).toBeCalledWith('/path/to/git', ['show-ref', '-d', '--head'], expect.objectContaining({ cwd: '/path/to/repo' }));
-			expect(spyOnSpawn).toBeCalledWith('/path/to/git', ['status', '--untracked-files=all', '--porcelain'], expect.objectContaining({ cwd: '/path/to/repo' }));
-		});
-
-		it('Should return the commits (showCommitsOnlyReferencedByTags === FALSE)', async () => {
-			// Setup
-			mockGitSuccessOnce(
-				'1a2b3c4d5e6f1a2b3c4d5e6f1a2b3c4d5e6f1a2bXX7Nal-YARtTpjCikii9nJxER19D6diSyk-AWkPb2b3c4d5e6f1a2b3c4d5e6f1a2b3c4d5e6f1a2b3cXX7Nal-YARtTpjCikii9nJxER19D6diSyk-AWkPbTest NameXX7Nal-YARtTpjCikii9nJxER19D6diSyk-AWkPbtest@mhutchie.comXX7Nal-YARtTpjCikii9nJxER19D6diSyk-AWkPb1587559258XX7Nal-YARtTpjCikii9nJxER19D6diSyk-AWkPbCommit Message 3\n' +
-				'2b3c4d5e6f1a2b3c4d5e6f1a2b3c4d5e6f1a2b3cXX7Nal-YARtTpjCikii9nJxER19D6diSyk-AWkPb3c4d5e6f1a2b3c4d5e6f1a2b3c4d5e6f1a2b3c4dXX7Nal-YARtTpjCikii9nJxER19D6diSyk-AWkPbTest NameXX7Nal-YARtTpjCikii9nJxER19D6diSyk-AWkPbtest@mhutchie.comXX7Nal-YARtTpjCikii9nJxER19D6diSyk-AWkPb1587559257XX7Nal-YARtTpjCikii9nJxER19D6diSyk-AWkPbCommit Message 2\n' +
-				'3c4d5e6f1a2b3c4d5e6f1a2b3c4d5e6f1a2b3c4dXX7Nal-YARtTpjCikii9nJxER19D6diSyk-AWkPbXX7Nal-YARtTpjCikii9nJxER19D6diSyk-AWkPbTest NameXX7Nal-YARtTpjCikii9nJxER19D6diSyk-AWkPbtest@mhutchie.comXX7Nal-YARtTpjCikii9nJxER19D6diSyk-AWkPb1587559256XX7Nal-YARtTpjCikii9nJxER19D6diSyk-AWkPbCommit Message 1\n'
-			);
-			mockGitSuccessOnce(
-				'1a2b3c4d5e6f1a2b3c4d5e6f1a2b3c4d5e6f1a2b HEAD\n' +
-				'1a2b3c4d5e6f1a2b3c4d5e6f1a2b3c4d5e6f1a2b refs/heads/master\n' +
-				'2b3c4d5e6f1a2b3c4d5e6f1a2b3c4d5e6f1a2b3c refs/heads/develop\n' +
-				'4d5e6f1a2b3c4d5e6f1a2b3c4d5e6f1a2b3c4d5e refs/heads/feature\n' +
-				'1a2b3c4d5e6f1a2b3c4d5e6f1a2b3c4d5e6f1a2b refs/remotes/origin/master\n' +
-				'a1b2c3d4e5f6a1b2c3d4e5f6a1b2c3d4e5f6a1b2 refs/tags/tag1\n' +
-				'2b3c4d5e6f1a2b3c4d5e6f1a2b3c4d5e6f1a2b3c refs/tags/tag1^{}\n'
-			);
-			mockGitSuccessOnce(
-				'M modified.txt\n' +
-				'?? untracked.txt\n'
-			);
-			vscode.mockExtensionSettingReturnValue('repository.showCommitsOnlyReferencedByTags', false);
-			vscode.mockExtensionSettingReturnValue('repository.showRemoteHeads', true);
-			vscode.mockExtensionSettingReturnValue('repository.showUncommittedChanges', true);
-			vscode.mockExtensionSettingReturnValue('repository.showUntrackedFiles', true);
-			date.setCurrentTime(1587559259);
-
-			// Run
-			const result = await dataSource.getCommits('/path/to/repo', null, 300, true, true, false, false, CommitOrdering.Date, ['origin'], [], []);
-
-			// Assert
-			expect(result).toStrictEqual({
-				commits: [
-					{
-						hash: '*',
-						parents: ['1a2b3c4d5e6f1a2b3c4d5e6f1a2b3c4d5e6f1a2b'],
-						author: '*',
-						email: '',
-						date: 1587559259,
-						message: 'Uncommitted Changes (2)',
-						heads: [],
-						tags: [],
-						remotes: [],
-						stash: null
-					},
-					{
-						hash: '1a2b3c4d5e6f1a2b3c4d5e6f1a2b3c4d5e6f1a2b',
-						parents: ['2b3c4d5e6f1a2b3c4d5e6f1a2b3c4d5e6f1a2b3c'],
-						author: 'Test Name',
-						email: 'test@mhutchie.com',
-						date: 1587559258,
-						message: 'Commit Message 3',
-						heads: ['master'],
-						tags: [],
-						remotes: [{ name: 'origin/master', remote: 'origin' }],
-						stash: null
-					},
-					{
-						hash: '2b3c4d5e6f1a2b3c4d5e6f1a2b3c4d5e6f1a2b3c',
-						parents: ['3c4d5e6f1a2b3c4d5e6f1a2b3c4d5e6f1a2b3c4d'],
-						author: 'Test Name',
-						email: 'test@mhutchie.com',
-						date: 1587559257,
-						message: 'Commit Message 2',
-						heads: ['develop'],
-						tags: [{ name: 'tag1', annotated: true }],
-						remotes: [],
-						stash: null
-					},
-					{
-						hash: '3c4d5e6f1a2b3c4d5e6f1a2b3c4d5e6f1a2b3c4d',
-						parents: [],
-						author: 'Test Name',
-						email: 'test@mhutchie.com',
-						date: 1587559256,
-						message: 'Commit Message 1',
-						heads: [],
-						tags: [],
-						remotes: [],
-						stash: null
-					}
-				],
-				head: '1a2b3c4d5e6f1a2b3c4d5e6f1a2b3c4d5e6f1a2b',
-				tags: ['tag1'],
-				moreCommitsAvailable: false,
-				error: null
-			});
-			expect(spyOnSpawn).toBeCalledWith('/path/to/git', ['-c', 'log.showSignature=false', 'log', '--max-count=301', '--format=%HXX7Nal-YARtTpjCikii9nJxER19D6diSyk-AWkPb%PXX7Nal-YARtTpjCikii9nJxER19D6diSyk-AWkPb%anXX7Nal-YARtTpjCikii9nJxER19D6diSyk-AWkPb%aeXX7Nal-YARtTpjCikii9nJxER19D6diSyk-AWkPb%atXX7Nal-YARtTpjCikii9nJxER19D6diSyk-AWkPb%s', '--date-order', '--branches', '--remotes', 'HEAD', '--'], expect.objectContaining({ cwd: '/path/to/repo' }));
-			expect(spyOnSpawn).toBeCalledWith('/path/to/git', ['show-ref', '-d', '--head'], expect.objectContaining({ cwd: '/path/to/repo' }));
-			expect(spyOnSpawn).toBeCalledWith('/path/to/git', ['status', '--untracked-files=all', '--porcelain'], expect.objectContaining({ cwd: '/path/to/repo' }));
-		});
-
-		it('Should return the commits (showRemoteBranches === FALSE)', async () => {
-			// Setup
-			mockGitSuccessOnce(
-				'1a2b3c4d5e6f1a2b3c4d5e6f1a2b3c4d5e6f1a2bXX7Nal-YARtTpjCikii9nJxER19D6diSyk-AWkPb2b3c4d5e6f1a2b3c4d5e6f1a2b3c4d5e6f1a2b3cXX7Nal-YARtTpjCikii9nJxER19D6diSyk-AWkPbTest NameXX7Nal-YARtTpjCikii9nJxER19D6diSyk-AWkPbtest@mhutchie.comXX7Nal-YARtTpjCikii9nJxER19D6diSyk-AWkPb1587559258XX7Nal-YARtTpjCikii9nJxER19D6diSyk-AWkPbCommit Message 3\n' +
-				'2b3c4d5e6f1a2b3c4d5e6f1a2b3c4d5e6f1a2b3cXX7Nal-YARtTpjCikii9nJxER19D6diSyk-AWkPb3c4d5e6f1a2b3c4d5e6f1a2b3c4d5e6f1a2b3c4dXX7Nal-YARtTpjCikii9nJxER19D6diSyk-AWkPbTest NameXX7Nal-YARtTpjCikii9nJxER19D6diSyk-AWkPbtest@mhutchie.comXX7Nal-YARtTpjCikii9nJxER19D6diSyk-AWkPb1587559257XX7Nal-YARtTpjCikii9nJxER19D6diSyk-AWkPbCommit Message 2\n' +
-				'3c4d5e6f1a2b3c4d5e6f1a2b3c4d5e6f1a2b3c4dXX7Nal-YARtTpjCikii9nJxER19D6diSyk-AWkPbXX7Nal-YARtTpjCikii9nJxER19D6diSyk-AWkPbTest NameXX7Nal-YARtTpjCikii9nJxER19D6diSyk-AWkPbtest@mhutchie.comXX7Nal-YARtTpjCikii9nJxER19D6diSyk-AWkPb1587559256XX7Nal-YARtTpjCikii9nJxER19D6diSyk-AWkPbCommit Message 1\n'
-			);
-			mockGitSuccessOnce(
-				'1a2b3c4d5e6f1a2b3c4d5e6f1a2b3c4d5e6f1a2b HEAD\n' +
-				'1a2b3c4d5e6f1a2b3c4d5e6f1a2b3c4d5e6f1a2b refs/heads/master\n' +
-				'2b3c4d5e6f1a2b3c4d5e6f1a2b3c4d5e6f1a2b3c refs/heads/develop\n' +
-				'4d5e6f1a2b3c4d5e6f1a2b3c4d5e6f1a2b3c4d5e refs/heads/feature\n' +
-				'a1b2c3d4e5f6a1b2c3d4e5f6a1b2c3d4e5f6a1b2 refs/tags/tag1\n' +
-				'2b3c4d5e6f1a2b3c4d5e6f1a2b3c4d5e6f1a2b3c refs/tags/tag1^{}\n'
-			);
-			mockGitSuccessOnce(
-				'M modified.txt\n' +
-				'?? untracked.txt\n'
-			);
-			vscode.mockExtensionSettingReturnValue('repository.showCommitsOnlyReferencedByTags', true);
-			vscode.mockExtensionSettingReturnValue('repository.showRemoteHeads', true);
-			vscode.mockExtensionSettingReturnValue('repository.showUncommittedChanges', true);
-			vscode.mockExtensionSettingReturnValue('repository.showUntrackedFiles', true);
-			date.setCurrentTime(1587559259);
-
-			// Run
-			const result = await dataSource.getCommits('/path/to/repo', null, 300, true, false, false, false, CommitOrdering.Date, ['origin'], [], []);
-
-			// Assert
-			expect(result).toStrictEqual({
-				commits: [
-					{
-						hash: '*',
-						parents: ['1a2b3c4d5e6f1a2b3c4d5e6f1a2b3c4d5e6f1a2b'],
-						author: '*',
-						email: '',
-						date: 1587559259,
-						message: 'Uncommitted Changes (2)',
-						heads: [],
-						tags: [],
-						remotes: [],
-						stash: null
-					},
-					{
-						hash: '1a2b3c4d5e6f1a2b3c4d5e6f1a2b3c4d5e6f1a2b',
-						parents: ['2b3c4d5e6f1a2b3c4d5e6f1a2b3c4d5e6f1a2b3c'],
-						author: 'Test Name',
-						email: 'test@mhutchie.com',
-						date: 1587559258,
-						message: 'Commit Message 3',
-						heads: ['master'],
-						tags: [],
-						remotes: [],
-						stash: null
-					},
-					{
-						hash: '2b3c4d5e6f1a2b3c4d5e6f1a2b3c4d5e6f1a2b3c',
-						parents: ['3c4d5e6f1a2b3c4d5e6f1a2b3c4d5e6f1a2b3c4d'],
-						author: 'Test Name',
-						email: 'test@mhutchie.com',
-						date: 1587559257,
-						message: 'Commit Message 2',
-						heads: ['develop'],
-						tags: [{ name: 'tag1', annotated: true }],
-						remotes: [],
-						stash: null
-					},
-					{
-						hash: '3c4d5e6f1a2b3c4d5e6f1a2b3c4d5e6f1a2b3c4d',
-						parents: [],
-						author: 'Test Name',
-						email: 'test@mhutchie.com',
-						date: 1587559256,
-						message: 'Commit Message 1',
-						heads: [],
-						tags: [],
-						remotes: [],
-						stash: null
-					}
-				],
-				head: '1a2b3c4d5e6f1a2b3c4d5e6f1a2b3c4d5e6f1a2b',
-				tags: ['tag1'],
-				moreCommitsAvailable: false,
-				error: null
-			});
-			expect(spyOnSpawn).toBeCalledWith('/path/to/git', ['-c', 'log.showSignature=false', 'log', '--max-count=301', '--format=%HXX7Nal-YARtTpjCikii9nJxER19D6diSyk-AWkPb%PXX7Nal-YARtTpjCikii9nJxER19D6diSyk-AWkPb%anXX7Nal-YARtTpjCikii9nJxER19D6diSyk-AWkPb%aeXX7Nal-YARtTpjCikii9nJxER19D6diSyk-AWkPb%atXX7Nal-YARtTpjCikii9nJxER19D6diSyk-AWkPb%s', '--date-order', '--branches', '--tags', 'HEAD', '--'], expect.objectContaining({ cwd: '/path/to/repo' }));
-			expect(spyOnSpawn).toBeCalledWith('/path/to/git', ['show-ref', '--heads', '--tags', '-d', '--head'], expect.objectContaining({ cwd: '/path/to/repo' }));
-			expect(spyOnSpawn).toBeCalledWith('/path/to/git', ['status', '--untracked-files=all', '--porcelain'], expect.objectContaining({ cwd: '/path/to/repo' }));
-		});
-
-		it('Should return the commits (includeCommitsMentionedByReflogs === TRUE)', async () => {
-			// Setup
-			mockGitSuccessOnce(
-				'1a2b3c4d5e6f1a2b3c4d5e6f1a2b3c4d5e6f1a2bXX7Nal-YARtTpjCikii9nJxER19D6diSyk-AWkPb2b3c4d5e6f1a2b3c4d5e6f1a2b3c4d5e6f1a2b3cXX7Nal-YARtTpjCikii9nJxER19D6diSyk-AWkPbTest NameXX7Nal-YARtTpjCikii9nJxER19D6diSyk-AWkPbtest@mhutchie.comXX7Nal-YARtTpjCikii9nJxER19D6diSyk-AWkPb1587559258XX7Nal-YARtTpjCikii9nJxER19D6diSyk-AWkPbCommit Message 3\n' +
-				'2b3c4d5e6f1a2b3c4d5e6f1a2b3c4d5e6f1a2b3cXX7Nal-YARtTpjCikii9nJxER19D6diSyk-AWkPb3c4d5e6f1a2b3c4d5e6f1a2b3c4d5e6f1a2b3c4dXX7Nal-YARtTpjCikii9nJxER19D6diSyk-AWkPbTest NameXX7Nal-YARtTpjCikii9nJxER19D6diSyk-AWkPbtest@mhutchie.comXX7Nal-YARtTpjCikii9nJxER19D6diSyk-AWkPb1587559257XX7Nal-YARtTpjCikii9nJxER19D6diSyk-AWkPbCommit Message 2\n' +
-				'3c4d5e6f1a2b3c4d5e6f1a2b3c4d5e6f1a2b3c4dXX7Nal-YARtTpjCikii9nJxER19D6diSyk-AWkPbXX7Nal-YARtTpjCikii9nJxER19D6diSyk-AWkPbTest NameXX7Nal-YARtTpjCikii9nJxER19D6diSyk-AWkPbtest@mhutchie.comXX7Nal-YARtTpjCikii9nJxER19D6diSyk-AWkPb1587559256XX7Nal-YARtTpjCikii9nJxER19D6diSyk-AWkPbCommit Message 1\n'
-			);
-			mockGitSuccessOnce(
-				'1a2b3c4d5e6f1a2b3c4d5e6f1a2b3c4d5e6f1a2b HEAD\n' +
-				'1a2b3c4d5e6f1a2b3c4d5e6f1a2b3c4d5e6f1a2b refs/heads/master\n' +
-				'2b3c4d5e6f1a2b3c4d5e6f1a2b3c4d5e6f1a2b3c refs/heads/develop\n' +
-				'4d5e6f1a2b3c4d5e6f1a2b3c4d5e6f1a2b3c4d5e refs/heads/feature\n' +
-				'1a2b3c4d5e6f1a2b3c4d5e6f1a2b3c4d5e6f1a2b refs/remotes/origin/master\n' +
-				'4d5e6f1a2b3c4d5e6f1a2b3c4d5e6f1a2b3c4d5e refs/remotes/origin/feature\n' +
-				'a1b2c3d4e5f6a1b2c3d4e5f6a1b2c3d4e5f6a1b2 refs/tags/tag1\n' +
-				'2b3c4d5e6f1a2b3c4d5e6f1a2b3c4d5e6f1a2b3c refs/tags/tag1^{}\n'
-			);
-			mockGitSuccessOnce(
-				'M modified.txt\n' +
-				'?? untracked.txt\n'
-			);
-			vscode.mockExtensionSettingReturnValue('repository.showCommitsOnlyReferencedByTags', true);
-			vscode.mockExtensionSettingReturnValue('repository.showRemoteHeads', true);
-			vscode.mockExtensionSettingReturnValue('repository.showUncommittedChanges', true);
-			vscode.mockExtensionSettingReturnValue('repository.showUntrackedFiles', true);
-			date.setCurrentTime(1587559259);
-
-			// Run
-			const result = await dataSource.getCommits('/path/to/repo', null, 300, true, true, true, false, CommitOrdering.Date, ['origin'], [], []);
-
-			// Assert
-			expect(result).toStrictEqual({
-				commits: [
-					{
-						hash: '*',
-						parents: ['1a2b3c4d5e6f1a2b3c4d5e6f1a2b3c4d5e6f1a2b'],
-						author: '*',
-						email: '',
-						date: 1587559259,
-						message: 'Uncommitted Changes (2)',
-						heads: [],
-						tags: [],
-						remotes: [],
-						stash: null
-					},
-					{
-						hash: '1a2b3c4d5e6f1a2b3c4d5e6f1a2b3c4d5e6f1a2b',
-						parents: ['2b3c4d5e6f1a2b3c4d5e6f1a2b3c4d5e6f1a2b3c'],
-						author: 'Test Name',
-						email: 'test@mhutchie.com',
-						date: 1587559258,
-						message: 'Commit Message 3',
-						heads: ['master'],
-						tags: [],
-						remotes: [{ name: 'origin/master', remote: 'origin' }],
-						stash: null
-					},
-					{
-						hash: '2b3c4d5e6f1a2b3c4d5e6f1a2b3c4d5e6f1a2b3c',
-						parents: ['3c4d5e6f1a2b3c4d5e6f1a2b3c4d5e6f1a2b3c4d'],
-						author: 'Test Name',
-						email: 'test@mhutchie.com',
-						date: 1587559257,
-						message: 'Commit Message 2',
-						heads: ['develop'],
-						tags: [{ name: 'tag1', annotated: true }],
-						remotes: [],
-						stash: null
-					},
-					{
-						hash: '3c4d5e6f1a2b3c4d5e6f1a2b3c4d5e6f1a2b3c4d',
-						parents: [],
-						author: 'Test Name',
-						email: 'test@mhutchie.com',
-						date: 1587559256,
-						message: 'Commit Message 1',
-						heads: [],
-						tags: [],
-						remotes: [],
-						stash: null
-					}
-				],
-				head: '1a2b3c4d5e6f1a2b3c4d5e6f1a2b3c4d5e6f1a2b',
-				tags: ['tag1'],
-				moreCommitsAvailable: false,
-				error: null
-			});
-			expect(spyOnSpawn).toBeCalledWith('/path/to/git', ['-c', 'log.showSignature=false', 'log', '--max-count=301', '--format=%HXX7Nal-YARtTpjCikii9nJxER19D6diSyk-AWkPb%PXX7Nal-YARtTpjCikii9nJxER19D6diSyk-AWkPb%anXX7Nal-YARtTpjCikii9nJxER19D6diSyk-AWkPb%aeXX7Nal-YARtTpjCikii9nJxER19D6diSyk-AWkPb%atXX7Nal-YARtTpjCikii9nJxER19D6diSyk-AWkPb%s', '--date-order', '--branches', '--tags', '--reflog', '--remotes', 'HEAD', '--'], expect.objectContaining({ cwd: '/path/to/repo' }));
-			expect(spyOnSpawn).toBeCalledWith('/path/to/git', ['show-ref', '-d', '--head'], expect.objectContaining({ cwd: '/path/to/repo' }));
-			expect(spyOnSpawn).toBeCalledWith('/path/to/git', ['status', '--untracked-files=all', '--porcelain'], expect.objectContaining({ cwd: '/path/to/repo' }));
-		});
-
-		it('Should return the commits (onlyFollowFirstParent === TRUE)', async () => {
-			// Setup
-			mockGitSuccessOnce(
-				'1a2b3c4d5e6f1a2b3c4d5e6f1a2b3c4d5e6f1a2bXX7Nal-YARtTpjCikii9nJxER19D6diSyk-AWkPb2b3c4d5e6f1a2b3c4d5e6f1a2b3c4d5e6f1a2b3cXX7Nal-YARtTpjCikii9nJxER19D6diSyk-AWkPbTest NameXX7Nal-YARtTpjCikii9nJxER19D6diSyk-AWkPbtest@mhutchie.comXX7Nal-YARtTpjCikii9nJxER19D6diSyk-AWkPb1587559258XX7Nal-YARtTpjCikii9nJxER19D6diSyk-AWkPbCommit Message 3\n' +
-				'2b3c4d5e6f1a2b3c4d5e6f1a2b3c4d5e6f1a2b3cXX7Nal-YARtTpjCikii9nJxER19D6diSyk-AWkPb3c4d5e6f1a2b3c4d5e6f1a2b3c4d5e6f1a2b3c4dXX7Nal-YARtTpjCikii9nJxER19D6diSyk-AWkPbTest NameXX7Nal-YARtTpjCikii9nJxER19D6diSyk-AWkPbtest@mhutchie.comXX7Nal-YARtTpjCikii9nJxER19D6diSyk-AWkPb1587559257XX7Nal-YARtTpjCikii9nJxER19D6diSyk-AWkPbCommit Message 2\n' +
-				'3c4d5e6f1a2b3c4d5e6f1a2b3c4d5e6f1a2b3c4dXX7Nal-YARtTpjCikii9nJxER19D6diSyk-AWkPbXX7Nal-YARtTpjCikii9nJxER19D6diSyk-AWkPbTest NameXX7Nal-YARtTpjCikii9nJxER19D6diSyk-AWkPbtest@mhutchie.comXX7Nal-YARtTpjCikii9nJxER19D6diSyk-AWkPb1587559256XX7Nal-YARtTpjCikii9nJxER19D6diSyk-AWkPbCommit Message 1\n'
-			);
-			mockGitSuccessOnce(
-				'1a2b3c4d5e6f1a2b3c4d5e6f1a2b3c4d5e6f1a2b HEAD\n' +
-				'1a2b3c4d5e6f1a2b3c4d5e6f1a2b3c4d5e6f1a2b refs/heads/master\n' +
-				'2b3c4d5e6f1a2b3c4d5e6f1a2b3c4d5e6f1a2b3c refs/heads/develop\n' +
-				'4d5e6f1a2b3c4d5e6f1a2b3c4d5e6f1a2b3c4d5e refs/heads/feature\n' +
-				'1a2b3c4d5e6f1a2b3c4d5e6f1a2b3c4d5e6f1a2b refs/remotes/origin/master\n' +
-				'4d5e6f1a2b3c4d5e6f1a2b3c4d5e6f1a2b3c4d5e refs/remotes/origin/feature\n' +
-				'a1b2c3d4e5f6a1b2c3d4e5f6a1b2c3d4e5f6a1b2 refs/tags/tag1\n' +
-				'2b3c4d5e6f1a2b3c4d5e6f1a2b3c4d5e6f1a2b3c refs/tags/tag1^{}\n'
-			);
-			mockGitSuccessOnce(
-				'M modified.txt\n' +
-				'?? untracked.txt\n'
-			);
-			vscode.mockExtensionSettingReturnValue('repository.showCommitsOnlyReferencedByTags', true);
-			vscode.mockExtensionSettingReturnValue('repository.showRemoteHeads', true);
-			vscode.mockExtensionSettingReturnValue('repository.showUncommittedChanges', true);
-			vscode.mockExtensionSettingReturnValue('repository.showUntrackedFiles', true);
-			date.setCurrentTime(1587559259);
-
-			// Run
-			const result = await dataSource.getCommits('/path/to/repo', null, 300, true, true, false, true, CommitOrdering.Date, ['origin'], [], []);
-
-			// Assert
-			expect(result).toStrictEqual({
-				commits: [
-					{
-						hash: '*',
-						parents: ['1a2b3c4d5e6f1a2b3c4d5e6f1a2b3c4d5e6f1a2b'],
-						author: '*',
-						email: '',
-						date: 1587559259,
-						message: 'Uncommitted Changes (2)',
-						heads: [],
-						tags: [],
-						remotes: [],
-						stash: null
-					},
-					{
-						hash: '1a2b3c4d5e6f1a2b3c4d5e6f1a2b3c4d5e6f1a2b',
-						parents: ['2b3c4d5e6f1a2b3c4d5e6f1a2b3c4d5e6f1a2b3c'],
-						author: 'Test Name',
-						email: 'test@mhutchie.com',
-						date: 1587559258,
-						message: 'Commit Message 3',
-						heads: ['master'],
-						tags: [],
-						remotes: [{ name: 'origin/master', remote: 'origin' }],
-						stash: null
-					},
-					{
-						hash: '2b3c4d5e6f1a2b3c4d5e6f1a2b3c4d5e6f1a2b3c',
-						parents: ['3c4d5e6f1a2b3c4d5e6f1a2b3c4d5e6f1a2b3c4d'],
-						author: 'Test Name',
-						email: 'test@mhutchie.com',
-						date: 1587559257,
-						message: 'Commit Message 2',
-						heads: ['develop'],
-						tags: [{ name: 'tag1', annotated: true }],
-						remotes: [],
-						stash: null
-					},
-					{
-						hash: '3c4d5e6f1a2b3c4d5e6f1a2b3c4d5e6f1a2b3c4d',
-						parents: [],
-						author: 'Test Name',
-						email: 'test@mhutchie.com',
-						date: 1587559256,
-						message: 'Commit Message 1',
-						heads: [],
-						tags: [],
-						remotes: [],
-						stash: null
-					}
-				],
-				head: '1a2b3c4d5e6f1a2b3c4d5e6f1a2b3c4d5e6f1a2b',
-				tags: ['tag1'],
-				moreCommitsAvailable: false,
-				error: null
-			});
-			expect(spyOnSpawn).toBeCalledWith('/path/to/git', ['-c', 'log.showSignature=false', 'log', '--max-count=301', '--format=%HXX7Nal-YARtTpjCikii9nJxER19D6diSyk-AWkPb%PXX7Nal-YARtTpjCikii9nJxER19D6diSyk-AWkPb%anXX7Nal-YARtTpjCikii9nJxER19D6diSyk-AWkPb%aeXX7Nal-YARtTpjCikii9nJxER19D6diSyk-AWkPb%atXX7Nal-YARtTpjCikii9nJxER19D6diSyk-AWkPb%s', '--date-order', '--first-parent', '--branches', '--tags', '--remotes', 'HEAD', '--'], expect.objectContaining({ cwd: '/path/to/repo' }));
-			expect(spyOnSpawn).toBeCalledWith('/path/to/git', ['show-ref', '-d', '--head'], expect.objectContaining({ cwd: '/path/to/repo' }));
-			expect(spyOnSpawn).toBeCalledWith('/path/to/git', ['status', '--untracked-files=all', '--porcelain'], expect.objectContaining({ cwd: '/path/to/repo' }));
-		});
-
-		it('Should return the commits (showRemoteHeads === FALSE)', async () => {
-			// Setup
-			mockGitSuccessOnce(
-				'1a2b3c4d5e6f1a2b3c4d5e6f1a2b3c4d5e6f1a2bXX7Nal-YARtTpjCikii9nJxER19D6diSyk-AWkPb2b3c4d5e6f1a2b3c4d5e6f1a2b3c4d5e6f1a2b3cXX7Nal-YARtTpjCikii9nJxER19D6diSyk-AWkPbTest NameXX7Nal-YARtTpjCikii9nJxER19D6diSyk-AWkPbtest@mhutchie.comXX7Nal-YARtTpjCikii9nJxER19D6diSyk-AWkPb1587559258XX7Nal-YARtTpjCikii9nJxER19D6diSyk-AWkPbCommit Message 3\n' +
-				'2b3c4d5e6f1a2b3c4d5e6f1a2b3c4d5e6f1a2b3cXX7Nal-YARtTpjCikii9nJxER19D6diSyk-AWkPb3c4d5e6f1a2b3c4d5e6f1a2b3c4d5e6f1a2b3c4dXX7Nal-YARtTpjCikii9nJxER19D6diSyk-AWkPbTest NameXX7Nal-YARtTpjCikii9nJxER19D6diSyk-AWkPbtest@mhutchie.comXX7Nal-YARtTpjCikii9nJxER19D6diSyk-AWkPb1587559257XX7Nal-YARtTpjCikii9nJxER19D6diSyk-AWkPbCommit Message 2\n' +
-				'3c4d5e6f1a2b3c4d5e6f1a2b3c4d5e6f1a2b3c4dXX7Nal-YARtTpjCikii9nJxER19D6diSyk-AWkPbXX7Nal-YARtTpjCikii9nJxER19D6diSyk-AWkPbTest NameXX7Nal-YARtTpjCikii9nJxER19D6diSyk-AWkPbtest@mhutchie.comXX7Nal-YARtTpjCikii9nJxER19D6diSyk-AWkPb1587559256XX7Nal-YARtTpjCikii9nJxER19D6diSyk-AWkPbCommit Message 1\n'
-			);
-			mockGitSuccessOnce(
-				'1a2b3c4d5e6f1a2b3c4d5e6f1a2b3c4d5e6f1a2b HEAD\n' +
-				'1a2b3c4d5e6f1a2b3c4d5e6f1a2b3c4d5e6f1a2b refs/heads/master\n' +
-				'2b3c4d5e6f1a2b3c4d5e6f1a2b3c4d5e6f1a2b3c refs/heads/develop\n' +
-				'4d5e6f1a2b3c4d5e6f1a2b3c4d5e6f1a2b3c4d5e refs/heads/feature\n' +
-				'1a2b3c4d5e6f1a2b3c4d5e6f1a2b3c4d5e6f1a2b refs/remotes/origin/HEAD\n' +
-				'1a2b3c4d5e6f1a2b3c4d5e6f1a2b3c4d5e6f1a2b refs/remotes/origin/master\n' +
-				'4d5e6f1a2b3c4d5e6f1a2b3c4d5e6f1a2b3c4d5e refs/remotes/origin/feature\n' +
-				'1a2b3c4d5e6f1a2b3c4d5e6f1a2b3c4d5e6f1a2b refs/remotes/other-remote/HEAD\n' +
-				'1a2b3c4d5e6f1a2b3c4d5e6f1a2b3c4d5e6f1a2b refs/remotes/other-remote/master\n' +
-				'a1b2c3d4e5f6a1b2c3d4e5f6a1b2c3d4e5f6a1b2 refs/tags/tag1\n' +
-				'2b3c4d5e6f1a2b3c4d5e6f1a2b3c4d5e6f1a2b3c refs/tags/tag1^{}\n'
-			);
-			mockGitSuccessOnce(
-				'M modified.txt\n' +
-				'?? untracked.txt\n'
-			);
-			vscode.mockExtensionSettingReturnValue('repository.showCommitsOnlyReferencedByTags', true);
-			vscode.mockExtensionSettingReturnValue('repository.showRemoteHeads', false);
-			vscode.mockExtensionSettingReturnValue('repository.showUncommittedChanges', true);
-			vscode.mockExtensionSettingReturnValue('repository.showUntrackedFiles', true);
-			date.setCurrentTime(1587559259);
-
-			// Run
-			const result = await dataSource.getCommits('/path/to/repo', null, 300, true, true, false, false, CommitOrdering.Date, ['origin'], [], []);
-
-			// Assert
-			expect(result).toStrictEqual({
-				commits: [
-					{
-						hash: '*',
-						parents: ['1a2b3c4d5e6f1a2b3c4d5e6f1a2b3c4d5e6f1a2b'],
-						author: '*',
-						email: '',
-						date: 1587559259,
-						message: 'Uncommitted Changes (2)',
-						heads: [],
-						tags: [],
-						remotes: [],
-						stash: null
-					},
-					{
-						hash: '1a2b3c4d5e6f1a2b3c4d5e6f1a2b3c4d5e6f1a2b',
-						parents: ['2b3c4d5e6f1a2b3c4d5e6f1a2b3c4d5e6f1a2b3c'],
-						author: 'Test Name',
-						email: 'test@mhutchie.com',
-						date: 1587559258,
-						message: 'Commit Message 3',
-						heads: ['master'],
-						tags: [],
-						remotes: [
-							{ name: 'origin/master', remote: 'origin' },
-							{ name: 'other-remote/master', remote: null }
-						],
-						stash: null
-					},
-					{
-						hash: '2b3c4d5e6f1a2b3c4d5e6f1a2b3c4d5e6f1a2b3c',
-						parents: ['3c4d5e6f1a2b3c4d5e6f1a2b3c4d5e6f1a2b3c4d'],
-						author: 'Test Name',
-						email: 'test@mhutchie.com',
-						date: 1587559257,
-						message: 'Commit Message 2',
-						heads: ['develop'],
-						tags: [{ name: 'tag1', annotated: true }],
-						remotes: [],
-						stash: null
-					},
-					{
-						hash: '3c4d5e6f1a2b3c4d5e6f1a2b3c4d5e6f1a2b3c4d',
-						parents: [],
-						author: 'Test Name',
-						email: 'test@mhutchie.com',
-						date: 1587559256,
-						message: 'Commit Message 1',
-						heads: [],
-						tags: [],
-						remotes: [],
-						stash: null
-					}
-				],
-				head: '1a2b3c4d5e6f1a2b3c4d5e6f1a2b3c4d5e6f1a2b',
-				tags: ['tag1'],
-				moreCommitsAvailable: false,
-				error: null
-			});
-			expect(spyOnSpawn).toBeCalledWith('/path/to/git', ['-c', 'log.showSignature=false', 'log', '--max-count=301', '--format=%HXX7Nal-YARtTpjCikii9nJxER19D6diSyk-AWkPb%PXX7Nal-YARtTpjCikii9nJxER19D6diSyk-AWkPb%anXX7Nal-YARtTpjCikii9nJxER19D6diSyk-AWkPb%aeXX7Nal-YARtTpjCikii9nJxER19D6diSyk-AWkPb%atXX7Nal-YARtTpjCikii9nJxER19D6diSyk-AWkPb%s', '--date-order', '--branches', '--tags', '--remotes', 'HEAD', '--'], expect.objectContaining({ cwd: '/path/to/repo' }));
-			expect(spyOnSpawn).toBeCalledWith('/path/to/git', ['show-ref', '-d', '--head'], expect.objectContaining({ cwd: '/path/to/repo' }));
-			expect(spyOnSpawn).toBeCalledWith('/path/to/git', ['status', '--untracked-files=all', '--porcelain'], expect.objectContaining({ cwd: '/path/to/repo' }));
-		});
-
-		it('Should return the commits (hiding the remote branches from a hidden remote)', async () => {
-			// Setup
-			mockGitSuccessOnce(
-				'1a2b3c4d5e6f1a2b3c4d5e6f1a2b3c4d5e6f1a2bXX7Nal-YARtTpjCikii9nJxER19D6diSyk-AWkPb2b3c4d5e6f1a2b3c4d5e6f1a2b3c4d5e6f1a2b3cXX7Nal-YARtTpjCikii9nJxER19D6diSyk-AWkPbTest NameXX7Nal-YARtTpjCikii9nJxER19D6diSyk-AWkPbtest@mhutchie.comXX7Nal-YARtTpjCikii9nJxER19D6diSyk-AWkPb1587559258XX7Nal-YARtTpjCikii9nJxER19D6diSyk-AWkPbCommit Message 3\n' +
-				'2b3c4d5e6f1a2b3c4d5e6f1a2b3c4d5e6f1a2b3cXX7Nal-YARtTpjCikii9nJxER19D6diSyk-AWkPb3c4d5e6f1a2b3c4d5e6f1a2b3c4d5e6f1a2b3c4dXX7Nal-YARtTpjCikii9nJxER19D6diSyk-AWkPbTest NameXX7Nal-YARtTpjCikii9nJxER19D6diSyk-AWkPbtest@mhutchie.comXX7Nal-YARtTpjCikii9nJxER19D6diSyk-AWkPb1587559257XX7Nal-YARtTpjCikii9nJxER19D6diSyk-AWkPbCommit Message 2\n' +
-				'3c4d5e6f1a2b3c4d5e6f1a2b3c4d5e6f1a2b3c4dXX7Nal-YARtTpjCikii9nJxER19D6diSyk-AWkPbXX7Nal-YARtTpjCikii9nJxER19D6diSyk-AWkPbTest NameXX7Nal-YARtTpjCikii9nJxER19D6diSyk-AWkPbtest@mhutchie.comXX7Nal-YARtTpjCikii9nJxER19D6diSyk-AWkPb1587559256XX7Nal-YARtTpjCikii9nJxER19D6diSyk-AWkPbCommit Message 1\n'
-			);
-			mockGitSuccessOnce(
-				'1a2b3c4d5e6f1a2b3c4d5e6f1a2b3c4d5e6f1a2b HEAD\n' +
-				'1a2b3c4d5e6f1a2b3c4d5e6f1a2b3c4d5e6f1a2b refs/heads/master\n' +
-				'2b3c4d5e6f1a2b3c4d5e6f1a2b3c4d5e6f1a2b3c refs/heads/develop\n' +
-				'4d5e6f1a2b3c4d5e6f1a2b3c4d5e6f1a2b3c4d5e refs/heads/feature\n' +
-				'1a2b3c4d5e6f1a2b3c4d5e6f1a2b3c4d5e6f1a2b refs/remotes/origin/master\n' +
-				'4d5e6f1a2b3c4d5e6f1a2b3c4d5e6f1a2b3c4d5e refs/remotes/origin/feature\n' +
-				'1a2b3c4d5e6f1a2b3c4d5e6f1a2b3c4d5e6f1a2b refs/remotes/other-remote/master\n' +
-				'a1b2c3d4e5f6a1b2c3d4e5f6a1b2c3d4e5f6a1b2 refs/tags/tag1\n' +
-				'2b3c4d5e6f1a2b3c4d5e6f1a2b3c4d5e6f1a2b3c refs/tags/tag1^{}\n'
-			);
-			mockGitSuccessOnce(
-				'M modified.txt\n' +
-				'?? untracked.txt\n'
-			);
-			vscode.mockExtensionSettingReturnValue('repository.showCommitsOnlyReferencedByTags', true);
-			vscode.mockExtensionSettingReturnValue('repository.showRemoteHeads', true);
-			vscode.mockExtensionSettingReturnValue('repository.showUncommittedChanges', true);
-			vscode.mockExtensionSettingReturnValue('repository.showUntrackedFiles', true);
-			date.setCurrentTime(1587559259);
-
-			// Run
-			const result = await dataSource.getCommits('/path/to/repo', null, 300, true, true, false, false, CommitOrdering.Date, ['origin', 'other-remote'], ['other-remote'], []);
-
-			// Assert
-			expect(result).toStrictEqual({
-				commits: [
-					{
-						hash: '*',
-						parents: ['1a2b3c4d5e6f1a2b3c4d5e6f1a2b3c4d5e6f1a2b'],
-						author: '*',
-						email: '',
-						date: 1587559259,
-						message: 'Uncommitted Changes (2)',
-						heads: [],
-						tags: [],
-						remotes: [],
-						stash: null
-					},
-					{
-						hash: '1a2b3c4d5e6f1a2b3c4d5e6f1a2b3c4d5e6f1a2b',
-						parents: ['2b3c4d5e6f1a2b3c4d5e6f1a2b3c4d5e6f1a2b3c'],
-						author: 'Test Name',
-						email: 'test@mhutchie.com',
-						date: 1587559258,
-						message: 'Commit Message 3',
-						heads: ['master'],
-						tags: [],
-						remotes: [{ name: 'origin/master', remote: 'origin' }],
-						stash: null
-					},
-					{
-						hash: '2b3c4d5e6f1a2b3c4d5e6f1a2b3c4d5e6f1a2b3c',
-						parents: ['3c4d5e6f1a2b3c4d5e6f1a2b3c4d5e6f1a2b3c4d'],
-						author: 'Test Name',
-						email: 'test@mhutchie.com',
-						date: 1587559257,
-						message: 'Commit Message 2',
-						heads: ['develop'],
-						tags: [{ name: 'tag1', annotated: true }],
-						remotes: [],
-						stash: null
-					},
-					{
-						hash: '3c4d5e6f1a2b3c4d5e6f1a2b3c4d5e6f1a2b3c4d',
-						parents: [],
-						author: 'Test Name',
-						email: 'test@mhutchie.com',
-						date: 1587559256,
-						message: 'Commit Message 1',
-						heads: [],
-						tags: [],
-						remotes: [],
-						stash: null
-					}
-				],
-				head: '1a2b3c4d5e6f1a2b3c4d5e6f1a2b3c4d5e6f1a2b',
-				tags: ['tag1'],
-				moreCommitsAvailable: false,
-				error: null
-			});
-			expect(spyOnSpawn).toBeCalledWith('/path/to/git', ['-c', 'log.showSignature=false', 'log', '--max-count=301', '--format=%HXX7Nal-YARtTpjCikii9nJxER19D6diSyk-AWkPb%PXX7Nal-YARtTpjCikii9nJxER19D6diSyk-AWkPb%anXX7Nal-YARtTpjCikii9nJxER19D6diSyk-AWkPb%aeXX7Nal-YARtTpjCikii9nJxER19D6diSyk-AWkPb%atXX7Nal-YARtTpjCikii9nJxER19D6diSyk-AWkPb%s', '--date-order', '--branches', '--tags', '--glob=refs/remotes/origin', 'HEAD', '--'], expect.objectContaining({ cwd: '/path/to/repo' }));
-			expect(spyOnSpawn).toBeCalledWith('/path/to/git', ['show-ref', '-d', '--head'], expect.objectContaining({ cwd: '/path/to/repo' }));
-			expect(spyOnSpawn).toBeCalledWith('/path/to/git', ['status', '--untracked-files=all', '--porcelain'], expect.objectContaining({ cwd: '/path/to/repo' }));
-		});
-
-		it('Should return the commits (stash returned in git log commits)', async () => {
-			// Setup
-			mockGitSuccessOnce(
-				'1a2b3c4d5e6f1a2b3c4d5e6f1a2b3c4d5e6f1a2bXX7Nal-YARtTpjCikii9nJxER19D6diSyk-AWkPb2b3c4d5e6f1a2b3c4d5e6f1a2b3c4d5e6f1a2b3cXX7Nal-YARtTpjCikii9nJxER19D6diSyk-AWkPbTest NameXX7Nal-YARtTpjCikii9nJxER19D6diSyk-AWkPbtest@mhutchie.comXX7Nal-YARtTpjCikii9nJxER19D6diSyk-AWkPb1587559258XX7Nal-YARtTpjCikii9nJxER19D6diSyk-AWkPbWIP\n' +
-				'2b3c4d5e6f1a2b3c4d5e6f1a2b3c4d5e6f1a2b3cXX7Nal-YARtTpjCikii9nJxER19D6diSyk-AWkPb3c4d5e6f1a2b3c4d5e6f1a2b3c4d5e6f1a2b3c4dXX7Nal-YARtTpjCikii9nJxER19D6diSyk-AWkPbTest NameXX7Nal-YARtTpjCikii9nJxER19D6diSyk-AWkPbtest@mhutchie.comXX7Nal-YARtTpjCikii9nJxER19D6diSyk-AWkPb1587559257XX7Nal-YARtTpjCikii9nJxER19D6diSyk-AWkPbCommit Message 2\n' +
-				'3c4d5e6f1a2b3c4d5e6f1a2b3c4d5e6f1a2b3c4dXX7Nal-YARtTpjCikii9nJxER19D6diSyk-AWkPbXX7Nal-YARtTpjCikii9nJxER19D6diSyk-AWkPbTest NameXX7Nal-YARtTpjCikii9nJxER19D6diSyk-AWkPbtest@mhutchie.comXX7Nal-YARtTpjCikii9nJxER19D6diSyk-AWkPb1587559256XX7Nal-YARtTpjCikii9nJxER19D6diSyk-AWkPbCommit Message 1\n'
-			);
-			mockGitSuccessOnce(
-				'2b3c4d5e6f1a2b3c4d5e6f1a2b3c4d5e6f1a2b3c HEAD\n' +
-				'2b3c4d5e6f1a2b3c4d5e6f1a2b3c4d5e6f1a2b3c refs/heads/master\n' +
-				'2b3c4d5e6f1a2b3c4d5e6f1a2b3c4d5e6f1a2b3c refs/heads/develop\n' +
-				'4d5e6f1a2b3c4d5e6f1a2b3c4d5e6f1a2b3c4d5e refs/heads/feature\n' +
-				'2b3c4d5e6f1a2b3c4d5e6f1a2b3c4d5e6f1a2b3c refs/remotes/origin/master\n' +
-				'a1b2c3d4e5f6a1b2c3d4e5f6a1b2c3d4e5f6a1b2 refs/tags/tag1\n' +
-				'2b3c4d5e6f1a2b3c4d5e6f1a2b3c4d5e6f1a2b3c refs/tags/tag1^{}\n'
-			);
-			mockGitSuccessOnce(
-				'M modified.txt\n' +
-				'?? untracked.txt\n'
-			);
-			vscode.mockExtensionSettingReturnValue('repository.showCommitsOnlyReferencedByTags', true);
-			vscode.mockExtensionSettingReturnValue('repository.showRemoteHeads', true);
-			vscode.mockExtensionSettingReturnValue('repository.showUncommittedChanges', true);
-			vscode.mockExtensionSettingReturnValue('repository.showUntrackedFiles', true);
-			date.setCurrentTime(1587559259);
-
-			// Run
-			const result = await dataSource.getCommits('/path/to/repo', null, 300, true, true, false, false, CommitOrdering.Date, ['origin'], [], [
-				{
-					hash: '1a2b3c4d5e6f1a2b3c4d5e6f1a2b3c4d5e6f1a2b',
-					baseHash: '2b3c4d5e6f1a2b3c4d5e6f1a2b3c4d5e6f1a2b3c',
-					untrackedFilesHash: '5e6f1a2b3c4d5e6f1a2b3c4d5e6f1a2b3c4d5e6f',
-					selector: 'refs/stash@{0}',
-					author: 'Test Stash Author',
-					email: 'test-stash@mhutchie.com',
-					date: 1587559258,
-					message: 'WIP'
-				}
-			]);
-
-			// Assert
-			expect(result).toStrictEqual({
-				commits: [
-					{
-						hash: '*',
-						parents: ['2b3c4d5e6f1a2b3c4d5e6f1a2b3c4d5e6f1a2b3c'],
-						author: '*',
-						email: '',
-						date: 1587559259,
-						message: 'Uncommitted Changes (2)',
-						heads: [],
-						tags: [],
-						remotes: [],
-						stash: null
-					},
-					{
-						hash: '1a2b3c4d5e6f1a2b3c4d5e6f1a2b3c4d5e6f1a2b',
-						parents: ['2b3c4d5e6f1a2b3c4d5e6f1a2b3c4d5e6f1a2b3c'],
-						author: 'Test Name',
-						email: 'test@mhutchie.com',
-						date: 1587559258,
-						message: 'WIP',
-						heads: [],
-						tags: [],
-						remotes: [],
-						stash: {
-							baseHash: '2b3c4d5e6f1a2b3c4d5e6f1a2b3c4d5e6f1a2b3c',
-							selector: 'refs/stash@{0}',
-							untrackedFilesHash: '5e6f1a2b3c4d5e6f1a2b3c4d5e6f1a2b3c4d5e6f'
-						}
-					},
-					{
-						hash: '2b3c4d5e6f1a2b3c4d5e6f1a2b3c4d5e6f1a2b3c',
-						parents: ['3c4d5e6f1a2b3c4d5e6f1a2b3c4d5e6f1a2b3c4d'],
-						author: 'Test Name',
-						email: 'test@mhutchie.com',
-						date: 1587559257,
-						message: 'Commit Message 2',
-						heads: ['master', 'develop'],
-						tags: [{ name: 'tag1', annotated: true }],
-						remotes: [{ name: 'origin/master', remote: 'origin' }],
-						stash: null
-					},
-					{
-						hash: '3c4d5e6f1a2b3c4d5e6f1a2b3c4d5e6f1a2b3c4d',
-						parents: [],
-						author: 'Test Name',
-						email: 'test@mhutchie.com',
-						date: 1587559256,
-						message: 'Commit Message 1',
-						heads: [],
-						tags: [],
-						remotes: [],
-						stash: null
-					}
-				],
-				head: '2b3c4d5e6f1a2b3c4d5e6f1a2b3c4d5e6f1a2b3c',
-				tags: ['tag1'],
-				moreCommitsAvailable: false,
-				error: null
-			});
-			expect(spyOnSpawn).toBeCalledWith('/path/to/git', ['-c', 'log.showSignature=false', 'log', '--max-count=301', '--format=%HXX7Nal-YARtTpjCikii9nJxER19D6diSyk-AWkPb%PXX7Nal-YARtTpjCikii9nJxER19D6diSyk-AWkPb%anXX7Nal-YARtTpjCikii9nJxER19D6diSyk-AWkPb%aeXX7Nal-YARtTpjCikii9nJxER19D6diSyk-AWkPb%atXX7Nal-YARtTpjCikii9nJxER19D6diSyk-AWkPb%s', '--date-order', '--branches', '--tags', '--remotes', '2b3c4d5e6f1a2b3c4d5e6f1a2b3c4d5e6f1a2b3c', 'HEAD', '--'], expect.objectContaining({ cwd: '/path/to/repo' }));
-			expect(spyOnSpawn).toBeCalledWith('/path/to/git', ['show-ref', '-d', '--head'], expect.objectContaining({ cwd: '/path/to/repo' }));
-			expect(spyOnSpawn).toBeCalledWith('/path/to/git', ['status', '--untracked-files=all', '--porcelain'], expect.objectContaining({ cwd: '/path/to/repo' }));
-		});
-
-		it('Should return the commits (stashes are based on different commits returned by git log)', async () => {
-			// Setup
-			mockGitSuccessOnce(
-				'1a2b3c4d5e6f1a2b3c4d5e6f1a2b3c4d5e6f1a2bXX7Nal-YARtTpjCikii9nJxER19D6diSyk-AWkPb2b3c4d5e6f1a2b3c4d5e6f1a2b3c4d5e6f1a2b3cXX7Nal-YARtTpjCikii9nJxER19D6diSyk-AWkPbTest NameXX7Nal-YARtTpjCikii9nJxER19D6diSyk-AWkPbtest@mhutchie.comXX7Nal-YARtTpjCikii9nJxER19D6diSyk-AWkPb1587559258XX7Nal-YARtTpjCikii9nJxER19D6diSyk-AWkPbCommit Message 3\n' +
-				'2b3c4d5e6f1a2b3c4d5e6f1a2b3c4d5e6f1a2b3cXX7Nal-YARtTpjCikii9nJxER19D6diSyk-AWkPb3c4d5e6f1a2b3c4d5e6f1a2b3c4d5e6f1a2b3c4dXX7Nal-YARtTpjCikii9nJxER19D6diSyk-AWkPbTest NameXX7Nal-YARtTpjCikii9nJxER19D6diSyk-AWkPbtest@mhutchie.comXX7Nal-YARtTpjCikii9nJxER19D6diSyk-AWkPb1587559257XX7Nal-YARtTpjCikii9nJxER19D6diSyk-AWkPbCommit Message 2\n' +
-				'3c4d5e6f1a2b3c4d5e6f1a2b3c4d5e6f1a2b3c4dXX7Nal-YARtTpjCikii9nJxER19D6diSyk-AWkPbXX7Nal-YARtTpjCikii9nJxER19D6diSyk-AWkPbTest NameXX7Nal-YARtTpjCikii9nJxER19D6diSyk-AWkPbtest@mhutchie.comXX7Nal-YARtTpjCikii9nJxER19D6diSyk-AWkPb1587559256XX7Nal-YARtTpjCikii9nJxER19D6diSyk-AWkPbCommit Message 1\n'
-			);
-			mockGitSuccessOnce(
-				'1a2b3c4d5e6f1a2b3c4d5e6f1a2b3c4d5e6f1a2b HEAD\n' +
-				'1a2b3c4d5e6f1a2b3c4d5e6f1a2b3c4d5e6f1a2b refs/heads/master\n' +
-				'2b3c4d5e6f1a2b3c4d5e6f1a2b3c4d5e6f1a2b3c refs/heads/develop\n' +
-				'4d5e6f1a2b3c4d5e6f1a2b3c4d5e6f1a2b3c4d5e refs/heads/feature\n' +
-				'1a2b3c4d5e6f1a2b3c4d5e6f1a2b3c4d5e6f1a2b refs/remotes/origin/master\n'
-			);
-			mockGitSuccessOnce(
-				'M modified.txt\n' +
-				'?? untracked.txt\n'
-			);
-			vscode.mockExtensionSettingReturnValue('repository.showCommitsOnlyReferencedByTags', true);
-			vscode.mockExtensionSettingReturnValue('repository.showRemoteHeads', true);
-			vscode.mockExtensionSettingReturnValue('repository.showUncommittedChanges', true);
-			vscode.mockExtensionSettingReturnValue('repository.showUntrackedFiles', true);
-			date.setCurrentTime(1587559259);
-
-			// Run
-			const result = await dataSource.getCommits('/path/to/repo', null, 300, true, true, false, false, CommitOrdering.Date, ['origin'], [], [
-				{
-					hash: 'a1b2c3d4e5f6a1b2c3d4e5f6a1b2c3d4e5f6a1b2',
-					baseHash: '1a2b3c4d5e6f1a2b3c4d5e6f1a2b3c4d5e6f1a2b',
-					untrackedFilesHash: '5e6f1a2b3c4d5e6f1a2b3c4d5e6f1a2b3c4d5e6f',
-					selector: 'refs/stash@{0}',
-					author: 'Test Stash Author',
-					email: 'test-stash@mhutchie.com',
-					date: 1587559258,
-					message: 'WIP 1'
-				},
-				{
-					hash: 'b2c3d4e5f6a1b2c3d4e5f6a1b2c3d4e5f6a1b2c3',
-					baseHash: '2b3c4d5e6f1a2b3c4d5e6f1a2b3c4d5e6f1a2b3c',
-					untrackedFilesHash: '6f1a2b3c4d5e6f1a2b3c4d5e6f1a2b3c4d5e6f1a',
-					selector: 'refs/stash@{1}',
-					author: 'Test Stash Author',
-					email: 'test-stash@mhutchie.com',
-					date: 1587559258,
-					message: 'WIP 2'
-				}
-			]);
-
-			// Assert
-			expect(result).toStrictEqual({
-				commits: [
-					{
-						hash: '*',
-						parents: ['1a2b3c4d5e6f1a2b3c4d5e6f1a2b3c4d5e6f1a2b'],
-						author: '*',
-						email: '',
-						date: 1587559259,
-						message: 'Uncommitted Changes (2)',
-						heads: [],
-						tags: [],
-						remotes: [],
-						stash: null
-					},
-					{
-						hash: 'a1b2c3d4e5f6a1b2c3d4e5f6a1b2c3d4e5f6a1b2',
-						parents: ['1a2b3c4d5e6f1a2b3c4d5e6f1a2b3c4d5e6f1a2b'],
-						author: 'Test Stash Author',
-						email: 'test-stash@mhutchie.com',
-						date: 1587559258,
-						message: 'WIP 1',
-						heads: [],
-						tags: [],
-						remotes: [],
-						stash: {
-							baseHash: '1a2b3c4d5e6f1a2b3c4d5e6f1a2b3c4d5e6f1a2b',
-							selector: 'refs/stash@{0}',
-							untrackedFilesHash: '5e6f1a2b3c4d5e6f1a2b3c4d5e6f1a2b3c4d5e6f'
-						}
-					},
-					{
-						hash: '1a2b3c4d5e6f1a2b3c4d5e6f1a2b3c4d5e6f1a2b',
-						parents: ['2b3c4d5e6f1a2b3c4d5e6f1a2b3c4d5e6f1a2b3c'],
-						author: 'Test Name',
-						email: 'test@mhutchie.com',
-						date: 1587559258,
-						message: 'Commit Message 3',
-						heads: ['master'],
-						tags: [],
-						remotes: [{ name: 'origin/master', remote: 'origin' }],
-						stash: null
-					},
-					{
-						hash: 'b2c3d4e5f6a1b2c3d4e5f6a1b2c3d4e5f6a1b2c3',
-						parents: ['2b3c4d5e6f1a2b3c4d5e6f1a2b3c4d5e6f1a2b3c'],
-						author: 'Test Stash Author',
-						email: 'test-stash@mhutchie.com',
-						date: 1587559258,
-						message: 'WIP 2',
-						heads: [],
-						tags: [],
-						remotes: [],
-						stash: {
-							baseHash: '2b3c4d5e6f1a2b3c4d5e6f1a2b3c4d5e6f1a2b3c',
-							selector: 'refs/stash@{1}',
-							untrackedFilesHash: '6f1a2b3c4d5e6f1a2b3c4d5e6f1a2b3c4d5e6f1a'
-						}
-					},
-					{
-						hash: '2b3c4d5e6f1a2b3c4d5e6f1a2b3c4d5e6f1a2b3c',
-						parents: ['3c4d5e6f1a2b3c4d5e6f1a2b3c4d5e6f1a2b3c4d'],
-						author: 'Test Name',
-						email: 'test@mhutchie.com',
-						date: 1587559257,
-						message: 'Commit Message 2',
-						heads: ['develop'],
-						tags: [],
-						remotes: [],
-						stash: null
-					},
-					{
-						hash: '3c4d5e6f1a2b3c4d5e6f1a2b3c4d5e6f1a2b3c4d',
-						parents: [],
-						author: 'Test Name',
-						email: 'test@mhutchie.com',
-						date: 1587559256,
-						message: 'Commit Message 1',
-						heads: [],
-						tags: [],
-						remotes: [],
-						stash: null
-					}
-				],
-				head: '1a2b3c4d5e6f1a2b3c4d5e6f1a2b3c4d5e6f1a2b',
-				tags: [],
-				moreCommitsAvailable: false,
-				error: null
-			});
-			expect(spyOnSpawn).toBeCalledWith('/path/to/git', ['-c', 'log.showSignature=false', 'log', '--max-count=301', '--format=%HXX7Nal-YARtTpjCikii9nJxER19D6diSyk-AWkPb%PXX7Nal-YARtTpjCikii9nJxER19D6diSyk-AWkPb%anXX7Nal-YARtTpjCikii9nJxER19D6diSyk-AWkPb%aeXX7Nal-YARtTpjCikii9nJxER19D6diSyk-AWkPb%atXX7Nal-YARtTpjCikii9nJxER19D6diSyk-AWkPb%s', '--date-order', '--branches', '--tags', '--remotes', '1a2b3c4d5e6f1a2b3c4d5e6f1a2b3c4d5e6f1a2b', '2b3c4d5e6f1a2b3c4d5e6f1a2b3c4d5e6f1a2b3c', 'HEAD', '--'], expect.objectContaining({ cwd: '/path/to/repo' }));
-			expect(spyOnSpawn).toBeCalledWith('/path/to/git', ['show-ref', '-d', '--head'], expect.objectContaining({ cwd: '/path/to/repo' }));
-			expect(spyOnSpawn).toBeCalledWith('/path/to/git', ['status', '--untracked-files=all', '--porcelain'], expect.objectContaining({ cwd: '/path/to/repo' }));
-		});
-
-		it('Should return the commits (stashes are based on a commit returned by git log)', async () => {
-			// Setup
-			mockGitSuccessOnce(
-				'1a2b3c4d5e6f1a2b3c4d5e6f1a2b3c4d5e6f1a2bXX7Nal-YARtTpjCikii9nJxER19D6diSyk-AWkPb2b3c4d5e6f1a2b3c4d5e6f1a2b3c4d5e6f1a2b3cXX7Nal-YARtTpjCikii9nJxER19D6diSyk-AWkPbTest NameXX7Nal-YARtTpjCikii9nJxER19D6diSyk-AWkPbtest@mhutchie.comXX7Nal-YARtTpjCikii9nJxER19D6diSyk-AWkPb1587559258XX7Nal-YARtTpjCikii9nJxER19D6diSyk-AWkPbCommit Message 3\n' +
-				'2b3c4d5e6f1a2b3c4d5e6f1a2b3c4d5e6f1a2b3cXX7Nal-YARtTpjCikii9nJxER19D6diSyk-AWkPb3c4d5e6f1a2b3c4d5e6f1a2b3c4d5e6f1a2b3c4dXX7Nal-YARtTpjCikii9nJxER19D6diSyk-AWkPbTest NameXX7Nal-YARtTpjCikii9nJxER19D6diSyk-AWkPbtest@mhutchie.comXX7Nal-YARtTpjCikii9nJxER19D6diSyk-AWkPb1587559257XX7Nal-YARtTpjCikii9nJxER19D6diSyk-AWkPbCommit Message 2\n' +
-				'3c4d5e6f1a2b3c4d5e6f1a2b3c4d5e6f1a2b3c4dXX7Nal-YARtTpjCikii9nJxER19D6diSyk-AWkPbXX7Nal-YARtTpjCikii9nJxER19D6diSyk-AWkPbTest NameXX7Nal-YARtTpjCikii9nJxER19D6diSyk-AWkPbtest@mhutchie.comXX7Nal-YARtTpjCikii9nJxER19D6diSyk-AWkPb1587559256XX7Nal-YARtTpjCikii9nJxER19D6diSyk-AWkPbCommit Message 1\n'
-			);
-			mockGitSuccessOnce(
-				'1a2b3c4d5e6f1a2b3c4d5e6f1a2b3c4d5e6f1a2b HEAD\n' +
-				'1a2b3c4d5e6f1a2b3c4d5e6f1a2b3c4d5e6f1a2b refs/heads/master\n' +
-				'2b3c4d5e6f1a2b3c4d5e6f1a2b3c4d5e6f1a2b3c refs/heads/develop\n' +
-				'4d5e6f1a2b3c4d5e6f1a2b3c4d5e6f1a2b3c4d5e refs/heads/feature\n' +
-				'1a2b3c4d5e6f1a2b3c4d5e6f1a2b3c4d5e6f1a2b refs/remotes/origin/master\n'
-			);
-			mockGitSuccessOnce(
-				'M modified.txt\n' +
-				'?? untracked.txt\n'
-			);
-			vscode.mockExtensionSettingReturnValue('repository.showCommitsOnlyReferencedByTags', true);
-			vscode.mockExtensionSettingReturnValue('repository.showRemoteHeads', true);
-			vscode.mockExtensionSettingReturnValue('repository.showUncommittedChanges', true);
-			vscode.mockExtensionSettingReturnValue('repository.showUntrackedFiles', true);
-			date.setCurrentTime(1587559259);
-
-			// Run
-			const result = await dataSource.getCommits('/path/to/repo', null, 300, true, true, false, false, CommitOrdering.Date, ['origin'], [], [
-				{
-					hash: 'a1b2c3d4e5f6a1b2c3d4e5f6a1b2c3d4e5f6a1b2',
-					baseHash: '1a2b3c4d5e6f1a2b3c4d5e6f1a2b3c4d5e6f1a2b',
-					untrackedFilesHash: '5e6f1a2b3c4d5e6f1a2b3c4d5e6f1a2b3c4d5e6f',
-					selector: 'refs/stash@{0}',
-					author: 'Test Stash Author',
-					email: 'test-stash@mhutchie.com',
-					date: 1587559261,
-					message: 'WIP 1'
-				},
-				{
-					hash: 'b2c3d4e5f6a1b2c3d4e5f6a1b2c3d4e5f6a1b2c3',
-					baseHash: '1a2b3c4d5e6f1a2b3c4d5e6f1a2b3c4d5e6f1a2b',
-					untrackedFilesHash: '6f1a2b3c4d5e6f1a2b3c4d5e6f1a2b3c4d5e6f1a',
-					selector: 'refs/stash@{1}',
-					author: 'Test Stash Author',
-					email: 'test-stash@mhutchie.com',
-					date: 1587559260,
-					message: 'WIP 2'
-				}
-			]);
-
-			// Assert
-			expect(result).toStrictEqual({
-				commits: [
-					{
-						hash: '*',
-						parents: ['1a2b3c4d5e6f1a2b3c4d5e6f1a2b3c4d5e6f1a2b'],
-						author: '*',
-						email: '',
-						date: 1587559259,
-						message: 'Uncommitted Changes (2)',
-						heads: [],
-						tags: [],
-						remotes: [],
-						stash: null
-					},
-					{
-						hash: 'a1b2c3d4e5f6a1b2c3d4e5f6a1b2c3d4e5f6a1b2',
-						parents: ['1a2b3c4d5e6f1a2b3c4d5e6f1a2b3c4d5e6f1a2b'],
-						author: 'Test Stash Author',
-						email: 'test-stash@mhutchie.com',
-						date: 1587559261,
-						message: 'WIP 1',
-						heads: [],
-						tags: [],
-						remotes: [],
-						stash: {
-							baseHash: '1a2b3c4d5e6f1a2b3c4d5e6f1a2b3c4d5e6f1a2b',
-							selector: 'refs/stash@{0}',
-							untrackedFilesHash: '5e6f1a2b3c4d5e6f1a2b3c4d5e6f1a2b3c4d5e6f'
-						}
-					},
-					{
-						hash: 'b2c3d4e5f6a1b2c3d4e5f6a1b2c3d4e5f6a1b2c3',
-						parents: ['1a2b3c4d5e6f1a2b3c4d5e6f1a2b3c4d5e6f1a2b'],
-						author: 'Test Stash Author',
-						email: 'test-stash@mhutchie.com',
-						date: 1587559260,
-						message: 'WIP 2',
-						heads: [],
-						tags: [],
-						remotes: [],
-						stash: {
-							baseHash: '1a2b3c4d5e6f1a2b3c4d5e6f1a2b3c4d5e6f1a2b',
-							selector: 'refs/stash@{1}',
-							untrackedFilesHash: '6f1a2b3c4d5e6f1a2b3c4d5e6f1a2b3c4d5e6f1a'
-						}
-					},
-					{
-						hash: '1a2b3c4d5e6f1a2b3c4d5e6f1a2b3c4d5e6f1a2b',
-						parents: ['2b3c4d5e6f1a2b3c4d5e6f1a2b3c4d5e6f1a2b3c'],
-						author: 'Test Name',
-						email: 'test@mhutchie.com',
-						date: 1587559258,
-						message: 'Commit Message 3',
-						heads: ['master'],
-						tags: [],
-						remotes: [{ name: 'origin/master', remote: 'origin' }],
-						stash: null
-					},
-					{
-						hash: '2b3c4d5e6f1a2b3c4d5e6f1a2b3c4d5e6f1a2b3c',
-						parents: ['3c4d5e6f1a2b3c4d5e6f1a2b3c4d5e6f1a2b3c4d'],
-						author: 'Test Name',
-						email: 'test@mhutchie.com',
-						date: 1587559257,
-						message: 'Commit Message 2',
-						heads: ['develop'],
-						tags: [],
-						remotes: [],
-						stash: null
-					},
-					{
-						hash: '3c4d5e6f1a2b3c4d5e6f1a2b3c4d5e6f1a2b3c4d',
-						parents: [],
-						author: 'Test Name',
-						email: 'test@mhutchie.com',
-						date: 1587559256,
-						message: 'Commit Message 1',
-						heads: [],
-						tags: [],
-						remotes: [],
-						stash: null
-					}
-				],
-				head: '1a2b3c4d5e6f1a2b3c4d5e6f1a2b3c4d5e6f1a2b',
-				tags: [],
-				moreCommitsAvailable: false,
-				error: null
-			});
-			expect(spyOnSpawn).toBeCalledWith('/path/to/git', ['-c', 'log.showSignature=false', 'log', '--max-count=301', '--format=%HXX7Nal-YARtTpjCikii9nJxER19D6diSyk-AWkPb%PXX7Nal-YARtTpjCikii9nJxER19D6diSyk-AWkPb%anXX7Nal-YARtTpjCikii9nJxER19D6diSyk-AWkPb%aeXX7Nal-YARtTpjCikii9nJxER19D6diSyk-AWkPb%atXX7Nal-YARtTpjCikii9nJxER19D6diSyk-AWkPb%s', '--date-order', '--branches', '--tags', '--remotes', '1a2b3c4d5e6f1a2b3c4d5e6f1a2b3c4d5e6f1a2b', 'HEAD', '--'], expect.objectContaining({ cwd: '/path/to/repo' }));
-			expect(spyOnSpawn).toBeCalledWith('/path/to/git', ['show-ref', '-d', '--head'], expect.objectContaining({ cwd: '/path/to/repo' }));
-			expect(spyOnSpawn).toBeCalledWith('/path/to/git', ['status', '--untracked-files=all', '--porcelain'], expect.objectContaining({ cwd: '/path/to/repo' }));
-		});
-
-		it('Should return the commits (stash isn\'t based on a commit returned by git log)', async () => {
-			// Setup
-			mockGitSuccessOnce(
-				'1a2b3c4d5e6f1a2b3c4d5e6f1a2b3c4d5e6f1a2bXX7Nal-YARtTpjCikii9nJxER19D6diSyk-AWkPb2b3c4d5e6f1a2b3c4d5e6f1a2b3c4d5e6f1a2b3cXX7Nal-YARtTpjCikii9nJxER19D6diSyk-AWkPbTest NameXX7Nal-YARtTpjCikii9nJxER19D6diSyk-AWkPbtest@mhutchie.comXX7Nal-YARtTpjCikii9nJxER19D6diSyk-AWkPb1587559258XX7Nal-YARtTpjCikii9nJxER19D6diSyk-AWkPbCommit Message 3\n' +
-				'2b3c4d5e6f1a2b3c4d5e6f1a2b3c4d5e6f1a2b3cXX7Nal-YARtTpjCikii9nJxER19D6diSyk-AWkPb3c4d5e6f1a2b3c4d5e6f1a2b3c4d5e6f1a2b3c4dXX7Nal-YARtTpjCikii9nJxER19D6diSyk-AWkPbTest NameXX7Nal-YARtTpjCikii9nJxER19D6diSyk-AWkPbtest@mhutchie.comXX7Nal-YARtTpjCikii9nJxER19D6diSyk-AWkPb1587559257XX7Nal-YARtTpjCikii9nJxER19D6diSyk-AWkPbCommit Message 2\n' +
-				'3c4d5e6f1a2b3c4d5e6f1a2b3c4d5e6f1a2b3c4dXX7Nal-YARtTpjCikii9nJxER19D6diSyk-AWkPbXX7Nal-YARtTpjCikii9nJxER19D6diSyk-AWkPbTest NameXX7Nal-YARtTpjCikii9nJxER19D6diSyk-AWkPbtest@mhutchie.comXX7Nal-YARtTpjCikii9nJxER19D6diSyk-AWkPb1587559256XX7Nal-YARtTpjCikii9nJxER19D6diSyk-AWkPbCommit Message 1\n'
-			);
-			mockGitSuccessOnce(
-				'1a2b3c4d5e6f1a2b3c4d5e6f1a2b3c4d5e6f1a2b HEAD\n' +
-				'1a2b3c4d5e6f1a2b3c4d5e6f1a2b3c4d5e6f1a2b refs/heads/master\n' +
-				'2b3c4d5e6f1a2b3c4d5e6f1a2b3c4d5e6f1a2b3c refs/heads/develop\n' +
-				'4d5e6f1a2b3c4d5e6f1a2b3c4d5e6f1a2b3c4d5e refs/heads/feature\n' +
-				'1a2b3c4d5e6f1a2b3c4d5e6f1a2b3c4d5e6f1a2b refs/remotes/origin/master\n'
-			);
-			mockGitSuccessOnce(
-				'M modified.txt\n' +
-				'?? untracked.txt\n'
-			);
-			vscode.mockExtensionSettingReturnValue('repository.showCommitsOnlyReferencedByTags', true);
-			vscode.mockExtensionSettingReturnValue('repository.showRemoteHeads', true);
-			vscode.mockExtensionSettingReturnValue('repository.showUncommittedChanges', true);
-			vscode.mockExtensionSettingReturnValue('repository.showUntrackedFiles', true);
-			date.setCurrentTime(1587559259);
-
-			// Run
-			const result = await dataSource.getCommits('/path/to/repo', null, 300, true, true, false, false, CommitOrdering.Date, ['origin'], [], [
-				{
-					hash: 'a1b2c3d4e5f6a1b2c3d4e5f6a1b2c3d4e5f6a1b2',
-					baseHash: '6f1a2b3c4d5e6f1a2b3c4d5e6f1a2b3c4d5e6f1a',
-					untrackedFilesHash: '5e6f1a2b3c4d5e6f1a2b3c4d5e6f1a2b3c4d5e6f',
-					selector: 'refs/stash@{0}',
-					author: 'Test Stash Author',
-					email: 'test-stash@mhutchie.com',
-					date: 1587559258,
-					message: 'WIP 1'
-				}
-			]);
-
-			// Assert
-			expect(result).toStrictEqual({
-				commits: [
-					{
-						hash: '*',
-						parents: ['1a2b3c4d5e6f1a2b3c4d5e6f1a2b3c4d5e6f1a2b'],
-						author: '*',
-						email: '',
-						date: 1587559259,
-						message: 'Uncommitted Changes (2)',
-						heads: [],
-						tags: [],
-						remotes: [],
-						stash: null
-					},
-					{
-						hash: '1a2b3c4d5e6f1a2b3c4d5e6f1a2b3c4d5e6f1a2b',
-						parents: ['2b3c4d5e6f1a2b3c4d5e6f1a2b3c4d5e6f1a2b3c'],
-						author: 'Test Name',
-						email: 'test@mhutchie.com',
-						date: 1587559258,
-						message: 'Commit Message 3',
-						heads: ['master'],
-						tags: [],
-						remotes: [{ name: 'origin/master', remote: 'origin' }],
-						stash: null
-					},
-					{
-						hash: '2b3c4d5e6f1a2b3c4d5e6f1a2b3c4d5e6f1a2b3c',
-						parents: ['3c4d5e6f1a2b3c4d5e6f1a2b3c4d5e6f1a2b3c4d'],
-						author: 'Test Name',
-						email: 'test@mhutchie.com',
-						date: 1587559257,
-						message: 'Commit Message 2',
-						heads: ['develop'],
-						tags: [],
-						remotes: [],
-						stash: null
-					},
-					{
-						hash: '3c4d5e6f1a2b3c4d5e6f1a2b3c4d5e6f1a2b3c4d',
-						parents: [],
-						author: 'Test Name',
-						email: 'test@mhutchie.com',
-						date: 1587559256,
-						message: 'Commit Message 1',
-						heads: [],
-						tags: [],
-						remotes: [],
-						stash: null
-					}
-				],
-				head: '1a2b3c4d5e6f1a2b3c4d5e6f1a2b3c4d5e6f1a2b',
-				tags: [],
-				moreCommitsAvailable: false,
-				error: null
-			});
-			expect(spyOnSpawn).toBeCalledWith('/path/to/git', ['-c', 'log.showSignature=false', 'log', '--max-count=301', '--format=%HXX7Nal-YARtTpjCikii9nJxER19D6diSyk-AWkPb%PXX7Nal-YARtTpjCikii9nJxER19D6diSyk-AWkPb%anXX7Nal-YARtTpjCikii9nJxER19D6diSyk-AWkPb%aeXX7Nal-YARtTpjCikii9nJxER19D6diSyk-AWkPb%atXX7Nal-YARtTpjCikii9nJxER19D6diSyk-AWkPb%s', '--date-order', '--branches', '--tags', '--remotes', '6f1a2b3c4d5e6f1a2b3c4d5e6f1a2b3c4d5e6f1a', 'HEAD', '--'], expect.objectContaining({ cwd: '/path/to/repo' }));
-			expect(spyOnSpawn).toBeCalledWith('/path/to/git', ['show-ref', '-d', '--head'], expect.objectContaining({ cwd: '/path/to/repo' }));
-			expect(spyOnSpawn).toBeCalledWith('/path/to/git', ['status', '--untracked-files=all', '--porcelain'], expect.objectContaining({ cwd: '/path/to/repo' }));
-		});
-
-		it('Should return the commits (no uncommitted changes)', async () => {
-			// Setup
-			mockGitSuccessOnce(
-				'1a2b3c4d5e6f1a2b3c4d5e6f1a2b3c4d5e6f1a2bXX7Nal-YARtTpjCikii9nJxER19D6diSyk-AWkPb2b3c4d5e6f1a2b3c4d5e6f1a2b3c4d5e6f1a2b3cXX7Nal-YARtTpjCikii9nJxER19D6diSyk-AWkPbTest NameXX7Nal-YARtTpjCikii9nJxER19D6diSyk-AWkPbtest@mhutchie.comXX7Nal-YARtTpjCikii9nJxER19D6diSyk-AWkPb1587559258XX7Nal-YARtTpjCikii9nJxER19D6diSyk-AWkPbCommit Message 3\n' +
-				'2b3c4d5e6f1a2b3c4d5e6f1a2b3c4d5e6f1a2b3cXX7Nal-YARtTpjCikii9nJxER19D6diSyk-AWkPb3c4d5e6f1a2b3c4d5e6f1a2b3c4d5e6f1a2b3c4dXX7Nal-YARtTpjCikii9nJxER19D6diSyk-AWkPbTest NameXX7Nal-YARtTpjCikii9nJxER19D6diSyk-AWkPbtest@mhutchie.comXX7Nal-YARtTpjCikii9nJxER19D6diSyk-AWkPb1587559257XX7Nal-YARtTpjCikii9nJxER19D6diSyk-AWkPbCommit Message 2\n' +
-				'3c4d5e6f1a2b3c4d5e6f1a2b3c4d5e6f1a2b3c4dXX7Nal-YARtTpjCikii9nJxER19D6diSyk-AWkPbXX7Nal-YARtTpjCikii9nJxER19D6diSyk-AWkPbTest NameXX7Nal-YARtTpjCikii9nJxER19D6diSyk-AWkPbtest@mhutchie.comXX7Nal-YARtTpjCikii9nJxER19D6diSyk-AWkPb1587559256XX7Nal-YARtTpjCikii9nJxER19D6diSyk-AWkPbCommit Message 1\n'
-			);
-			mockGitSuccessOnce(
-				'1a2b3c4d5e6f1a2b3c4d5e6f1a2b3c4d5e6f1a2b HEAD\n' +
-				'1a2b3c4d5e6f1a2b3c4d5e6f1a2b3c4d5e6f1a2b refs/heads/master\n' +
-				'2b3c4d5e6f1a2b3c4d5e6f1a2b3c4d5e6f1a2b3c refs/heads/develop\n' +
-				'4d5e6f1a2b3c4d5e6f1a2b3c4d5e6f1a2b3c4d5e refs/heads/feature\n' +
-				'1a2b3c4d5e6f1a2b3c4d5e6f1a2b3c4d5e6f1a2b refs/remotes/origin/master\n' +
-				'a1b2c3d4e5f6a1b2c3d4e5f6a1b2c3d4e5f6a1b2 refs/tags/tag1\n' +
-				'2b3c4d5e6f1a2b3c4d5e6f1a2b3c4d5e6f1a2b3c refs/tags/tag1^{}\n'
-			);
-			mockGitSuccessOnce('');
-			vscode.mockExtensionSettingReturnValue('repository.showCommitsOnlyReferencedByTags', true);
-			vscode.mockExtensionSettingReturnValue('repository.showRemoteHeads', true);
-			vscode.mockExtensionSettingReturnValue('repository.showUncommittedChanges', true);
-			vscode.mockExtensionSettingReturnValue('repository.showUntrackedFiles', true);
-			date.setCurrentTime(1587559259);
-
-			// Run
-			const result = await dataSource.getCommits('/path/to/repo', null, 300, true, true, false, false, CommitOrdering.Date, ['origin'], [], []);
-
-			// Assert
-			expect(result).toStrictEqual({
-				commits: [
-					{
-						hash: '1a2b3c4d5e6f1a2b3c4d5e6f1a2b3c4d5e6f1a2b',
-						parents: ['2b3c4d5e6f1a2b3c4d5e6f1a2b3c4d5e6f1a2b3c'],
-						author: 'Test Name',
-						email: 'test@mhutchie.com',
-						date: 1587559258,
-						message: 'Commit Message 3',
-						heads: ['master'],
-						tags: [],
-						remotes: [{ name: 'origin/master', remote: 'origin' }],
-						stash: null
-					},
-					{
-						hash: '2b3c4d5e6f1a2b3c4d5e6f1a2b3c4d5e6f1a2b3c',
-						parents: ['3c4d5e6f1a2b3c4d5e6f1a2b3c4d5e6f1a2b3c4d'],
-						author: 'Test Name',
-						email: 'test@mhutchie.com',
-						date: 1587559257,
-						message: 'Commit Message 2',
-						heads: ['develop'],
-						tags: [{ name: 'tag1', annotated: true }],
-						remotes: [],
-						stash: null
-					},
-					{
-						hash: '3c4d5e6f1a2b3c4d5e6f1a2b3c4d5e6f1a2b3c4d',
-						parents: [],
-						author: 'Test Name',
-						email: 'test@mhutchie.com',
-						date: 1587559256,
-						message: 'Commit Message 1',
-						heads: [],
-						tags: [],
-						remotes: [],
-						stash: null
-					}
-				],
-				head: '1a2b3c4d5e6f1a2b3c4d5e6f1a2b3c4d5e6f1a2b',
-				tags: ['tag1'],
-				moreCommitsAvailable: false,
-				error: null
-			});
-			expect(spyOnSpawn).toBeCalledWith('/path/to/git', ['-c', 'log.showSignature=false', 'log', '--max-count=301', '--format=%HXX7Nal-YARtTpjCikii9nJxER19D6diSyk-AWkPb%PXX7Nal-YARtTpjCikii9nJxER19D6diSyk-AWkPb%anXX7Nal-YARtTpjCikii9nJxER19D6diSyk-AWkPb%aeXX7Nal-YARtTpjCikii9nJxER19D6diSyk-AWkPb%atXX7Nal-YARtTpjCikii9nJxER19D6diSyk-AWkPb%s', '--date-order', '--branches', '--tags', '--remotes', 'HEAD', '--'], expect.objectContaining({ cwd: '/path/to/repo' }));
-			expect(spyOnSpawn).toBeCalledWith('/path/to/git', ['show-ref', '-d', '--head'], expect.objectContaining({ cwd: '/path/to/repo' }));
-			expect(spyOnSpawn).toBeCalledWith('/path/to/git', ['status', '--untracked-files=all', '--porcelain'], expect.objectContaining({ cwd: '/path/to/repo' }));
-		});
-
-		it('Should return no commits (when in an empty repository)', async () => {
-			// Setup
-			mockGitSuccessOnce('\n');
-			mockGitThrowingErrorOnce();
-			vscode.mockExtensionSettingReturnValue('repository.showCommitsOnlyReferencedByTags', true);
-			vscode.mockExtensionSettingReturnValue('repository.showRemoteHeads', true);
-
-			// Run
-			const result = await dataSource.getCommits('/path/to/repo', null, 300, true, true, false, false, CommitOrdering.Date, ['origin'], [], []);
-
-			// Assert
-			expect(result).toStrictEqual({
-				commits: [],
-				head: null,
-				tags: [],
-				moreCommitsAvailable: false,
-				error: null
-			});
-			expect(spyOnSpawn).toHaveBeenCalledTimes(2);
-		});
-
-		it('Should return the commits (ignoring invalid show-ref records)', async () => {
-			// Setup
-			mockGitSuccessOnce(
-				'1a2b3c4d5e6f1a2b3c4d5e6f1a2b3c4d5e6f1a2bXX7Nal-YARtTpjCikii9nJxER19D6diSyk-AWkPb2b3c4d5e6f1a2b3c4d5e6f1a2b3c4d5e6f1a2b3cXX7Nal-YARtTpjCikii9nJxER19D6diSyk-AWkPbTest NameXX7Nal-YARtTpjCikii9nJxER19D6diSyk-AWkPbtest@mhutchie.comXX7Nal-YARtTpjCikii9nJxER19D6diSyk-AWkPb1587559258XX7Nal-YARtTpjCikii9nJxER19D6diSyk-AWkPbCommit Message 3\n' +
-				'2b3c4d5e6f1a2b3c4d5e6f1a2b3c4d5e6f1a2b3cXX7Nal-YARtTpjCikii9nJxER19D6diSyk-AWkPb3c4d5e6f1a2b3c4d5e6f1a2b3c4d5e6f1a2b3c4dXX7Nal-YARtTpjCikii9nJxER19D6diSyk-AWkPbTest NameXX7Nal-YARtTpjCikii9nJxER19D6diSyk-AWkPbtest@mhutchie.comXX7Nal-YARtTpjCikii9nJxER19D6diSyk-AWkPb1587559257XX7Nal-YARtTpjCikii9nJxER19D6diSyk-AWkPbCommit Message 2\n' +
-				'3c4d5e6f1a2b3c4d5e6f1a2b3c4d5e6f1a2b3c4dXX7Nal-YARtTpjCikii9nJxER19D6diSyk-AWkPbXX7Nal-YARtTpjCikii9nJxER19D6diSyk-AWkPbTest NameXX7Nal-YARtTpjCikii9nJxER19D6diSyk-AWkPbtest@mhutchie.comXX7Nal-YARtTpjCikii9nJxER19D6diSyk-AWkPb1587559256XX7Nal-YARtTpjCikii9nJxER19D6diSyk-AWkPbCommit Message 1\n'
-			);
-			mockGitSuccessOnce(
-				'1a2b3c4d5e6f1a2b3c4d5e6f1a2b3c4d5e6f1a2b HEAD\n' +
-				'1a2b3c4d5e6f1a2b3c4d5e6f1a2b3c4d5e6f1a2b\n' +
-				'1a2b3c4d5e6f1a2b3c4d5e6f1a2b3c4d5e6f1a2b refs/heads/master\n' +
-				'2b3c4d5e6f1a2b3c4d5e6f1a2b3c4d5e6f1a2b3c refs/heads/develop\n' +
-				'4d5e6f1a2b3c4d5e6f1a2b3c4d5e6f1a2b3c4d5e refs/heads/feature\n' +
-				'1a2b3c4d5e6f1a2b3c4d5e6f1a2b3c4d5e6f1a2b refs/invalid/master\n' +
-				'1a2b3c4d5e6f1a2b3c4d5e6f1a2b3c4d5e6f1a2b refs/remotes/origin/master\n' +
-				'4d5e6f1a2b3c4d5e6f1a2b3c4d5e6f1a2b3c4d5e refs/remotes/origin/feature\n' +
-				'1a2b3c4d5e6f1a2b3c4d5e6f1a2b3c4d5e6f1a2b refs/remotes/other-remote/master\n' +
-				'a1b2c3d4e5f6a1b2c3d4e5f6a1b2c3d4e5f6a1b2 refs/tags/tag1\n' +
-				'2b3c4d5e6f1a2b3c4d5e6f1a2b3c4d5e6f1a2b3c refs/tags/tag1^{}\n'
-			);
-			mockGitSuccessOnce(
-				'M modified.txt\n' +
-				'?? untracked.txt\n'
-			);
-			vscode.mockExtensionSettingReturnValue('repository.showCommitsOnlyReferencedByTags', true);
-			vscode.mockExtensionSettingReturnValue('repository.showRemoteHeads', true);
-			vscode.mockExtensionSettingReturnValue('repository.showUncommittedChanges', true);
-			vscode.mockExtensionSettingReturnValue('repository.showUntrackedFiles', true);
-			date.setCurrentTime(1587559259);
-
-			// Run
-			const result = await dataSource.getCommits('/path/to/repo', null, 300, true, true, false, false, CommitOrdering.Date, ['origin'], [], []);
-
-			// Assert
-			expect(result).toStrictEqual({
-				commits: [
-					{
-						hash: '*',
-						parents: ['1a2b3c4d5e6f1a2b3c4d5e6f1a2b3c4d5e6f1a2b'],
-						author: '*',
-						email: '',
-						date: 1587559259,
-						message: 'Uncommitted Changes (2)',
-						heads: [],
-						tags: [],
-						remotes: [],
-						stash: null
-					},
-					{
-						hash: '1a2b3c4d5e6f1a2b3c4d5e6f1a2b3c4d5e6f1a2b',
-						parents: ['2b3c4d5e6f1a2b3c4d5e6f1a2b3c4d5e6f1a2b3c'],
-						author: 'Test Name',
-						email: 'test@mhutchie.com',
-						date: 1587559258,
-						message: 'Commit Message 3',
-						heads: ['master'],
-						tags: [],
-						remotes: [{ name: 'origin/master', remote: 'origin' }, { name: 'other-remote/master', remote: null }],
-						stash: null
-					},
-					{
-						hash: '2b3c4d5e6f1a2b3c4d5e6f1a2b3c4d5e6f1a2b3c',
-						parents: ['3c4d5e6f1a2b3c4d5e6f1a2b3c4d5e6f1a2b3c4d'],
-						author: 'Test Name',
-						email: 'test@mhutchie.com',
-						date: 1587559257,
-						message: 'Commit Message 2',
-						heads: ['develop'],
-						tags: [{ name: 'tag1', annotated: true }],
-						remotes: [],
-						stash: null
-					},
-					{
-						hash: '3c4d5e6f1a2b3c4d5e6f1a2b3c4d5e6f1a2b3c4d',
-						parents: [],
-						author: 'Test Name',
-						email: 'test@mhutchie.com',
-						date: 1587559256,
-						message: 'Commit Message 1',
-						heads: [],
-						tags: [],
-						remotes: [],
-						stash: null
-					}
-				],
-				head: '1a2b3c4d5e6f1a2b3c4d5e6f1a2b3c4d5e6f1a2b',
-				tags: ['tag1'],
-				moreCommitsAvailable: false,
-				error: null
-			});
-			expect(spyOnSpawn).toBeCalledWith('/path/to/git', ['-c', 'log.showSignature=false', 'log', '--max-count=301', '--format=%HXX7Nal-YARtTpjCikii9nJxER19D6diSyk-AWkPb%PXX7Nal-YARtTpjCikii9nJxER19D6diSyk-AWkPb%anXX7Nal-YARtTpjCikii9nJxER19D6diSyk-AWkPb%aeXX7Nal-YARtTpjCikii9nJxER19D6diSyk-AWkPb%atXX7Nal-YARtTpjCikii9nJxER19D6diSyk-AWkPb%s', '--date-order', '--branches', '--tags', '--remotes', 'HEAD', '--'], expect.objectContaining({ cwd: '/path/to/repo' }));
-			expect(spyOnSpawn).toBeCalledWith('/path/to/git', ['show-ref', '-d', '--head'], expect.objectContaining({ cwd: '/path/to/repo' }));
-			expect(spyOnSpawn).toBeCalledWith('/path/to/git', ['status', '--untracked-files=all', '--porcelain'], expect.objectContaining({ cwd: '/path/to/repo' }));
-		});
-
-		it('Should return an error message thrown by git (when thrown by git log)', async () => {
-			// Setup
-			mockGitThrowingErrorOnce();
-			mockGitSuccessOnce(
-				'1a2b3c4d5e6f1a2b3c4d5e6f1a2b3c4d5e6f1a2b HEAD\n' +
-				'1a2b3c4d5e6f1a2b3c4d5e6f1a2b3c4d5e6f1a2b refs/heads/master\n' +
-				'2b3c4d5e6f1a2b3c4d5e6f1a2b3c4d5e6f1a2b3c refs/heads/develop\n' +
-				'4d5e6f1a2b3c4d5e6f1a2b3c4d5e6f1a2b3c4d5e refs/heads/feature\n' +
-				'1a2b3c4d5e6f1a2b3c4d5e6f1a2b3c4d5e6f1a2b refs/remotes/origin/master\n' +
-				'a1b2c3d4e5f6a1b2c3d4e5f6a1b2c3d4e5f6a1b2 refs/tags/tag1\n' +
-				'2b3c4d5e6f1a2b3c4d5e6f1a2b3c4d5e6f1a2b3c refs/tags/tag1^{}\n'
-			);
-			vscode.mockExtensionSettingReturnValue('repository.showCommitsOnlyReferencedByTags', true);
-			vscode.mockExtensionSettingReturnValue('repository.showRemoteHeads', true);
-
-			// Run
-			const result = await dataSource.getCommits('/path/to/repo', null, 300, true, true, false, false, CommitOrdering.Date, ['origin'], [], []);
-
-			// Assert
-			expect(result).toStrictEqual({
-				commits: [],
-				head: null,
-				tags: [],
-				moreCommitsAvailable: false,
-				error: 'error message'
-			});
-		});
-
-		it('Should return an error message thrown by git (when thrown by git show-ref)', async () => {
-			// Setup
-			mockGitSuccessOnce(
-				'1a2b3c4d5e6f1a2b3c4d5e6f1a2b3c4d5e6f1a2bXX7Nal-YARtTpjCikii9nJxER19D6diSyk-AWkPb2b3c4d5e6f1a2b3c4d5e6f1a2b3c4d5e6f1a2b3cXX7Nal-YARtTpjCikii9nJxER19D6diSyk-AWkPbTest NameXX7Nal-YARtTpjCikii9nJxER19D6diSyk-AWkPbtest@mhutchie.comXX7Nal-YARtTpjCikii9nJxER19D6diSyk-AWkPb1587559258XX7Nal-YARtTpjCikii9nJxER19D6diSyk-AWkPbCommit Message 3\n' +
-				'2b3c4d5e6f1a2b3c4d5e6f1a2b3c4d5e6f1a2b3cXX7Nal-YARtTpjCikii9nJxER19D6diSyk-AWkPb3c4d5e6f1a2b3c4d5e6f1a2b3c4d5e6f1a2b3c4dXX7Nal-YARtTpjCikii9nJxER19D6diSyk-AWkPbTest NameXX7Nal-YARtTpjCikii9nJxER19D6diSyk-AWkPbtest@mhutchie.comXX7Nal-YARtTpjCikii9nJxER19D6diSyk-AWkPb1587559257XX7Nal-YARtTpjCikii9nJxER19D6diSyk-AWkPbCommit Message 2\n' +
-				'3c4d5e6f1a2b3c4d5e6f1a2b3c4d5e6f1a2b3c4dXX7Nal-YARtTpjCikii9nJxER19D6diSyk-AWkPbXX7Nal-YARtTpjCikii9nJxER19D6diSyk-AWkPbTest NameXX7Nal-YARtTpjCikii9nJxER19D6diSyk-AWkPbtest@mhutchie.comXX7Nal-YARtTpjCikii9nJxER19D6diSyk-AWkPb1587559256XX7Nal-YARtTpjCikii9nJxER19D6diSyk-AWkPbCommit Message 1\n'
-			);
-			mockGitThrowingErrorOnce();
-			vscode.mockExtensionSettingReturnValue('repository.showCommitsOnlyReferencedByTags', true);
-			vscode.mockExtensionSettingReturnValue('repository.showRemoteHeads', true);
-
-			// Run
-			const result = await dataSource.getCommits('/path/to/repo', null, 300, true, true, false, false, CommitOrdering.Date, ['origin'], [], []);
-
-			// Assert
-			expect(result).toStrictEqual({
-				commits: [],
-				head: null,
-				tags: [],
-				moreCommitsAvailable: false,
-				error: 'error message'
-			});
-		});
-	});
-
-	describe('getConfig', () => {
-		it('Should return the config values', async () => {
-			// Setup
-			mockGitSuccessOnce(
-				'user.name\nLocal Name\0' +
-				'diff.tool\nabc\0' +
-				'diff.guitool\ndef\0' +
-				'remote.pushdefault\norigin\0'
-			);
-			mockGitSuccessOnce(
-				'user.name\nLocal Name\0' +
-				'user.email\nunused@mhutchie.com\0' +
-				'user.email\nlocal@mhutchie.com\0' +
-				'remote.origin.url\nhttps://github.com/mhutchie/vscode-git-graph.git\0' +
-				'remote.origin.pushurl\nhttps://github.com/mhutchie/vscode-git-graph-push.git\0' +
-				'remote.origin.fetch\n+refs/heads/*:refs/remotes/origin/*\0' +
-				'branch.master.remote\norigin\0' +
-				'branch.master.pushremote\norigin2\0' +
-				'branch.master.other\norigin3\0' +
-				'branch.develop.pushremote\norigin\0' +
-				'branch.develop.remote\norigin2\0' +
-				'branch.branch1.remote\norigin\0' +
-				'branch.branch2.pushremote\norigin\0'
-			);
-			mockGitSuccessOnce(
-				'user.name\nGlobal Name\0' +
-				'user.email\nglobal@mhutchie.com\0'
-			);
-
-			// Run
-			const result = await dataSource.getConfig('/path/to/repo', ['origin']);
-
-			// Assert
-			expect(result).toStrictEqual({
-				config: {
-					branches: {
-						master: {
-							pushRemote: 'origin2',
-							remote: 'origin'
-						},
-						develop: {
-							pushRemote: 'origin',
-							remote: 'origin2'
-						},
-						branch1: {
-							pushRemote: null,
-							remote: 'origin'
-						},
-						branch2: {
-							pushRemote: 'origin',
-							remote: null
-						}
-					},
-					diffTool: 'abc',
-					guiDiffTool: 'def',
-					pushDefault: 'origin',
-					remotes: [
-						{
-							name: 'origin',
-							url: 'https://github.com/mhutchie/vscode-git-graph.git',
-							pushUrl: 'https://github.com/mhutchie/vscode-git-graph-push.git'
-						}
-					],
-					user: {
-						name: {
-							local: 'Local Name',
-							global: 'Global Name'
-						},
-						email: {
-							local: 'local@mhutchie.com',
-							global: 'global@mhutchie.com'
-						}
-					}
-				},
-				error: null
-			});
-			expect(spyOnSpawn).toBeCalledWith('/path/to/git', ['--no-pager', 'config', '--list', '-z', '--includes'], expect.objectContaining({ cwd: '/path/to/repo' }));
-			expect(spyOnSpawn).toBeCalledWith('/path/to/git', ['--no-pager', 'config', '--list', '-z', '--includes', '--local'], expect.objectContaining({ cwd: '/path/to/repo' }));
-			expect(spyOnSpawn).toBeCalledWith('/path/to/git', ['--no-pager', 'config', '--list', '-z', '--includes', '--global'], expect.objectContaining({ cwd: '/path/to/repo' }));
-		});
-
-		it('Should return the config values', async () => {
-			// Setup
-			mockGitSuccessOnce(
-				'diff.tool\nabc\0' +
-				'diff.guitool\ndef\0'
-			);
-			mockGitSuccessOnce(
-				'user.email\nlocal@mhutchie.com\0' +
-				'remote.origin.url\nhttps://github.com/mhutchie/vscode-git-graph.git\0'
-			);
-			mockGitSuccessOnce(
-				'user.name\nGlobal Name\0'
-			);
-
-			// Run
-			const result = await dataSource.getConfig('/path/to/repo', ['origin']);
-
-			// Assert
-			expect(result).toStrictEqual({
-				config: {
-					branches: {},
-					diffTool: 'abc',
-					guiDiffTool: 'def',
-					pushDefault: null,
-					remotes: [
-						{
-							name: 'origin',
-							url: 'https://github.com/mhutchie/vscode-git-graph.git',
-							pushUrl: null
-						}
-					],
-					user: {
-						name: {
-							local: null,
-							global: 'Global Name'
-						},
-						email: {
-							local: 'local@mhutchie.com',
-							global: null
-						}
-					}
-				},
-				error: null
-			});
-			expect(spyOnSpawn).toBeCalledWith('/path/to/git', ['--no-pager', 'config', '--list', '-z', '--includes'], expect.objectContaining({ cwd: '/path/to/repo' }));
-			expect(spyOnSpawn).toBeCalledWith('/path/to/git', ['--no-pager', 'config', '--list', '-z', '--includes', '--local'], expect.objectContaining({ cwd: '/path/to/repo' }));
-			expect(spyOnSpawn).toBeCalledWith('/path/to/git', ['--no-pager', 'config', '--list', '-z', '--includes', '--global'], expect.objectContaining({ cwd: '/path/to/repo' }));
-		});
-
-		it('Should return NULL values when the config variables aren\'t set', async () => {
-			// Setup
-			mockGitSuccessOnce(
-				'other.setting\nvalue\0'
-			);
-			mockGitSuccessOnce(
-				'other.setting\nvalue\0'
-			);
-			mockGitSuccessOnce(
-				'other.setting\nvalue\0'
-			);
-
-			// Run
-			const result = await dataSource.getConfig('/path/to/repo', []);
-
-			// Assert
-			expect(result).toStrictEqual({
-				config: {
-					branches: {},
-					diffTool: null,
-					guiDiffTool: null,
-					pushDefault: null,
-					remotes: [],
-					user: {
-						name: {
-							local: null,
-							global: null
-						},
-						email: {
-							local: null,
-							global: null
-						}
-					}
-				},
-				error: null
-			});
-			expect(spyOnSpawn).toBeCalledWith('/path/to/git', ['--no-pager', 'config', '--list', '-z', '--includes'], expect.objectContaining({ cwd: '/path/to/repo' }));
-			expect(spyOnSpawn).toBeCalledWith('/path/to/git', ['--no-pager', 'config', '--list', '-z', '--includes', '--local'], expect.objectContaining({ cwd: '/path/to/repo' }));
-			expect(spyOnSpawn).toBeCalledWith('/path/to/git', ['--no-pager', 'config', '--list', '-z', '--includes', '--global'], expect.objectContaining({ cwd: '/path/to/repo' }));
-		});
-
-		it('Should return the repositories settings (ignoring Git exception when either the global or local .gitconfig file doesn\'t exist)', async () => {
-			// Setup
-			mockGitSuccessOnce(
-				'user.name\nLocal Name\0' +
-				'diff.tool\nabc\0' +
-				'diff.guitool\ndef\0'
-			);
-			mockGitSuccessOnce(
-				'user.name\nLocal\r\nMultiline\nName\0' +
-				'user.email\nunused@mhutchie.com\0' +
-				'user.email\nlocal@mhutchie.com\0' +
-				'remote.origin.url\nhttps://github.com/mhutchie/vscode-git-graph.git\0' +
-				'remote.origin.pushurl\nhttps://github.com/mhutchie/vscode-git-graph-push.git\0' +
-				'remote.origin.fetch\n+refs/heads/*:refs/remotes/origin/*\0'
-			);
-			mockGitThrowingErrorOnce('fatal: unable to read config file \'c:/users/michael/.gitconfig\': no such file or directory');
-
-			// Run
-			const result = await dataSource.getConfig('/path/to/repo', ['origin']);
-
-			// Assert
-			expect(result).toStrictEqual({
-				config: {
-					branches: {},
-					diffTool: 'abc',
-					guiDiffTool: 'def',
-					pushDefault: null,
-					remotes: [
-						{
-							name: 'origin',
-							url: 'https://github.com/mhutchie/vscode-git-graph.git',
-							pushUrl: 'https://github.com/mhutchie/vscode-git-graph-push.git'
-						}
-					],
-					user: {
-						name: {
-							local: 'Local\nMultiline\nName',
-							global: null
-						},
-						email: {
-							local: 'local@mhutchie.com',
-							global: null
-						}
-					}
-				},
-				error: null
-			});
-			expect(spyOnSpawn).toBeCalledWith('/path/to/git', ['--no-pager', 'config', '--list', '-z', '--includes'], expect.objectContaining({ cwd: '/path/to/repo' }));
-			expect(spyOnSpawn).toBeCalledWith('/path/to/git', ['--no-pager', 'config', '--list', '-z', '--includes', '--local'], expect.objectContaining({ cwd: '/path/to/repo' }));
-			expect(spyOnSpawn).toBeCalledWith('/path/to/git', ['--no-pager', 'config', '--list', '-z', '--includes', '--global'], expect.objectContaining({ cwd: '/path/to/repo' }));
-		});
-
-		it('Should return an error message thrown by git', async () => {
-			// Setup
-			mockGitThrowingErrorOnce();
-			mockGitThrowingErrorOnce();
-			mockGitThrowingErrorOnce();
-
-			// Run
-			const result = await dataSource.getConfig('/path/to/repo', []);
-
-			// Assert
-			expect(result).toStrictEqual({
-				config: null,
-				error: 'error message'
-			});
-		});
-
-		it('Should return an error message indicating an unexpected error occurred', async () => {
-			// Setup
-			const error = new Error();
-			mockGitSuccessOnce(
-				'user.name\nLocal Name\0' +
-				'diff.tool\nabc\0' +
-				'diff.guitool\ndef\0'
-			);
-			mockGitSuccessOnce(
-				'user.name\nLocal Name\0' +
-				'user.email\nunused@mhutchie.com\0' +
-				'user.email\nlocal@mhutchie.com\0' +
-				'remote.origin.url\nhttps://github.com/mhutchie/vscode-git-graph.git\0' +
-				'remote.origin.pushurl\nhttps://github.com/mhutchie/vscode-git-graph-push.git\0' +
-				'remote.origin.fetch\n+refs/heads/*:refs/remotes/origin/*\0'
-			);
-			spyOnSpawn.mockImplementationOnce(() => {
-				throw error;
-			});
-
-			// Run
-			const result = await dataSource.getConfig('/path/to/repo', ['origin']);
-
-			// Assert
-			expect(result).toStrictEqual({
-				config: null,
-				error: 'An unexpected error occurred while spawning the Git child process.'
-			});
-		});
-	});
-
-	describe('getCommitDetails', () => {
-		it('Should return the commit details', async () => {
-			// Setup
-			mockGitSuccessOnce('1a2b3c4d5e6f1a2b3c4d5e6f1a2b3c4d5e6f1a2bXX7Nal-YARtTpjCikii9nJxER19D6diSyk-AWkPba1b2c3d4e5f6a1b2c3d4e5f6a1b2c3d4e5f6a1b2XX7Nal-YARtTpjCikii9nJxER19D6diSyk-AWkPbTest AuthorXX7Nal-YARtTpjCikii9nJxER19D6diSyk-AWkPbtest-author@mhutchie.comXX7Nal-YARtTpjCikii9nJxER19D6diSyk-AWkPb1587559258XX7Nal-YARtTpjCikii9nJxER19D6diSyk-AWkPbTest CommitterXX7Nal-YARtTpjCikii9nJxER19D6diSyk-AWkPbtest-committer@mhutchie.comXX7Nal-YARtTpjCikii9nJxER19D6diSyk-AWkPb1587559259XX7Nal-YARtTpjCikii9nJxER19D6diSyk-AWkPbXX7Nal-YARtTpjCikii9nJxER19D6diSyk-AWkPbXX7Nal-YARtTpjCikii9nJxER19D6diSyk-AWkPbXX7Nal-YARtTpjCikii9nJxER19D6diSyk-AWkPbCommit Message.\r\nSecond Line.');
-			mockGitSuccessOnce(['D', 'dir/deleted.txt', 'M', 'dir/modified.txt', 'R100', 'dir/renamed-old.txt', 'dir/renamed-new.txt', ''].join('\0'));
-			mockGitSuccessOnce(['0	0	dir/deleted.txt', '1	1	dir/modified.txt', '2	3	', 'dir/renamed-old.txt', 'dir/renamed-new.txt', ''].join('\0'));
-
-			// Run
-			const result = await dataSource.getCommitDetails('/path/to/repo', '1a2b3c4d5e6f1a2b3c4d5e6f1a2b3c4d5e6f1a2b', true, 1);
-
-			// Assert
-			expect(result).toStrictEqual({
-				commitDetails: {
-					hash: '1a2b3c4d5e6f1a2b3c4d5e6f1a2b3c4d5e6f1a2b',
-					parents: ['a1b2c3d4e5f6a1b2c3d4e5f6a1b2c3d4e5f6a1b2'],
-					author: 'Test Author',
-					authorEmail: 'test-author@mhutchie.com',
-					authorDate: 1587559258,
-					committer: 'Test Committer',
-					committerEmail: 'test-committer@mhutchie.com',
-					committerDate: 1587559259,
-					signature: null,
-					body: 'Commit Message.\nSecond Line.',
-					fileChanges: [
-						{
-							additions: 0,
-							deletions: 0,
-							newFilePath: 'dir/deleted.txt',
-							oldFilePath: 'dir/deleted.txt',
-							type: 'D'
-						},
-						{
-							additions: 1,
-							deletions: 1,
-							newFilePath: 'dir/modified.txt',
-							oldFilePath: 'dir/modified.txt',
-							type: 'M'
-						},
-						{
-							additions: 2,
-							deletions: 3,
-							newFilePath: 'dir/renamed-new.txt',
-							oldFilePath: 'dir/renamed-old.txt',
-							type: 'R'
-						}
-					]
-				},
-				error: null
-			});
-			expect(spyOnSpawn).toBeCalledWith('/path/to/git', ['-c', 'log.showSignature=false', 'show', '--quiet', '1a2b3c4d5e6f1a2b3c4d5e6f1a2b3c4d5e6f1a2b', '--format=%HXX7Nal-YARtTpjCikii9nJxER19D6diSyk-AWkPb%PXX7Nal-YARtTpjCikii9nJxER19D6diSyk-AWkPb%anXX7Nal-YARtTpjCikii9nJxER19D6diSyk-AWkPb%aeXX7Nal-YARtTpjCikii9nJxER19D6diSyk-AWkPb%atXX7Nal-YARtTpjCikii9nJxER19D6diSyk-AWkPb%cnXX7Nal-YARtTpjCikii9nJxER19D6diSyk-AWkPb%ceXX7Nal-YARtTpjCikii9nJxER19D6diSyk-AWkPb%ctXX7Nal-YARtTpjCikii9nJxER19D6diSyk-AWkPbXX7Nal-YARtTpjCikii9nJxER19D6diSyk-AWkPbXX7Nal-YARtTpjCikii9nJxER19D6diSyk-AWkPbXX7Nal-YARtTpjCikii9nJxER19D6diSyk-AWkPb%B'], expect.objectContaining({ cwd: '/path/to/repo' }));
-			expect(spyOnSpawn).toBeCalledWith('/path/to/git', ['diff', '--name-status', '--find-renames', '--diff-filter=AMDR', '-z', '1a2b3c4d5e6f1a2b3c4d5e6f1a2b3c4d5e6f1a2b^1', '1a2b3c4d5e6f1a2b3c4d5e6f1a2b3c4d5e6f1a2b'], expect.objectContaining({ cwd: '/path/to/repo' }));
-			expect(spyOnSpawn).toBeCalledWith('/path/to/git', ['diff', '--numstat', '--find-renames', '--diff-filter=AMDR', '-z', '1a2b3c4d5e6f1a2b3c4d5e6f1a2b3c4d5e6f1a2b^1', '1a2b3c4d5e6f1a2b3c4d5e6f1a2b3c4d5e6f1a2b'], expect.objectContaining({ cwd: '/path/to/repo' }));
-		});
-
-		it('Should return the commit details (commit doesn\'t have parents)', async () => {
-			// Setup
-			mockGitSuccessOnce('1a2b3c4d5e6f1a2b3c4d5e6f1a2b3c4d5e6f1a2bXX7Nal-YARtTpjCikii9nJxER19D6diSyk-AWkPbXX7Nal-YARtTpjCikii9nJxER19D6diSyk-AWkPbTest AuthorXX7Nal-YARtTpjCikii9nJxER19D6diSyk-AWkPbtest-author@mhutchie.comXX7Nal-YARtTpjCikii9nJxER19D6diSyk-AWkPb1587559258XX7Nal-YARtTpjCikii9nJxER19D6diSyk-AWkPbTest CommitterXX7Nal-YARtTpjCikii9nJxER19D6diSyk-AWkPbtest-committer@mhutchie.comXX7Nal-YARtTpjCikii9nJxER19D6diSyk-AWkPb1587559259XX7Nal-YARtTpjCikii9nJxER19D6diSyk-AWkPbXX7Nal-YARtTpjCikii9nJxER19D6diSyk-AWkPbXX7Nal-YARtTpjCikii9nJxER19D6diSyk-AWkPbXX7Nal-YARtTpjCikii9nJxER19D6diSyk-AWkPbCommit Message.\r\nSecond Line.');
-			mockGitSuccessOnce(['1a2b3c4d5e6f1a2b3c4d5e6f1a2b3c4d5e6f1a2b', 'D', 'dir/deleted.txt', 'M', 'dir/modified.txt', 'R100', 'dir/renamed-old.txt', 'dir/renamed-new.txt', ''].join('\0'));
-			mockGitSuccessOnce(['1a2b3c4d5e6f1a2b3c4d5e6f1a2b3c4d5e6f1a2b', '0	0	dir/deleted.txt', '1	1	dir/modified.txt', '2	3	', 'dir/renamed-old.txt', 'dir/renamed-new.txt', ''].join('\0'));
-
-			// Run
-			const result = await dataSource.getCommitDetails('/path/to/repo', '1a2b3c4d5e6f1a2b3c4d5e6f1a2b3c4d5e6f1a2b', false, 1);
-
-			// Assert
-			expect(result).toStrictEqual({
-				commitDetails: {
-					hash: '1a2b3c4d5e6f1a2b3c4d5e6f1a2b3c4d5e6f1a2b',
-					parents: [],
-					author: 'Test Author',
-					authorEmail: 'test-author@mhutchie.com',
-					authorDate: 1587559258,
-					committer: 'Test Committer',
-					committerEmail: 'test-committer@mhutchie.com',
-					committerDate: 1587559259,
-					signature: null,
-					body: 'Commit Message.\nSecond Line.',
-					fileChanges: [
-						{
-							additions: 0,
-							deletions: 0,
-							newFilePath: 'dir/deleted.txt',
-							oldFilePath: 'dir/deleted.txt',
-							type: 'D'
-						},
-						{
-							additions: 1,
-							deletions: 1,
-							newFilePath: 'dir/modified.txt',
-							oldFilePath: 'dir/modified.txt',
-							type: 'M'
-						},
-						{
-							additions: 2,
-							deletions: 3,
-							newFilePath: 'dir/renamed-new.txt',
-							oldFilePath: 'dir/renamed-old.txt',
-							type: 'R'
-						}
-					]
-				},
-				error: null
-			});
-			expect(spyOnSpawn).toBeCalledWith('/path/to/git', ['-c', 'log.showSignature=false', 'show', '--quiet', '1a2b3c4d5e6f1a2b3c4d5e6f1a2b3c4d5e6f1a2b', '--format=%HXX7Nal-YARtTpjCikii9nJxER19D6diSyk-AWkPb%PXX7Nal-YARtTpjCikii9nJxER19D6diSyk-AWkPb%anXX7Nal-YARtTpjCikii9nJxER19D6diSyk-AWkPb%aeXX7Nal-YARtTpjCikii9nJxER19D6diSyk-AWkPb%atXX7Nal-YARtTpjCikii9nJxER19D6diSyk-AWkPb%cnXX7Nal-YARtTpjCikii9nJxER19D6diSyk-AWkPb%ceXX7Nal-YARtTpjCikii9nJxER19D6diSyk-AWkPb%ctXX7Nal-YARtTpjCikii9nJxER19D6diSyk-AWkPbXX7Nal-YARtTpjCikii9nJxER19D6diSyk-AWkPbXX7Nal-YARtTpjCikii9nJxER19D6diSyk-AWkPbXX7Nal-YARtTpjCikii9nJxER19D6diSyk-AWkPb%B'], expect.objectContaining({ cwd: '/path/to/repo' }));
-			expect(spyOnSpawn).toBeCalledWith('/path/to/git', ['diff-tree', '--name-status', '-r', '--root', '--find-renames', '--diff-filter=AMDR', '-z', '1a2b3c4d5e6f1a2b3c4d5e6f1a2b3c4d5e6f1a2b'], expect.objectContaining({ cwd: '/path/to/repo' }));
-			expect(spyOnSpawn).toBeCalledWith('/path/to/git', ['diff-tree', '--numstat', '-r', '--root', '--find-renames', '--diff-filter=AMDR', '-z', '1a2b3c4d5e6f1a2b3c4d5e6f1a2b3c4d5e6f1a2b'], expect.objectContaining({ cwd: '/path/to/repo' }));
-		});
-
-		it('Should return the commit details (using git-graph.repository.commits.showSignatureStatus)', async () => {
-			// Setup
-			mockGitSuccessOnce('1a2b3c4d5e6f1a2b3c4d5e6f1a2b3c4d5e6f1a2bXX7Nal-YARtTpjCikii9nJxER19D6diSyk-AWkPba1b2c3d4e5f6a1b2c3d4e5f6a1b2c3d4e5f6a1b2XX7Nal-YARtTpjCikii9nJxER19D6diSyk-AWkPbTest AuthorXX7Nal-YARtTpjCikii9nJxER19D6diSyk-AWkPbtest-author@mhutchie.comXX7Nal-YARtTpjCikii9nJxER19D6diSyk-AWkPb1587559258XX7Nal-YARtTpjCikii9nJxER19D6diSyk-AWkPbTest CommitterXX7Nal-YARtTpjCikii9nJxER19D6diSyk-AWkPbtest-committer@mhutchie.comXX7Nal-YARtTpjCikii9nJxER19D6diSyk-AWkPb1587559259XX7Nal-YARtTpjCikii9nJxER19D6diSyk-AWkPbGXX7Nal-YARtTpjCikii9nJxER19D6diSyk-AWkPbTest Signer <test-signer@mhutchie.com> XX7Nal-YARtTpjCikii9nJxER19D6diSyk-AWkPb0123456789ABCDEFXX7Nal-YARtTpjCikii9nJxER19D6diSyk-AWkPbCommit Message.\r\nSecond Line.');
-			mockGitSuccessOnce(['D', 'dir/deleted.txt', 'M', 'dir/modified.txt', 'R100', 'dir/renamed-old.txt', 'dir/renamed-new.txt', ''].join('\0'));
-			mockGitSuccessOnce(['0	0	dir/deleted.txt', '1	1	dir/modified.txt', '2	3	', 'dir/renamed-old.txt', 'dir/renamed-new.txt', ''].join('\0'));
-			vscode.mockExtensionSettingReturnValue('date.type', 'Author Date');
-			vscode.mockExtensionSettingReturnValue('repository.useMailmap', false);
-			vscode.mockExtensionSettingReturnValue('repository.commits.showSignatureStatus', true);
-			onDidChangeGitExecutable.emit({ path: '/path/to/git', version: '2.4.0' });
-
-			// Run
-			onDidChangeConfiguration.emit({
-				affectsConfiguration: (section) => section === 'git-graph.repository.commits.showSignatureStatus'
-			});
-			const result = await dataSource.getCommitDetails('/path/to/repo', '1a2b3c4d5e6f1a2b3c4d5e6f1a2b3c4d5e6f1a2b', true, 1);
-
-			// Assert
-			expect(result).toStrictEqual({
-				commitDetails: {
-					hash: '1a2b3c4d5e6f1a2b3c4d5e6f1a2b3c4d5e6f1a2b',
-					parents: ['a1b2c3d4e5f6a1b2c3d4e5f6a1b2c3d4e5f6a1b2'],
-					author: 'Test Author',
-					authorEmail: 'test-author@mhutchie.com',
-					authorDate: 1587559258,
-					committer: 'Test Committer',
-					committerEmail: 'test-committer@mhutchie.com',
-					committerDate: 1587559259,
-					signature: {
-						key: '0123456789ABCDEF',
-						signer: 'Test Signer <test-signer@mhutchie.com>',
-						status: 'G'
-					},
-					body: 'Commit Message.\nSecond Line.',
-					fileChanges: [
-						{
-							additions: 0,
-							deletions: 0,
-							newFilePath: 'dir/deleted.txt',
-							oldFilePath: 'dir/deleted.txt',
-							type: 'D'
-						},
-						{
-							additions: 1,
-							deletions: 1,
-							newFilePath: 'dir/modified.txt',
-							oldFilePath: 'dir/modified.txt',
-							type: 'M'
-						},
-						{
-							additions: 2,
-							deletions: 3,
-							newFilePath: 'dir/renamed-new.txt',
-							oldFilePath: 'dir/renamed-old.txt',
-							type: 'R'
-						}
-					]
-				},
-				error: null
-			});
-			expect(spyOnSpawn).toBeCalledWith('/path/to/git', ['-c', 'log.showSignature=false', 'show', '--quiet', '1a2b3c4d5e6f1a2b3c4d5e6f1a2b3c4d5e6f1a2b', '--format=%HXX7Nal-YARtTpjCikii9nJxER19D6diSyk-AWkPb%PXX7Nal-YARtTpjCikii9nJxER19D6diSyk-AWkPb%anXX7Nal-YARtTpjCikii9nJxER19D6diSyk-AWkPb%aeXX7Nal-YARtTpjCikii9nJxER19D6diSyk-AWkPb%atXX7Nal-YARtTpjCikii9nJxER19D6diSyk-AWkPb%cnXX7Nal-YARtTpjCikii9nJxER19D6diSyk-AWkPb%ceXX7Nal-YARtTpjCikii9nJxER19D6diSyk-AWkPb%ctXX7Nal-YARtTpjCikii9nJxER19D6diSyk-AWkPb%G?XX7Nal-YARtTpjCikii9nJxER19D6diSyk-AWkPb%GSXX7Nal-YARtTpjCikii9nJxER19D6diSyk-AWkPb%GKXX7Nal-YARtTpjCikii9nJxER19D6diSyk-AWkPb%B'], expect.objectContaining({ cwd: '/path/to/repo' }));
-			expect(spyOnSpawn).toBeCalledWith('/path/to/git', ['diff', '--name-status', '--find-renames', '--diff-filter=AMDR', '-z', '1a2b3c4d5e6f1a2b3c4d5e6f1a2b3c4d5e6f1a2b^1', '1a2b3c4d5e6f1a2b3c4d5e6f1a2b3c4d5e6f1a2b'], expect.objectContaining({ cwd: '/path/to/repo' }));
-			expect(spyOnSpawn).toBeCalledWith('/path/to/git', ['diff', '--numstat', '--find-renames', '--diff-filter=AMDR', '-z', '1a2b3c4d5e6f1a2b3c4d5e6f1a2b3c4d5e6f1a2b^1', '1a2b3c4d5e6f1a2b3c4d5e6f1a2b3c4d5e6f1a2b'], expect.objectContaining({ cwd: '/path/to/repo' }));
-		});
-
-		it('Should return the commit details (using git-graph.showSignatureStatus)', async () => {
-			// Setup
-			mockGitSuccessOnce('1a2b3c4d5e6f1a2b3c4d5e6f1a2b3c4d5e6f1a2bXX7Nal-YARtTpjCikii9nJxER19D6diSyk-AWkPba1b2c3d4e5f6a1b2c3d4e5f6a1b2c3d4e5f6a1b2XX7Nal-YARtTpjCikii9nJxER19D6diSyk-AWkPbTest AuthorXX7Nal-YARtTpjCikii9nJxER19D6diSyk-AWkPbtest-author@mhutchie.comXX7Nal-YARtTpjCikii9nJxER19D6diSyk-AWkPb1587559258XX7Nal-YARtTpjCikii9nJxER19D6diSyk-AWkPbTest CommitterXX7Nal-YARtTpjCikii9nJxER19D6diSyk-AWkPbtest-committer@mhutchie.comXX7Nal-YARtTpjCikii9nJxER19D6diSyk-AWkPb1587559259XX7Nal-YARtTpjCikii9nJxER19D6diSyk-AWkPbGXX7Nal-YARtTpjCikii9nJxER19D6diSyk-AWkPbTest Signer <test-signer@mhutchie.com> XX7Nal-YARtTpjCikii9nJxER19D6diSyk-AWkPb0123456789ABCDEFXX7Nal-YARtTpjCikii9nJxER19D6diSyk-AWkPbCommit Message.\r\nSecond Line.');
-			mockGitSuccessOnce(['D', 'dir/deleted.txt', 'M', 'dir/modified.txt', 'R100', 'dir/renamed-old.txt', 'dir/renamed-new.txt', ''].join('\0'));
-			mockGitSuccessOnce(['0	0	dir/deleted.txt', '1	1	dir/modified.txt', '2	3	', 'dir/renamed-old.txt', 'dir/renamed-new.txt', ''].join('\0'));
-			vscode.mockExtensionSettingReturnValue('date.type', 'Author Date');
-			vscode.mockExtensionSettingReturnValue('repository.useMailmap', false);
-			vscode.mockExtensionSettingReturnValue('showSignatureStatus', true);
-			onDidChangeGitExecutable.emit({ path: '/path/to/git', version: '2.4.0' });
-
-			// Run
-			onDidChangeConfiguration.emit({
-				affectsConfiguration: (section) => section === 'git-graph.showSignatureStatus'
-			});
-			const result = await dataSource.getCommitDetails('/path/to/repo', '1a2b3c4d5e6f1a2b3c4d5e6f1a2b3c4d5e6f1a2b', true, 1);
-
-			// Assert
-			expect(result).toStrictEqual({
-				commitDetails: {
-					hash: '1a2b3c4d5e6f1a2b3c4d5e6f1a2b3c4d5e6f1a2b',
-					parents: ['a1b2c3d4e5f6a1b2c3d4e5f6a1b2c3d4e5f6a1b2'],
-					author: 'Test Author',
-					authorEmail: 'test-author@mhutchie.com',
-					authorDate: 1587559258,
-					committer: 'Test Committer',
-					committerEmail: 'test-committer@mhutchie.com',
-					committerDate: 1587559259,
-					signature: {
-						key: '0123456789ABCDEF',
-						signer: 'Test Signer <test-signer@mhutchie.com>',
-						status: 'G'
-					},
-					body: 'Commit Message.\nSecond Line.',
-					fileChanges: [
-						{
-							additions: 0,
-							deletions: 0,
-							newFilePath: 'dir/deleted.txt',
-							oldFilePath: 'dir/deleted.txt',
-							type: 'D'
-						},
-						{
-							additions: 1,
-							deletions: 1,
-							newFilePath: 'dir/modified.txt',
-							oldFilePath: 'dir/modified.txt',
-							type: 'M'
-						},
-						{
-							additions: 2,
-							deletions: 3,
-							newFilePath: 'dir/renamed-new.txt',
-							oldFilePath: 'dir/renamed-old.txt',
-							type: 'R'
-						}
-					]
-				},
-				error: null
-			});
-			expect(spyOnSpawn).toBeCalledWith('/path/to/git', ['-c', 'log.showSignature=false', 'show', '--quiet', '1a2b3c4d5e6f1a2b3c4d5e6f1a2b3c4d5e6f1a2b', '--format=%HXX7Nal-YARtTpjCikii9nJxER19D6diSyk-AWkPb%PXX7Nal-YARtTpjCikii9nJxER19D6diSyk-AWkPb%anXX7Nal-YARtTpjCikii9nJxER19D6diSyk-AWkPb%aeXX7Nal-YARtTpjCikii9nJxER19D6diSyk-AWkPb%atXX7Nal-YARtTpjCikii9nJxER19D6diSyk-AWkPb%cnXX7Nal-YARtTpjCikii9nJxER19D6diSyk-AWkPb%ceXX7Nal-YARtTpjCikii9nJxER19D6diSyk-AWkPb%ctXX7Nal-YARtTpjCikii9nJxER19D6diSyk-AWkPb%G?XX7Nal-YARtTpjCikii9nJxER19D6diSyk-AWkPb%GSXX7Nal-YARtTpjCikii9nJxER19D6diSyk-AWkPb%GKXX7Nal-YARtTpjCikii9nJxER19D6diSyk-AWkPb%B'], expect.objectContaining({ cwd: '/path/to/repo' }));
-			expect(spyOnSpawn).toBeCalledWith('/path/to/git', ['diff', '--name-status', '--find-renames', '--diff-filter=AMDR', '-z', '1a2b3c4d5e6f1a2b3c4d5e6f1a2b3c4d5e6f1a2b^1', '1a2b3c4d5e6f1a2b3c4d5e6f1a2b3c4d5e6f1a2b'], expect.objectContaining({ cwd: '/path/to/repo' }));
-			expect(spyOnSpawn).toBeCalledWith('/path/to/git', ['diff', '--numstat', '--find-renames', '--diff-filter=AMDR', '-z', '1a2b3c4d5e6f1a2b3c4d5e6f1a2b3c4d5e6f1a2b^1', '1a2b3c4d5e6f1a2b3c4d5e6f1a2b3c4d5e6f1a2b'], expect.objectContaining({ cwd: '/path/to/repo' }));
-		});
-
-		it('Should return the commit details (without signature status) when Git is older than 2.4.0', async () => {
-			// Setup
-			mockGitSuccessOnce('1a2b3c4d5e6f1a2b3c4d5e6f1a2b3c4d5e6f1a2bXX7Nal-YARtTpjCikii9nJxER19D6diSyk-AWkPba1b2c3d4e5f6a1b2c3d4e5f6a1b2c3d4e5f6a1b2XX7Nal-YARtTpjCikii9nJxER19D6diSyk-AWkPbTest AuthorXX7Nal-YARtTpjCikii9nJxER19D6diSyk-AWkPbtest-author@mhutchie.comXX7Nal-YARtTpjCikii9nJxER19D6diSyk-AWkPb1587559258XX7Nal-YARtTpjCikii9nJxER19D6diSyk-AWkPbTest CommitterXX7Nal-YARtTpjCikii9nJxER19D6diSyk-AWkPbtest-committer@mhutchie.comXX7Nal-YARtTpjCikii9nJxER19D6diSyk-AWkPb1587559259XX7Nal-YARtTpjCikii9nJxER19D6diSyk-AWkPbXX7Nal-YARtTpjCikii9nJxER19D6diSyk-AWkPbXX7Nal-YARtTpjCikii9nJxER19D6diSyk-AWkPbXX7Nal-YARtTpjCikii9nJxER19D6diSyk-AWkPbCommit Message.\r\nSecond Line.');
-			mockGitSuccessOnce(['D', 'dir/deleted.txt', 'M', 'dir/modified.txt', 'R100', 'dir/renamed-old.txt', 'dir/renamed-new.txt', ''].join('\0'));
-			mockGitSuccessOnce(['0	0	dir/deleted.txt', '1	1	dir/modified.txt', '2	3	', 'dir/renamed-old.txt', 'dir/renamed-new.txt', ''].join('\0'));
-			vscode.mockExtensionSettingReturnValue('date.type', 'Author Date');
-			vscode.mockExtensionSettingReturnValue('repository.useMailmap', false);
-			vscode.mockExtensionSettingReturnValue('repository.commits.showSignatureStatus', true);
-			onDidChangeGitExecutable.emit({ path: '/path/to/git', version: '2.3.0' });
-
-			// Run
-<<<<<<< HEAD
-			onDidChangeGitExecutable.emit({
-				path: '/path/to/git',
-				version: '2.3.0'
-			});
-			const result = await dataSource.getCommitDetails('/path/to/repo', '1a2b3c4d5e6f1a2b3c4d5e6f1a2b3c4d5e6f1a2b', true, 1);
-=======
-			const result = await dataSource.getCommitDetails('/path/to/repo', '1a2b3c4d5e6f1a2b3c4d5e6f1a2b3c4d5e6f1a2b', true);
->>>>>>> a28d5739
-
-			// Assert
-			expect(result).toStrictEqual({
-				commitDetails: {
-					hash: '1a2b3c4d5e6f1a2b3c4d5e6f1a2b3c4d5e6f1a2b',
-					parents: ['a1b2c3d4e5f6a1b2c3d4e5f6a1b2c3d4e5f6a1b2'],
-					author: 'Test Author',
-					authorEmail: 'test-author@mhutchie.com',
-					authorDate: 1587559258,
-					committer: 'Test Committer',
-					committerEmail: 'test-committer@mhutchie.com',
-					committerDate: 1587559259,
-					signature: null,
-					body: 'Commit Message.\nSecond Line.',
-					fileChanges: [
-						{
-							additions: 0,
-							deletions: 0,
-							newFilePath: 'dir/deleted.txt',
-							oldFilePath: 'dir/deleted.txt',
-							type: 'D'
-						},
-						{
-							additions: 1,
-							deletions: 1,
-							newFilePath: 'dir/modified.txt',
-							oldFilePath: 'dir/modified.txt',
-							type: 'M'
-						},
-						{
-							additions: 2,
-							deletions: 3,
-							newFilePath: 'dir/renamed-new.txt',
-							oldFilePath: 'dir/renamed-old.txt',
-							type: 'R'
-						}
-					]
-				},
-				error: null
-			});
-			expect(spyOnSpawn).toBeCalledWith('/path/to/git', ['-c', 'log.showSignature=false', 'show', '--quiet', '1a2b3c4d5e6f1a2b3c4d5e6f1a2b3c4d5e6f1a2b', '--format=%HXX7Nal-YARtTpjCikii9nJxER19D6diSyk-AWkPb%PXX7Nal-YARtTpjCikii9nJxER19D6diSyk-AWkPb%anXX7Nal-YARtTpjCikii9nJxER19D6diSyk-AWkPb%aeXX7Nal-YARtTpjCikii9nJxER19D6diSyk-AWkPb%atXX7Nal-YARtTpjCikii9nJxER19D6diSyk-AWkPb%cnXX7Nal-YARtTpjCikii9nJxER19D6diSyk-AWkPb%ceXX7Nal-YARtTpjCikii9nJxER19D6diSyk-AWkPb%ctXX7Nal-YARtTpjCikii9nJxER19D6diSyk-AWkPbXX7Nal-YARtTpjCikii9nJxER19D6diSyk-AWkPbXX7Nal-YARtTpjCikii9nJxER19D6diSyk-AWkPbXX7Nal-YARtTpjCikii9nJxER19D6diSyk-AWkPb%B'], expect.objectContaining({ cwd: '/path/to/repo' }));
-			expect(spyOnSpawn).toBeCalledWith('/path/to/git', ['diff', '--name-status', '--find-renames', '--diff-filter=AMDR', '-z', '1a2b3c4d5e6f1a2b3c4d5e6f1a2b3c4d5e6f1a2b^1', '1a2b3c4d5e6f1a2b3c4d5e6f1a2b3c4d5e6f1a2b'], expect.objectContaining({ cwd: '/path/to/repo' }));
-			expect(spyOnSpawn).toBeCalledWith('/path/to/git', ['diff', '--numstat', '--find-renames', '--diff-filter=AMDR', '-z', '1a2b3c4d5e6f1a2b3c4d5e6f1a2b3c4d5e6f1a2b^1', '1a2b3c4d5e6f1a2b3c4d5e6f1a2b3c4d5e6f1a2b'], expect.objectContaining({ cwd: '/path/to/repo' }));
-		});
-
-		it('Should return the commit details (using git-graph.repository.useMailmap)', async () => {
-			// Setup
-			mockGitSuccessOnce('1a2b3c4d5e6f1a2b3c4d5e6f1a2b3c4d5e6f1a2bXX7Nal-YARtTpjCikii9nJxER19D6diSyk-AWkPba1b2c3d4e5f6a1b2c3d4e5f6a1b2c3d4e5f6a1b2XX7Nal-YARtTpjCikii9nJxER19D6diSyk-AWkPbTest AuthorXX7Nal-YARtTpjCikii9nJxER19D6diSyk-AWkPbtest-author@mhutchie.comXX7Nal-YARtTpjCikii9nJxER19D6diSyk-AWkPb1587559258XX7Nal-YARtTpjCikii9nJxER19D6diSyk-AWkPbTest CommitterXX7Nal-YARtTpjCikii9nJxER19D6diSyk-AWkPbtest-committer@mhutchie.comXX7Nal-YARtTpjCikii9nJxER19D6diSyk-AWkPb1587559259XX7Nal-YARtTpjCikii9nJxER19D6diSyk-AWkPbXX7Nal-YARtTpjCikii9nJxER19D6diSyk-AWkPbXX7Nal-YARtTpjCikii9nJxER19D6diSyk-AWkPbXX7Nal-YARtTpjCikii9nJxER19D6diSyk-AWkPbCommit Message.\r\nSecond Line.');
-			mockGitSuccessOnce(['D', 'dir/deleted.txt', 'M', 'dir/modified.txt', 'R100', 'dir/renamed-old.txt', 'dir/renamed-new.txt', ''].join('\0'));
-			mockGitSuccessOnce(['0	0	dir/deleted.txt', '1	1	dir/modified.txt', '2	3	', 'dir/renamed-old.txt', 'dir/renamed-new.txt', ''].join('\0'));
-			vscode.mockExtensionSettingReturnValue('date.type', 'Author Date');
-			vscode.mockExtensionSettingReturnValue('repository.useMailmap', true);
-			vscode.mockExtensionSettingReturnValue('repository.commits.showSignatureStatus', false);
-
-			// Run
-			onDidChangeConfiguration.emit({
-				affectsConfiguration: (section) => section === 'git-graph.repository.useMailmap'
-			});
-			const result = await dataSource.getCommitDetails('/path/to/repo', '1a2b3c4d5e6f1a2b3c4d5e6f1a2b3c4d5e6f1a2b', true, 1);
-
-			// Assert
-			expect(result).toStrictEqual({
-				commitDetails: {
-					hash: '1a2b3c4d5e6f1a2b3c4d5e6f1a2b3c4d5e6f1a2b',
-					parents: ['a1b2c3d4e5f6a1b2c3d4e5f6a1b2c3d4e5f6a1b2'],
-					author: 'Test Author',
-					authorEmail: 'test-author@mhutchie.com',
-					authorDate: 1587559258,
-					committer: 'Test Committer',
-					committerEmail: 'test-committer@mhutchie.com',
-					committerDate: 1587559259,
-					signature: null,
-					body: 'Commit Message.\nSecond Line.',
-					fileChanges: [
-						{
-							additions: 0,
-							deletions: 0,
-							newFilePath: 'dir/deleted.txt',
-							oldFilePath: 'dir/deleted.txt',
-							type: 'D'
-						},
-						{
-							additions: 1,
-							deletions: 1,
-							newFilePath: 'dir/modified.txt',
-							oldFilePath: 'dir/modified.txt',
-							type: 'M'
-						},
-						{
-							additions: 2,
-							deletions: 3,
-							newFilePath: 'dir/renamed-new.txt',
-							oldFilePath: 'dir/renamed-old.txt',
-							type: 'R'
-						}
-					]
-				},
-				error: null
-			});
-			expect(spyOnSpawn).toBeCalledWith('/path/to/git', ['-c', 'log.showSignature=false', 'show', '--quiet', '1a2b3c4d5e6f1a2b3c4d5e6f1a2b3c4d5e6f1a2b', '--format=%HXX7Nal-YARtTpjCikii9nJxER19D6diSyk-AWkPb%PXX7Nal-YARtTpjCikii9nJxER19D6diSyk-AWkPb%aNXX7Nal-YARtTpjCikii9nJxER19D6diSyk-AWkPb%aEXX7Nal-YARtTpjCikii9nJxER19D6diSyk-AWkPb%atXX7Nal-YARtTpjCikii9nJxER19D6diSyk-AWkPb%cNXX7Nal-YARtTpjCikii9nJxER19D6diSyk-AWkPb%cEXX7Nal-YARtTpjCikii9nJxER19D6diSyk-AWkPb%ctXX7Nal-YARtTpjCikii9nJxER19D6diSyk-AWkPbXX7Nal-YARtTpjCikii9nJxER19D6diSyk-AWkPbXX7Nal-YARtTpjCikii9nJxER19D6diSyk-AWkPbXX7Nal-YARtTpjCikii9nJxER19D6diSyk-AWkPb%B'], expect.objectContaining({ cwd: '/path/to/repo' }));
-			expect(spyOnSpawn).toBeCalledWith('/path/to/git', ['diff', '--name-status', '--find-renames', '--diff-filter=AMDR', '-z', '1a2b3c4d5e6f1a2b3c4d5e6f1a2b3c4d5e6f1a2b^1', '1a2b3c4d5e6f1a2b3c4d5e6f1a2b3c4d5e6f1a2b'], expect.objectContaining({ cwd: '/path/to/repo' }));
-			expect(spyOnSpawn).toBeCalledWith('/path/to/git', ['diff', '--numstat', '--find-renames', '--diff-filter=AMDR', '-z', '1a2b3c4d5e6f1a2b3c4d5e6f1a2b3c4d5e6f1a2b^1', '1a2b3c4d5e6f1a2b3c4d5e6f1a2b3c4d5e6f1a2b'], expect.objectContaining({ cwd: '/path/to/repo' }));
-		});
-
-		it('Should return the commit details (handling unknown Git file status returned by git diff --name-status)', async () => {
-			// Setup
-			mockGitSuccessOnce('1a2b3c4d5e6f1a2b3c4d5e6f1a2b3c4d5e6f1a2bXX7Nal-YARtTpjCikii9nJxER19D6diSyk-AWkPba1b2c3d4e5f6a1b2c3d4e5f6a1b2c3d4e5f6a1b2XX7Nal-YARtTpjCikii9nJxER19D6diSyk-AWkPbTest AuthorXX7Nal-YARtTpjCikii9nJxER19D6diSyk-AWkPbtest-author@mhutchie.comXX7Nal-YARtTpjCikii9nJxER19D6diSyk-AWkPb1587559258XX7Nal-YARtTpjCikii9nJxER19D6diSyk-AWkPbTest CommitterXX7Nal-YARtTpjCikii9nJxER19D6diSyk-AWkPbtest-committer@mhutchie.comXX7Nal-YARtTpjCikii9nJxER19D6diSyk-AWkPb1587559259XX7Nal-YARtTpjCikii9nJxER19D6diSyk-AWkPbXX7Nal-YARtTpjCikii9nJxER19D6diSyk-AWkPbXX7Nal-YARtTpjCikii9nJxER19D6diSyk-AWkPbXX7Nal-YARtTpjCikii9nJxER19D6diSyk-AWkPbCommit Message.\r\nSecond Line.');
-			mockGitSuccessOnce(['D', 'dir/deleted.txt', 'X', 'dir/modified.txt', 'R100', 'dir/renamed-old.txt', 'dir/renamed-new.txt', ''].join('\0'));
-			mockGitSuccessOnce(['0	0	dir/deleted.txt', '1	1	dir/modified.txt', '2	3	', 'dir/renamed-old.txt', 'dir/renamed-new.txt', ''].join('\0'));
-
-			// Run
-			const result = await dataSource.getCommitDetails('/path/to/repo', '1a2b3c4d5e6f1a2b3c4d5e6f1a2b3c4d5e6f1a2b', true, 1);
-
-			// Assert
-			expect(result).toStrictEqual({
-				commitDetails: {
-					hash: '1a2b3c4d5e6f1a2b3c4d5e6f1a2b3c4d5e6f1a2b',
-					parents: ['a1b2c3d4e5f6a1b2c3d4e5f6a1b2c3d4e5f6a1b2'],
-					author: 'Test Author',
-					authorEmail: 'test-author@mhutchie.com',
-					authorDate: 1587559258,
-					committer: 'Test Committer',
-					committerEmail: 'test-committer@mhutchie.com',
-					committerDate: 1587559259,
-					signature: null,
-					body: 'Commit Message.\nSecond Line.',
-					fileChanges: [
-						{
-							additions: 0,
-							deletions: 0,
-							newFilePath: 'dir/deleted.txt',
-							oldFilePath: 'dir/deleted.txt',
-							type: 'D'
-						}
-					]
-				},
-				error: null
-			});
-			expect(spyOnSpawn).toBeCalledWith('/path/to/git', ['-c', 'log.showSignature=false', 'show', '--quiet', '1a2b3c4d5e6f1a2b3c4d5e6f1a2b3c4d5e6f1a2b', '--format=%HXX7Nal-YARtTpjCikii9nJxER19D6diSyk-AWkPb%PXX7Nal-YARtTpjCikii9nJxER19D6diSyk-AWkPb%anXX7Nal-YARtTpjCikii9nJxER19D6diSyk-AWkPb%aeXX7Nal-YARtTpjCikii9nJxER19D6diSyk-AWkPb%atXX7Nal-YARtTpjCikii9nJxER19D6diSyk-AWkPb%cnXX7Nal-YARtTpjCikii9nJxER19D6diSyk-AWkPb%ceXX7Nal-YARtTpjCikii9nJxER19D6diSyk-AWkPb%ctXX7Nal-YARtTpjCikii9nJxER19D6diSyk-AWkPbXX7Nal-YARtTpjCikii9nJxER19D6diSyk-AWkPbXX7Nal-YARtTpjCikii9nJxER19D6diSyk-AWkPbXX7Nal-YARtTpjCikii9nJxER19D6diSyk-AWkPb%B'], expect.objectContaining({ cwd: '/path/to/repo' }));
-			expect(spyOnSpawn).toBeCalledWith('/path/to/git', ['diff', '--name-status', '--find-renames', '--diff-filter=AMDR', '-z', '1a2b3c4d5e6f1a2b3c4d5e6f1a2b3c4d5e6f1a2b^1', '1a2b3c4d5e6f1a2b3c4d5e6f1a2b3c4d5e6f1a2b'], expect.objectContaining({ cwd: '/path/to/repo' }));
-			expect(spyOnSpawn).toBeCalledWith('/path/to/git', ['diff', '--numstat', '--find-renames', '--diff-filter=AMDR', '-z', '1a2b3c4d5e6f1a2b3c4d5e6f1a2b3c4d5e6f1a2b^1', '1a2b3c4d5e6f1a2b3c4d5e6f1a2b3c4d5e6f1a2b'], expect.objectContaining({ cwd: '/path/to/repo' }));
-		});
-
-		it('Should return the commit details (handling unexpected response format returned by git diff --numstat)', async () => {
-			// Setup
-			mockGitSuccessOnce('1a2b3c4d5e6f1a2b3c4d5e6f1a2b3c4d5e6f1a2bXX7Nal-YARtTpjCikii9nJxER19D6diSyk-AWkPba1b2c3d4e5f6a1b2c3d4e5f6a1b2c3d4e5f6a1b2XX7Nal-YARtTpjCikii9nJxER19D6diSyk-AWkPbTest AuthorXX7Nal-YARtTpjCikii9nJxER19D6diSyk-AWkPbtest-author@mhutchie.comXX7Nal-YARtTpjCikii9nJxER19D6diSyk-AWkPb1587559258XX7Nal-YARtTpjCikii9nJxER19D6diSyk-AWkPbTest CommitterXX7Nal-YARtTpjCikii9nJxER19D6diSyk-AWkPbtest-committer@mhutchie.comXX7Nal-YARtTpjCikii9nJxER19D6diSyk-AWkPb1587559259XX7Nal-YARtTpjCikii9nJxER19D6diSyk-AWkPbXX7Nal-YARtTpjCikii9nJxER19D6diSyk-AWkPbXX7Nal-YARtTpjCikii9nJxER19D6diSyk-AWkPbXX7Nal-YARtTpjCikii9nJxER19D6diSyk-AWkPbCommit Message.\r\nSecond Line.');
-			mockGitSuccessOnce(['D', 'dir/deleted.txt', 'M', 'dir/modified.txt', 'R100', 'dir/renamed-old.txt', 'dir/renamed-new.txt', ''].join('\0'));
-			mockGitSuccessOnce(['0	0	dir/deleted.txt', '1	1', '2	3	', 'dir/renamed-old.txt', 'dir/renamed-new.txt', ''].join('\0'));
-
-			// Run
-			const result = await dataSource.getCommitDetails('/path/to/repo', '1a2b3c4d5e6f1a2b3c4d5e6f1a2b3c4d5e6f1a2b', true, 1);
-
-			// Assert
-			expect(result).toStrictEqual({
-				commitDetails: {
-					hash: '1a2b3c4d5e6f1a2b3c4d5e6f1a2b3c4d5e6f1a2b',
-					parents: ['a1b2c3d4e5f6a1b2c3d4e5f6a1b2c3d4e5f6a1b2'],
-					author: 'Test Author',
-					authorEmail: 'test-author@mhutchie.com',
-					authorDate: 1587559258,
-					committer: 'Test Committer',
-					committerEmail: 'test-committer@mhutchie.com',
-					committerDate: 1587559259,
-					signature: null,
-					body: 'Commit Message.\nSecond Line.',
-					fileChanges: [
-						{
-							additions: 0,
-							deletions: 0,
-							newFilePath: 'dir/deleted.txt',
-							oldFilePath: 'dir/deleted.txt',
-							type: 'D'
-						},
-						{
-							additions: null,
-							deletions: null,
-							newFilePath: 'dir/modified.txt',
-							oldFilePath: 'dir/modified.txt',
-							type: 'M'
-						},
-						{
-							additions: null,
-							deletions: null,
-							newFilePath: 'dir/renamed-new.txt',
-							oldFilePath: 'dir/renamed-old.txt',
-							type: 'R'
-						}
-					]
-				},
-				error: null
-			});
-			expect(spyOnSpawn).toBeCalledWith('/path/to/git', ['-c', 'log.showSignature=false', 'show', '--quiet', '1a2b3c4d5e6f1a2b3c4d5e6f1a2b3c4d5e6f1a2b', '--format=%HXX7Nal-YARtTpjCikii9nJxER19D6diSyk-AWkPb%PXX7Nal-YARtTpjCikii9nJxER19D6diSyk-AWkPb%anXX7Nal-YARtTpjCikii9nJxER19D6diSyk-AWkPb%aeXX7Nal-YARtTpjCikii9nJxER19D6diSyk-AWkPb%atXX7Nal-YARtTpjCikii9nJxER19D6diSyk-AWkPb%cnXX7Nal-YARtTpjCikii9nJxER19D6diSyk-AWkPb%ceXX7Nal-YARtTpjCikii9nJxER19D6diSyk-AWkPb%ctXX7Nal-YARtTpjCikii9nJxER19D6diSyk-AWkPbXX7Nal-YARtTpjCikii9nJxER19D6diSyk-AWkPbXX7Nal-YARtTpjCikii9nJxER19D6diSyk-AWkPbXX7Nal-YARtTpjCikii9nJxER19D6diSyk-AWkPb%B'], expect.objectContaining({ cwd: '/path/to/repo' }));
-			expect(spyOnSpawn).toBeCalledWith('/path/to/git', ['diff', '--name-status', '--find-renames', '--diff-filter=AMDR', '-z', '1a2b3c4d5e6f1a2b3c4d5e6f1a2b3c4d5e6f1a2b^1', '1a2b3c4d5e6f1a2b3c4d5e6f1a2b3c4d5e6f1a2b'], expect.objectContaining({ cwd: '/path/to/repo' }));
-			expect(spyOnSpawn).toBeCalledWith('/path/to/git', ['diff', '--numstat', '--find-renames', '--diff-filter=AMDR', '-z', '1a2b3c4d5e6f1a2b3c4d5e6f1a2b3c4d5e6f1a2b^1', '1a2b3c4d5e6f1a2b3c4d5e6f1a2b3c4d5e6f1a2b'], expect.objectContaining({ cwd: '/path/to/repo' }));
-		});
-
-		it('Should return the commit details (and request diff to 2nd parent)', async () => {
-			// Setup
-			mockGitSuccessOnce('1a2b3c4d5e6f1a2b3c4d5e6f1a2b3c4d5e6f1a2bXX7Nal-YARtTpjCikii9nJxER19D6diSyk-AWkPba1b2c3d4e5f6a1b2c3d4e5f6a1b2c3d4e5f6a1b2XX7Nal-YARtTpjCikii9nJxER19D6diSyk-AWkPbTest AuthorXX7Nal-YARtTpjCikii9nJxER19D6diSyk-AWkPbtest-author@mhutchie.comXX7Nal-YARtTpjCikii9nJxER19D6diSyk-AWkPb1587559258XX7Nal-YARtTpjCikii9nJxER19D6diSyk-AWkPbTest CommitterXX7Nal-YARtTpjCikii9nJxER19D6diSyk-AWkPbtest-committer@mhutchie.comXX7Nal-YARtTpjCikii9nJxER19D6diSyk-AWkPb1587559259XX7Nal-YARtTpjCikii9nJxER19D6diSyk-AWkPbXX7Nal-YARtTpjCikii9nJxER19D6diSyk-AWkPbXX7Nal-YARtTpjCikii9nJxER19D6diSyk-AWkPbXX7Nal-YARtTpjCikii9nJxER19D6diSyk-AWkPbCommit Message.\r\nSecond Line.');
-			mockGitSuccessOnce(['D', 'dir/deleted.txt', 'M', 'dir/modified.txt', 'R100', 'dir/renamed-old.txt', 'dir/renamed-new.txt', ''].join('\0'));
-			mockGitSuccessOnce(['0	0	dir/deleted.txt', '1	1	dir/modified.txt', '2	3	', 'dir/renamed-old.txt', 'dir/renamed-new.txt', ''].join('\0'));
-
-			// Run
-			const result = await dataSource.getCommitDetails('/path/to/repo', '1a2b3c4d5e6f1a2b3c4d5e6f1a2b3c4d5e6f1a2b', true, 2);
-
-			// Assert
-			expect(result).toStrictEqual({
-				commitDetails: {
-					hash: '1a2b3c4d5e6f1a2b3c4d5e6f1a2b3c4d5e6f1a2b',
-					parents: ['a1b2c3d4e5f6a1b2c3d4e5f6a1b2c3d4e5f6a1b2'],
-					author: 'Test Author',
-					authorEmail: 'test-author@mhutchie.com',
-					authorDate: 1587559258,
-					committer: 'Test Committer',
-					committerEmail: 'test-committer@mhutchie.com',
-					committerDate: 1587559259,
-					signature: null,
-					body: 'Commit Message.\nSecond Line.',
-					fileChanges: [
-						{
-							additions: 0,
-							deletions: 0,
-							newFilePath: 'dir/deleted.txt',
-							oldFilePath: 'dir/deleted.txt',
-							type: 'D'
-						},
-						{
-							additions: 1,
-							deletions: 1,
-							newFilePath: 'dir/modified.txt',
-							oldFilePath: 'dir/modified.txt',
-							type: 'M'
-						},
-						{
-							additions: 2,
-							deletions: 3,
-							newFilePath: 'dir/renamed-new.txt',
-							oldFilePath: 'dir/renamed-old.txt',
-							type: 'R'
-						}
-					]
-				},
-				error: null
-			});
-			expect(spyOnSpawn).toBeCalledWith('/path/to/git', ['-c', 'log.showSignature=false', 'show', '--quiet', '1a2b3c4d5e6f1a2b3c4d5e6f1a2b3c4d5e6f1a2b', '--format=%HXX7Nal-YARtTpjCikii9nJxER19D6diSyk-AWkPb%PXX7Nal-YARtTpjCikii9nJxER19D6diSyk-AWkPb%anXX7Nal-YARtTpjCikii9nJxER19D6diSyk-AWkPb%aeXX7Nal-YARtTpjCikii9nJxER19D6diSyk-AWkPb%atXX7Nal-YARtTpjCikii9nJxER19D6diSyk-AWkPb%cnXX7Nal-YARtTpjCikii9nJxER19D6diSyk-AWkPb%ceXX7Nal-YARtTpjCikii9nJxER19D6diSyk-AWkPb%ctXX7Nal-YARtTpjCikii9nJxER19D6diSyk-AWkPbXX7Nal-YARtTpjCikii9nJxER19D6diSyk-AWkPbXX7Nal-YARtTpjCikii9nJxER19D6diSyk-AWkPbXX7Nal-YARtTpjCikii9nJxER19D6diSyk-AWkPb%B'], expect.objectContaining({ cwd: '/path/to/repo' }));
-			expect(spyOnSpawn).toBeCalledWith('/path/to/git', ['diff', '--name-status', '--find-renames', '--diff-filter=AMDR', '-z', '1a2b3c4d5e6f1a2b3c4d5e6f1a2b3c4d5e6f1a2b^2', '1a2b3c4d5e6f1a2b3c4d5e6f1a2b3c4d5e6f1a2b'], expect.objectContaining({ cwd: '/path/to/repo' }));
-			expect(spyOnSpawn).toBeCalledWith('/path/to/git', ['diff', '--numstat', '--find-renames', '--diff-filter=AMDR', '-z', '1a2b3c4d5e6f1a2b3c4d5e6f1a2b3c4d5e6f1a2b^2', '1a2b3c4d5e6f1a2b3c4d5e6f1a2b3c4d5e6f1a2b'], expect.objectContaining({ cwd: '/path/to/repo' }));
-		});
-
-		it('Should return an error message thrown by git (when thrown by git show)', async () => {
-			// Setup
-			mockGitThrowingErrorOnce();
-			mockGitSuccessOnce(['D', 'dir/deleted.txt', 'M', 'dir/modified.txt', 'R100', 'dir/renamed-old.txt', 'dir/renamed-new.txt', ''].join('\0'));
-			mockGitSuccessOnce(['0	0	dir/deleted.txt', '1	1	dir/modified.txt', '2	3	', 'dir/renamed-old.txt', 'dir/renamed-new.txt', ''].join('\0'));
-
-			// Run
-			const result = await dataSource.getCommitDetails('/path/to/repo', '1a2b3c4d5e6f1a2b3c4d5e6f1a2b3c4d5e6f1a2b', true, 1);
-
-			// Assert
-			expect(result).toStrictEqual({
-				commitDetails: null,
-				error: 'error message'
-			});
-		});
-
-		it('Should return an error message thrown by git (when thrown by git diff-tree --name-status)', async () => {
-			// Setup
-			mockGitSuccessOnce('1a2b3c4d5e6f1a2b3c4d5e6f1a2b3c4d5e6f1a2bXX7Nal-YARtTpjCikii9nJxER19D6diSyk-AWkPba1b2c3d4e5f6a1b2c3d4e5f6a1b2c3d4e5f6a1b2XX7Nal-YARtTpjCikii9nJxER19D6diSyk-AWkPbTest AuthorXX7Nal-YARtTpjCikii9nJxER19D6diSyk-AWkPbtest-author@mhutchie.comXX7Nal-YARtTpjCikii9nJxER19D6diSyk-AWkPb1587559258XX7Nal-YARtTpjCikii9nJxER19D6diSyk-AWkPbTest CommitterXX7Nal-YARtTpjCikii9nJxER19D6diSyk-AWkPbtest-committer@mhutchie.comXX7Nal-YARtTpjCikii9nJxER19D6diSyk-AWkPb1587559259XX7Nal-YARtTpjCikii9nJxER19D6diSyk-AWkPbXX7Nal-YARtTpjCikii9nJxER19D6diSyk-AWkPbXX7Nal-YARtTpjCikii9nJxER19D6diSyk-AWkPbXX7Nal-YARtTpjCikii9nJxER19D6diSyk-AWkPbCommit Message.\r\nSecond Line.');
-			mockGitThrowingErrorOnce();
-			mockGitSuccessOnce(['0	0	dir/deleted.txt', '1	1	dir/modified.txt', '2	3	', 'dir/renamed-old.txt', 'dir/renamed-new.txt', ''].join('\0'));
-
-			// Run
-			const result = await dataSource.getCommitDetails('/path/to/repo', '1a2b3c4d5e6f1a2b3c4d5e6f1a2b3c4d5e6f1a2b', true, 1);
-
-			// Assert
-			expect(result).toStrictEqual({
-				commitDetails: null,
-				error: 'error message'
-			});
-		});
-
-		it('Should return an error message thrown by git (when thrown by git diff-tree --numstat)', async () => {
-			// Setup
-			mockGitSuccessOnce('1a2b3c4d5e6f1a2b3c4d5e6f1a2b3c4d5e6f1a2bXX7Nal-YARtTpjCikii9nJxER19D6diSyk-AWkPba1b2c3d4e5f6a1b2c3d4e5f6a1b2c3d4e5f6a1b2XX7Nal-YARtTpjCikii9nJxER19D6diSyk-AWkPbTest AuthorXX7Nal-YARtTpjCikii9nJxER19D6diSyk-AWkPbtest-author@mhutchie.comXX7Nal-YARtTpjCikii9nJxER19D6diSyk-AWkPb1587559258XX7Nal-YARtTpjCikii9nJxER19D6diSyk-AWkPbTest CommitterXX7Nal-YARtTpjCikii9nJxER19D6diSyk-AWkPbtest-committer@mhutchie.comXX7Nal-YARtTpjCikii9nJxER19D6diSyk-AWkPb1587559259XX7Nal-YARtTpjCikii9nJxER19D6diSyk-AWkPbXX7Nal-YARtTpjCikii9nJxER19D6diSyk-AWkPbXX7Nal-YARtTpjCikii9nJxER19D6diSyk-AWkPbXX7Nal-YARtTpjCikii9nJxER19D6diSyk-AWkPbCommit Message.\r\nSecond Line.');
-			mockGitSuccessOnce(['D', 'dir/deleted.txt', 'M', 'dir/modified.txt', 'R100', 'dir/renamed-old.txt', 'dir/renamed-new.txt', ''].join('\0'));
-			mockGitThrowingErrorOnce();
-
-			// Run
-			const result = await dataSource.getCommitDetails('/path/to/repo', '1a2b3c4d5e6f1a2b3c4d5e6f1a2b3c4d5e6f1a2b', true, 1);
-
-			// Assert
-			expect(result).toStrictEqual({
-				commitDetails: null,
-				error: 'error message'
-			});
-		});
-	});
-
-	describe('getStashDetails', () => {
-		it('Should return the stash details', async () => {
-			// Setup
-			mockGitSuccessOnce('1a2b3c4d5e6f1a2b3c4d5e6f1a2b3c4d5e6f1a2bXX7Nal-YARtTpjCikii9nJxER19D6diSyk-AWkPba1b2c3d4e5f6a1b2c3d4e5f6a1b2c3d4e5f6a1b2 b2c3d4e5f6a1b2c3d4e5f6a1b2c3d4e5f6a1b2c3XX7Nal-YARtTpjCikii9nJxER19D6diSyk-AWkPbTest AuthorXX7Nal-YARtTpjCikii9nJxER19D6diSyk-AWkPbtest-author@mhutchie.comXX7Nal-YARtTpjCikii9nJxER19D6diSyk-AWkPb1587559258XX7Nal-YARtTpjCikii9nJxER19D6diSyk-AWkPbTest CommitterXX7Nal-YARtTpjCikii9nJxER19D6diSyk-AWkPbtest-committer@mhutchie.comXX7Nal-YARtTpjCikii9nJxER19D6diSyk-AWkPb1587559259XX7Nal-YARtTpjCikii9nJxER19D6diSyk-AWkPbXX7Nal-YARtTpjCikii9nJxER19D6diSyk-AWkPbXX7Nal-YARtTpjCikii9nJxER19D6diSyk-AWkPbXX7Nal-YARtTpjCikii9nJxER19D6diSyk-AWkPbCommit Message.\r\nSecond Line.');
-			mockGitSuccessOnce(['D', 'dir/deleted.txt', 'M', 'dir/modified.txt', 'R100', 'dir/renamed-old.txt', 'dir/renamed-new.txt', ''].join('\0'));
-			mockGitSuccessOnce(['0	0	dir/deleted.txt', '1	1	dir/modified.txt', '2	3	', 'dir/renamed-old.txt', 'dir/renamed-new.txt', ''].join('\0'));
-
-			// Run
-			const result = await dataSource.getStashDetails('/path/to/repo', '1a2b3c4d5e6f1a2b3c4d5e6f1a2b3c4d5e6f1a2b', {
-				selector: 'refs/stash@{0}',
-				baseHash: 'a1b2c3d4e5f6a1b2c3d4e5f6a1b2c3d4e5f6a1b2',
-				untrackedFilesHash: null
-			}, 1);
-
-			// Assert
-			expect(result).toStrictEqual({
-				commitDetails: {
-					hash: '1a2b3c4d5e6f1a2b3c4d5e6f1a2b3c4d5e6f1a2b',
-					parents: ['a1b2c3d4e5f6a1b2c3d4e5f6a1b2c3d4e5f6a1b2', 'b2c3d4e5f6a1b2c3d4e5f6a1b2c3d4e5f6a1b2c3'],
-					author: 'Test Author',
-					authorEmail: 'test-author@mhutchie.com',
-					authorDate: 1587559258,
-					committer: 'Test Committer',
-					committerEmail: 'test-committer@mhutchie.com',
-					committerDate: 1587559259,
-					signature: null,
-					body: 'Commit Message.\nSecond Line.',
-					fileChanges: [
-						{
-							additions: 0,
-							deletions: 0,
-							newFilePath: 'dir/deleted.txt',
-							oldFilePath: 'dir/deleted.txt',
-							type: 'D'
-						},
-						{
-							additions: 1,
-							deletions: 1,
-							newFilePath: 'dir/modified.txt',
-							oldFilePath: 'dir/modified.txt',
-							type: 'M'
-						},
-						{
-							additions: 2,
-							deletions: 3,
-							newFilePath: 'dir/renamed-new.txt',
-							oldFilePath: 'dir/renamed-old.txt',
-							type: 'R'
-						}
-					]
-				},
-				error: null
-			});
-			expect(spyOnSpawn).toBeCalledWith('/path/to/git', ['-c', 'log.showSignature=false', 'show', '--quiet', '1a2b3c4d5e6f1a2b3c4d5e6f1a2b3c4d5e6f1a2b', '--format=%HXX7Nal-YARtTpjCikii9nJxER19D6diSyk-AWkPb%PXX7Nal-YARtTpjCikii9nJxER19D6diSyk-AWkPb%anXX7Nal-YARtTpjCikii9nJxER19D6diSyk-AWkPb%aeXX7Nal-YARtTpjCikii9nJxER19D6diSyk-AWkPb%atXX7Nal-YARtTpjCikii9nJxER19D6diSyk-AWkPb%cnXX7Nal-YARtTpjCikii9nJxER19D6diSyk-AWkPb%ceXX7Nal-YARtTpjCikii9nJxER19D6diSyk-AWkPb%ctXX7Nal-YARtTpjCikii9nJxER19D6diSyk-AWkPbXX7Nal-YARtTpjCikii9nJxER19D6diSyk-AWkPbXX7Nal-YARtTpjCikii9nJxER19D6diSyk-AWkPbXX7Nal-YARtTpjCikii9nJxER19D6diSyk-AWkPb%B'], expect.objectContaining({ cwd: '/path/to/repo' }));
-			expect(spyOnSpawn).toBeCalledWith('/path/to/git', ['diff', '--name-status', '--find-renames', '--diff-filter=AMDR', '-z', '1a2b3c4d5e6f1a2b3c4d5e6f1a2b3c4d5e6f1a2b^1', '1a2b3c4d5e6f1a2b3c4d5e6f1a2b3c4d5e6f1a2b'], expect.objectContaining({ cwd: '/path/to/repo' }));
-			expect(spyOnSpawn).toBeCalledWith('/path/to/git', ['diff', '--numstat', '--find-renames', '--diff-filter=AMDR', '-z', '1a2b3c4d5e6f1a2b3c4d5e6f1a2b3c4d5e6f1a2b^1', '1a2b3c4d5e6f1a2b3c4d5e6f1a2b3c4d5e6f1a2b'], expect.objectContaining({ cwd: '/path/to/repo' }));
-		});
-
-		it('Should return the stash details (including untracked files)', async () => {
-			// Setup
-			mockGitSuccessOnce('1a2b3c4d5e6f1a2b3c4d5e6f1a2b3c4d5e6f1a2bXX7Nal-YARtTpjCikii9nJxER19D6diSyk-AWkPba1b2c3d4e5f6a1b2c3d4e5f6a1b2c3d4e5f6a1b2 b2c3d4e5f6a1b2c3d4e5f6a1b2c3d4e5f6a1b2c3 c3d4e5f6a1b2c3d4e5f6a1b2c3d4e5f6a1b2c3d4XX7Nal-YARtTpjCikii9nJxER19D6diSyk-AWkPbTest AuthorXX7Nal-YARtTpjCikii9nJxER19D6diSyk-AWkPbtest-author@mhutchie.comXX7Nal-YARtTpjCikii9nJxER19D6diSyk-AWkPb1587559258XX7Nal-YARtTpjCikii9nJxER19D6diSyk-AWkPbTest CommitterXX7Nal-YARtTpjCikii9nJxER19D6diSyk-AWkPbtest-committer@mhutchie.comXX7Nal-YARtTpjCikii9nJxER19D6diSyk-AWkPb1587559259XX7Nal-YARtTpjCikii9nJxER19D6diSyk-AWkPbXX7Nal-YARtTpjCikii9nJxER19D6diSyk-AWkPbXX7Nal-YARtTpjCikii9nJxER19D6diSyk-AWkPbXX7Nal-YARtTpjCikii9nJxER19D6diSyk-AWkPbCommit Message.\r\nSecond Line.');
-			mockGitSuccessOnce(['D', 'dir/deleted.txt', 'M', 'dir/modified.txt', 'R100', 'dir/renamed-old.txt', 'dir/renamed-new.txt', ''].join('\0'));
-			mockGitSuccessOnce(['0	0	dir/deleted.txt', '1	1	dir/modified.txt', '2	3	', 'dir/renamed-old.txt', 'dir/renamed-new.txt', ''].join('\0'));
-			mockGitSuccessOnce(['c3d4e5f6a1b2c3d4e5f6a1b2c3d4e5f6a1b2c3d4', 'D', 'dir/other-deleted.txt', 'A', 'dir/added.txt', ''].join('\0'));
-			mockGitSuccessOnce(['c3d4e5f6a1b2c3d4e5f6a1b2c3d4e5f6a1b2c3d4', '0	0	dir/other-deleted.txt', '4	0	dir/added.txt', ''].join('\0'));
-
-			// Run
-			const result = await dataSource.getStashDetails('/path/to/repo', '1a2b3c4d5e6f1a2b3c4d5e6f1a2b3c4d5e6f1a2b', {
-				selector: 'refs/stash@{0}',
-				baseHash: 'a1b2c3d4e5f6a1b2c3d4e5f6a1b2c3d4e5f6a1b2',
-				untrackedFilesHash: 'c3d4e5f6a1b2c3d4e5f6a1b2c3d4e5f6a1b2c3d4'
-			}, 1);
-
-			// Assert
-			expect(result).toStrictEqual({
-				commitDetails: {
-					hash: '1a2b3c4d5e6f1a2b3c4d5e6f1a2b3c4d5e6f1a2b',
-					parents: ['a1b2c3d4e5f6a1b2c3d4e5f6a1b2c3d4e5f6a1b2', 'b2c3d4e5f6a1b2c3d4e5f6a1b2c3d4e5f6a1b2c3', 'c3d4e5f6a1b2c3d4e5f6a1b2c3d4e5f6a1b2c3d4'],
-					author: 'Test Author',
-					authorEmail: 'test-author@mhutchie.com',
-					authorDate: 1587559258,
-					committer: 'Test Committer',
-					committerEmail: 'test-committer@mhutchie.com',
-					committerDate: 1587559259,
-					signature: null,
-					body: 'Commit Message.\nSecond Line.',
-					fileChanges: [
-						{
-							additions: 0,
-							deletions: 0,
-							newFilePath: 'dir/deleted.txt',
-							oldFilePath: 'dir/deleted.txt',
-							type: 'D'
-						},
-						{
-							additions: 1,
-							deletions: 1,
-							newFilePath: 'dir/modified.txt',
-							oldFilePath: 'dir/modified.txt',
-							type: 'M'
-						},
-						{
-							additions: 2,
-							deletions: 3,
-							newFilePath: 'dir/renamed-new.txt',
-							oldFilePath: 'dir/renamed-old.txt',
-							type: 'R'
-						},
-						{
-							additions: 4,
-							deletions: 0,
-							newFilePath: 'dir/added.txt',
-							oldFilePath: 'dir/added.txt',
-							type: 'U'
-						}
-					]
-				},
-				error: null
-			});
-			expect(spyOnSpawn).toBeCalledWith('/path/to/git', ['-c', 'log.showSignature=false', 'show', '--quiet', '1a2b3c4d5e6f1a2b3c4d5e6f1a2b3c4d5e6f1a2b', '--format=%HXX7Nal-YARtTpjCikii9nJxER19D6diSyk-AWkPb%PXX7Nal-YARtTpjCikii9nJxER19D6diSyk-AWkPb%anXX7Nal-YARtTpjCikii9nJxER19D6diSyk-AWkPb%aeXX7Nal-YARtTpjCikii9nJxER19D6diSyk-AWkPb%atXX7Nal-YARtTpjCikii9nJxER19D6diSyk-AWkPb%cnXX7Nal-YARtTpjCikii9nJxER19D6diSyk-AWkPb%ceXX7Nal-YARtTpjCikii9nJxER19D6diSyk-AWkPb%ctXX7Nal-YARtTpjCikii9nJxER19D6diSyk-AWkPbXX7Nal-YARtTpjCikii9nJxER19D6diSyk-AWkPbXX7Nal-YARtTpjCikii9nJxER19D6diSyk-AWkPbXX7Nal-YARtTpjCikii9nJxER19D6diSyk-AWkPb%B'], expect.objectContaining({ cwd: '/path/to/repo' }));
-			expect(spyOnSpawn).toBeCalledWith('/path/to/git', ['diff', '--name-status', '--find-renames', '--diff-filter=AMDR', '-z', '1a2b3c4d5e6f1a2b3c4d5e6f1a2b3c4d5e6f1a2b^1', '1a2b3c4d5e6f1a2b3c4d5e6f1a2b3c4d5e6f1a2b'], expect.objectContaining({ cwd: '/path/to/repo' }));
-			expect(spyOnSpawn).toBeCalledWith('/path/to/git', ['diff', '--numstat', '--find-renames', '--diff-filter=AMDR', '-z', '1a2b3c4d5e6f1a2b3c4d5e6f1a2b3c4d5e6f1a2b^1', '1a2b3c4d5e6f1a2b3c4d5e6f1a2b3c4d5e6f1a2b'], expect.objectContaining({ cwd: '/path/to/repo' }));
-			expect(spyOnSpawn).toBeCalledWith('/path/to/git', ['diff-tree', '--name-status', '-r', '--root', '--find-renames', '--diff-filter=AMDR', '-z', 'c3d4e5f6a1b2c3d4e5f6a1b2c3d4e5f6a1b2c3d4'], expect.objectContaining({ cwd: '/path/to/repo' }));
-			expect(spyOnSpawn).toBeCalledWith('/path/to/git', ['diff-tree', '--numstat', '-r', '--root', '--find-renames', '--diff-filter=AMDR', '-z', 'c3d4e5f6a1b2c3d4e5f6a1b2c3d4e5f6a1b2c3d4'], expect.objectContaining({ cwd: '/path/to/repo' }));
-		});
-
-		it('Should return the stash details with diff to second parent', async () => {
-			// Setup
-			mockGitSuccessOnce('1a2b3c4d5e6f1a2b3c4d5e6f1a2b3c4d5e6f1a2bXX7Nal-YARtTpjCikii9nJxER19D6diSyk-AWkPba1b2c3d4e5f6a1b2c3d4e5f6a1b2c3d4e5f6a1b2 b2c3d4e5f6a1b2c3d4e5f6a1b2c3d4e5f6a1b2c3XX7Nal-YARtTpjCikii9nJxER19D6diSyk-AWkPbTest AuthorXX7Nal-YARtTpjCikii9nJxER19D6diSyk-AWkPbtest-author@mhutchie.comXX7Nal-YARtTpjCikii9nJxER19D6diSyk-AWkPb1587559258XX7Nal-YARtTpjCikii9nJxER19D6diSyk-AWkPbTest CommitterXX7Nal-YARtTpjCikii9nJxER19D6diSyk-AWkPbtest-committer@mhutchie.comXX7Nal-YARtTpjCikii9nJxER19D6diSyk-AWkPb1587559259XX7Nal-YARtTpjCikii9nJxER19D6diSyk-AWkPbXX7Nal-YARtTpjCikii9nJxER19D6diSyk-AWkPbXX7Nal-YARtTpjCikii9nJxER19D6diSyk-AWkPbXX7Nal-YARtTpjCikii9nJxER19D6diSyk-AWkPbCommit Message.\r\nSecond Line.');
-			mockGitSuccessOnce(['D', 'dir/deleted.txt', 'M', 'dir/modified.txt', 'R100', 'dir/renamed-old.txt', 'dir/renamed-new.txt', ''].join('\0'));
-			mockGitSuccessOnce(['0	0	dir/deleted.txt', '1	1	dir/modified.txt', '2	3	', 'dir/renamed-old.txt', 'dir/renamed-new.txt', ''].join('\0'));
-
-			// Run
-			const result = await dataSource.getStashDetails('/path/to/repo', '1a2b3c4d5e6f1a2b3c4d5e6f1a2b3c4d5e6f1a2b', {
-				selector: 'refs/stash@{0}',
-				baseHash: 'a1b2c3d4e5f6a1b2c3d4e5f6a1b2c3d4e5f6a1b2',
-				untrackedFilesHash: null
-			}, 2);
-
-			// Assert
-			expect(result).toStrictEqual({
-				commitDetails: {
-					hash: '1a2b3c4d5e6f1a2b3c4d5e6f1a2b3c4d5e6f1a2b',
-					parents: ['a1b2c3d4e5f6a1b2c3d4e5f6a1b2c3d4e5f6a1b2', 'b2c3d4e5f6a1b2c3d4e5f6a1b2c3d4e5f6a1b2c3'],
-					author: 'Test Author',
-					authorEmail: 'test-author@mhutchie.com',
-					authorDate: 1587559258,
-					committer: 'Test Committer',
-					committerEmail: 'test-committer@mhutchie.com',
-					committerDate: 1587559259,
-					signature: null,
-					body: 'Commit Message.\nSecond Line.',
-					fileChanges: [
-						{
-							additions: 0,
-							deletions: 0,
-							newFilePath: 'dir/deleted.txt',
-							oldFilePath: 'dir/deleted.txt',
-							type: 'D'
-						},
-						{
-							additions: 1,
-							deletions: 1,
-							newFilePath: 'dir/modified.txt',
-							oldFilePath: 'dir/modified.txt',
-							type: 'M'
-						},
-						{
-							additions: 2,
-							deletions: 3,
-							newFilePath: 'dir/renamed-new.txt',
-							oldFilePath: 'dir/renamed-old.txt',
-							type: 'R'
-						}
-					]
-				},
-				error: null
-			});
-			expect(spyOnSpawn).toBeCalledWith('/path/to/git', ['-c', 'log.showSignature=false', 'show', '--quiet', '1a2b3c4d5e6f1a2b3c4d5e6f1a2b3c4d5e6f1a2b', '--format=%HXX7Nal-YARtTpjCikii9nJxER19D6diSyk-AWkPb%PXX7Nal-YARtTpjCikii9nJxER19D6diSyk-AWkPb%anXX7Nal-YARtTpjCikii9nJxER19D6diSyk-AWkPb%aeXX7Nal-YARtTpjCikii9nJxER19D6diSyk-AWkPb%atXX7Nal-YARtTpjCikii9nJxER19D6diSyk-AWkPb%cnXX7Nal-YARtTpjCikii9nJxER19D6diSyk-AWkPb%ceXX7Nal-YARtTpjCikii9nJxER19D6diSyk-AWkPb%ctXX7Nal-YARtTpjCikii9nJxER19D6diSyk-AWkPbXX7Nal-YARtTpjCikii9nJxER19D6diSyk-AWkPbXX7Nal-YARtTpjCikii9nJxER19D6diSyk-AWkPbXX7Nal-YARtTpjCikii9nJxER19D6diSyk-AWkPb%B'], expect.objectContaining({ cwd: '/path/to/repo' }));
-			expect(spyOnSpawn).toBeCalledWith('/path/to/git', ['diff', '--name-status', '--find-renames', '--diff-filter=AMDR', '-z', '1a2b3c4d5e6f1a2b3c4d5e6f1a2b3c4d5e6f1a2b^2', '1a2b3c4d5e6f1a2b3c4d5e6f1a2b3c4d5e6f1a2b'], expect.objectContaining({ cwd: '/path/to/repo' }));
-			expect(spyOnSpawn).toBeCalledWith('/path/to/git', ['diff', '--numstat', '--find-renames', '--diff-filter=AMDR', '-z', '1a2b3c4d5e6f1a2b3c4d5e6f1a2b3c4d5e6f1a2b^2', '1a2b3c4d5e6f1a2b3c4d5e6f1a2b3c4d5e6f1a2b'], expect.objectContaining({ cwd: '/path/to/repo' }));
-		});
-
-		it('Should return an error message thrown by git (when thrown by git show)', async () => {
-			// Setup
-			mockGitThrowingErrorOnce();
-			mockGitSuccessOnce(['D', 'dir/deleted.txt', 'M', 'dir/modified.txt', 'R100', 'dir/renamed-old.txt', 'dir/renamed-new.txt', ''].join('\0'));
-			mockGitSuccessOnce(['0	0	dir/deleted.txt', '1	1	dir/modified.txt', '2	3	', 'dir/renamed-old.txt', 'dir/renamed-new.txt', ''].join('\0'));
-
-			// Run
-			const result = await dataSource.getStashDetails('/path/to/repo', '1a2b3c4d5e6f1a2b3c4d5e6f1a2b3c4d5e6f1a2b', {
-				selector: 'refs/stash@{0}',
-				baseHash: 'a1b2c3d4e5f6a1b2c3d4e5f6a1b2c3d4e5f6a1b2',
-				untrackedFilesHash: null
-			}, 1);
-
-			// Assert
-			expect(result).toStrictEqual({
-				commitDetails: null,
-				error: 'error message'
-			});
-		});
-
-		it('Should return an error message thrown by git (when thrown by git diff-tree --name-status)', async () => {
-			// Setup
-			mockGitSuccessOnce('1a2b3c4d5e6f1a2b3c4d5e6f1a2b3c4d5e6f1a2bXX7Nal-YARtTpjCikii9nJxER19D6diSyk-AWkPba1b2c3d4e5f6a1b2c3d4e5f6a1b2c3d4e5f6a1b2 b2c3d4e5f6a1b2c3d4e5f6a1b2c3d4e5f6a1b2c3XX7Nal-YARtTpjCikii9nJxER19D6diSyk-AWkPbTest AuthorXX7Nal-YARtTpjCikii9nJxER19D6diSyk-AWkPbtest-author@mhutchie.comXX7Nal-YARtTpjCikii9nJxER19D6diSyk-AWkPb1587559258XX7Nal-YARtTpjCikii9nJxER19D6diSyk-AWkPbTest CommitterXX7Nal-YARtTpjCikii9nJxER19D6diSyk-AWkPbtest-committer@mhutchie.comXX7Nal-YARtTpjCikii9nJxER19D6diSyk-AWkPb1587559259XX7Nal-YARtTpjCikii9nJxER19D6diSyk-AWkPbXX7Nal-YARtTpjCikii9nJxER19D6diSyk-AWkPbXX7Nal-YARtTpjCikii9nJxER19D6diSyk-AWkPbXX7Nal-YARtTpjCikii9nJxER19D6diSyk-AWkPbCommit Message.\r\nSecond Line.');
-			mockGitThrowingErrorOnce();
-			mockGitSuccessOnce(['0	0	dir/deleted.txt', '1	1	dir/modified.txt', '2	3	', 'dir/renamed-old.txt', 'dir/renamed-new.txt', ''].join('\0'));
-
-			// Run
-			const result = await dataSource.getStashDetails('/path/to/repo', '1a2b3c4d5e6f1a2b3c4d5e6f1a2b3c4d5e6f1a2b', {
-				selector: 'refs/stash@{0}',
-				baseHash: 'a1b2c3d4e5f6a1b2c3d4e5f6a1b2c3d4e5f6a1b2',
-				untrackedFilesHash: null
-			}, 1);
-
-			// Assert
-			expect(result).toStrictEqual({
-				commitDetails: null,
-				error: 'error message'
-			});
-		});
-
-		it('Should return an error message thrown by git (when thrown by git diff-tree --numstat)', async () => {
-			// Setup
-			mockGitSuccessOnce('1a2b3c4d5e6f1a2b3c4d5e6f1a2b3c4d5e6f1a2bXX7Nal-YARtTpjCikii9nJxER19D6diSyk-AWkPba1b2c3d4e5f6a1b2c3d4e5f6a1b2c3d4e5f6a1b2 b2c3d4e5f6a1b2c3d4e5f6a1b2c3d4e5f6a1b2c3XX7Nal-YARtTpjCikii9nJxER19D6diSyk-AWkPbTest AuthorXX7Nal-YARtTpjCikii9nJxER19D6diSyk-AWkPbtest-author@mhutchie.comXX7Nal-YARtTpjCikii9nJxER19D6diSyk-AWkPb1587559258XX7Nal-YARtTpjCikii9nJxER19D6diSyk-AWkPbTest CommitterXX7Nal-YARtTpjCikii9nJxER19D6diSyk-AWkPbtest-committer@mhutchie.comXX7Nal-YARtTpjCikii9nJxER19D6diSyk-AWkPb1587559259XX7Nal-YARtTpjCikii9nJxER19D6diSyk-AWkPbXX7Nal-YARtTpjCikii9nJxER19D6diSyk-AWkPbXX7Nal-YARtTpjCikii9nJxER19D6diSyk-AWkPbXX7Nal-YARtTpjCikii9nJxER19D6diSyk-AWkPbCommit Message.\r\nSecond Line.');
-			mockGitSuccessOnce(['D', 'dir/deleted.txt', 'M', 'dir/modified.txt', 'R100', 'dir/renamed-old.txt', 'dir/renamed-new.txt', ''].join('\0'));
-			mockGitThrowingErrorOnce();
-
-			// Run
-			const result = await dataSource.getStashDetails('/path/to/repo', '1a2b3c4d5e6f1a2b3c4d5e6f1a2b3c4d5e6f1a2b', {
-				selector: 'refs/stash@{0}',
-				baseHash: 'a1b2c3d4e5f6a1b2c3d4e5f6a1b2c3d4e5f6a1b2',
-				untrackedFilesHash: null
-			}, 1);
-
-			// Assert
-			expect(result).toStrictEqual({
-				commitDetails: null,
-				error: 'error message'
-			});
-		});
-
-		it('Should return an error message thrown by git (when thrown by untracked git diff-tree --name-status)', async () => {
-			// Setup
-			mockGitSuccessOnce('1a2b3c4d5e6f1a2b3c4d5e6f1a2b3c4d5e6f1a2bXX7Nal-YARtTpjCikii9nJxER19D6diSyk-AWkPba1b2c3d4e5f6a1b2c3d4e5f6a1b2c3d4e5f6a1b2 b2c3d4e5f6a1b2c3d4e5f6a1b2c3d4e5f6a1b2c3XX7Nal-YARtTpjCikii9nJxER19D6diSyk-AWkPbTest AuthorXX7Nal-YARtTpjCikii9nJxER19D6diSyk-AWkPbtest-author@mhutchie.comXX7Nal-YARtTpjCikii9nJxER19D6diSyk-AWkPb1587559258XX7Nal-YARtTpjCikii9nJxER19D6diSyk-AWkPbTest CommitterXX7Nal-YARtTpjCikii9nJxER19D6diSyk-AWkPbtest-committer@mhutchie.comXX7Nal-YARtTpjCikii9nJxER19D6diSyk-AWkPb1587559259XX7Nal-YARtTpjCikii9nJxER19D6diSyk-AWkPbXX7Nal-YARtTpjCikii9nJxER19D6diSyk-AWkPbXX7Nal-YARtTpjCikii9nJxER19D6diSyk-AWkPbXX7Nal-YARtTpjCikii9nJxER19D6diSyk-AWkPbCommit Message.\r\nSecond Line.');
-			mockGitSuccessOnce(['D', 'dir/deleted.txt', 'M', 'dir/modified.txt', 'R100', 'dir/renamed-old.txt', 'dir/renamed-new.txt', ''].join('\0'));
-			mockGitSuccessOnce(['0	0	dir/deleted.txt', '1	1	dir/modified.txt', '2	3	', 'dir/renamed-old.txt', 'dir/renamed-new.txt', ''].join('\0'));
-			mockGitThrowingErrorOnce();
-			mockGitSuccessOnce(['c3d4e5f6a1b2c3d4e5f6a1b2c3d4e5f6a1b2c3d4', '0	0	dir/other-deleted.txt', '4	0	dir/added.txt', ''].join('\0'));
-
-			// Run
-			const result = await dataSource.getStashDetails('/path/to/repo', '1a2b3c4d5e6f1a2b3c4d5e6f1a2b3c4d5e6f1a2b', {
-				selector: 'refs/stash@{0}',
-				baseHash: 'a1b2c3d4e5f6a1b2c3d4e5f6a1b2c3d4e5f6a1b2',
-				untrackedFilesHash: 'c3d4e5f6a1b2c3d4e5f6a1b2c3d4e5f6a1b2c3d4'
-			}, 1);
-
-			// Assert
-			expect(result).toStrictEqual({
-				commitDetails: null,
-				error: 'error message'
-			});
-		});
-
-		it('Should return an error message thrown by git (when thrown by untracked git diff-tree --numstat)', async () => {
-			// Setup
-			mockGitSuccessOnce('1a2b3c4d5e6f1a2b3c4d5e6f1a2b3c4d5e6f1a2bXX7Nal-YARtTpjCikii9nJxER19D6diSyk-AWkPba1b2c3d4e5f6a1b2c3d4e5f6a1b2c3d4e5f6a1b2 b2c3d4e5f6a1b2c3d4e5f6a1b2c3d4e5f6a1b2c3XX7Nal-YARtTpjCikii9nJxER19D6diSyk-AWkPbTest AuthorXX7Nal-YARtTpjCikii9nJxER19D6diSyk-AWkPbtest-author@mhutchie.comXX7Nal-YARtTpjCikii9nJxER19D6diSyk-AWkPb1587559258XX7Nal-YARtTpjCikii9nJxER19D6diSyk-AWkPbTest CommitterXX7Nal-YARtTpjCikii9nJxER19D6diSyk-AWkPbtest-committer@mhutchie.comXX7Nal-YARtTpjCikii9nJxER19D6diSyk-AWkPb1587559259XX7Nal-YARtTpjCikii9nJxER19D6diSyk-AWkPbXX7Nal-YARtTpjCikii9nJxER19D6diSyk-AWkPbXX7Nal-YARtTpjCikii9nJxER19D6diSyk-AWkPbXX7Nal-YARtTpjCikii9nJxER19D6diSyk-AWkPbCommit Message.\r\nSecond Line.');
-			mockGitSuccessOnce(['D', 'dir/deleted.txt', 'M', 'dir/modified.txt', 'R100', 'dir/renamed-old.txt', 'dir/renamed-new.txt', ''].join('\0'));
-			mockGitSuccessOnce(['0	0	dir/deleted.txt', '1	1	dir/modified.txt', '2	3	', 'dir/renamed-old.txt', 'dir/renamed-new.txt', ''].join('\0'));
-			mockGitSuccessOnce(['c3d4e5f6a1b2c3d4e5f6a1b2c3d4e5f6a1b2c3d4', 'D', 'dir/other-deleted.txt', 'A', 'dir/added.txt', ''].join('\0'));
-			mockGitThrowingErrorOnce();
-
-			// Run
-			const result = await dataSource.getStashDetails('/path/to/repo', '1a2b3c4d5e6f1a2b3c4d5e6f1a2b3c4d5e6f1a2b', {
-				selector: 'refs/stash@{0}',
-				baseHash: 'a1b2c3d4e5f6a1b2c3d4e5f6a1b2c3d4e5f6a1b2',
-				untrackedFilesHash: 'c3d4e5f6a1b2c3d4e5f6a1b2c3d4e5f6a1b2c3d4'
-			}, 1);
-
-			// Assert
-			expect(result).toStrictEqual({
-				commitDetails: null,
-				error: 'error message'
-			});
-		});
-	});
-
-	describe('getUncommittedDetails', () => {
-		it('Should return the uncommitted changes', async () => {
-			// Setup
-			mockGitSuccessOnce(['D', 'dir/deleted.txt', 'M', 'dir/modified.txt', 'R100', 'dir/renamed-old.txt', 'dir/renamed-new.txt', ''].join('\0'));
-			mockGitSuccessOnce(['0	0	dir/deleted.txt', '1	1	dir/modified.txt', '2	3	', 'dir/renamed-old.txt', 'dir/renamed-new.txt', ''].join('\0'));
-			mockGitSuccessOnce([' D dir/deleted.txt', 'M  dir/modified.txt', 'R  dir/renamed-new.txt', 'dir/renamed-old.txt', '?? untracked.txt'].join('\0'));
-			vscode.mockExtensionSettingReturnValue('repository.showUntrackedFiles', true);
-
-			// Run
-			const result = await dataSource.getUncommittedDetails('/path/to/repo');
-
-			// Assert
-			expect(result).toStrictEqual({
-				commitDetails: {
-					hash: utils.UNCOMMITTED,
-					parents: [],
-					author: '',
-					authorEmail: '',
-					authorDate: 0,
-					committer: '',
-					committerEmail: '',
-					committerDate: 0,
-					signature: null,
-					body: '',
-					fileChanges: [
-						{
-							additions: 0,
-							deletions: 0,
-							newFilePath: 'dir/deleted.txt',
-							oldFilePath: 'dir/deleted.txt',
-							type: 'D'
-						},
-						{
-							additions: 1,
-							deletions: 1,
-							newFilePath: 'dir/modified.txt',
-							oldFilePath: 'dir/modified.txt',
-							type: 'M'
-						},
-						{
-							additions: 2,
-							deletions: 3,
-							newFilePath: 'dir/renamed-new.txt',
-							oldFilePath: 'dir/renamed-old.txt',
-							type: 'R'
-						},
-						{
-							additions: null,
-							deletions: null,
-							newFilePath: 'untracked.txt',
-							oldFilePath: 'untracked.txt',
-							type: 'U'
-						}
-					]
-				},
-				error: null
-			});
-			expect(spyOnSpawn).toBeCalledTimes(3);
-			expect(spyOnSpawn).toBeCalledWith('/path/to/git', ['diff', '--name-status', '--find-renames', '--diff-filter=AMDR', '-z', 'HEAD'], expect.objectContaining({ cwd: '/path/to/repo' }));
-			expect(spyOnSpawn).toBeCalledWith('/path/to/git', ['diff', '--numstat', '--find-renames', '--diff-filter=AMDR', '-z', 'HEAD'], expect.objectContaining({ cwd: '/path/to/repo' }));
-			expect(spyOnSpawn).toBeCalledWith('/path/to/git', ['status', '-s', '--untracked-files=all', '--porcelain', '-z'], expect.objectContaining({ cwd: '/path/to/repo' }));
-		});
-
-		it('Should return the uncommitted changes (showUntrackedFiles === FALSE)', async () => {
-			// Setup
-			mockGitSuccessOnce(['D', 'dir/deleted.txt', 'M', 'dir/modified.txt', 'R100', 'dir/renamed-old.txt', 'dir/renamed-new.txt', ''].join('\0'));
-			mockGitSuccessOnce(['0	0	dir/deleted.txt', '1	1	dir/modified.txt', '2	3	', 'dir/renamed-old.txt', 'dir/renamed-new.txt', ''].join('\0'));
-			mockGitSuccessOnce([' D dir/deleted.txt', 'M  dir/modified.txt', 'R  dir/renamed-new.txt', 'dir/renamed-old.txt'].join('\0'));
-			vscode.mockExtensionSettingReturnValue('repository.showUntrackedFiles', false);
-
-			// Run
-			const result = await dataSource.getUncommittedDetails('/path/to/repo');
-
-			// Assert
-			expect(result).toStrictEqual({
-				commitDetails: {
-					hash: utils.UNCOMMITTED,
-					parents: [],
-					author: '',
-					authorEmail: '',
-					authorDate: 0,
-					committer: '',
-					committerEmail: '',
-					committerDate: 0,
-					signature: null,
-					body: '',
-					fileChanges: [
-						{
-							additions: 0,
-							deletions: 0,
-							newFilePath: 'dir/deleted.txt',
-							oldFilePath: 'dir/deleted.txt',
-							type: 'D'
-						},
-						{
-							additions: 1,
-							deletions: 1,
-							newFilePath: 'dir/modified.txt',
-							oldFilePath: 'dir/modified.txt',
-							type: 'M'
-						},
-						{
-							additions: 2,
-							deletions: 3,
-							newFilePath: 'dir/renamed-new.txt',
-							oldFilePath: 'dir/renamed-old.txt',
-							type: 'R'
-						}
-					]
-				},
-				error: null
-			});
-			expect(spyOnSpawn).toBeCalledTimes(3);
-			expect(spyOnSpawn).toBeCalledWith('/path/to/git', ['diff', '--name-status', '--find-renames', '--diff-filter=AMDR', '-z', 'HEAD'], expect.objectContaining({ cwd: '/path/to/repo' }));
-			expect(spyOnSpawn).toBeCalledWith('/path/to/git', ['diff', '--numstat', '--find-renames', '--diff-filter=AMDR', '-z', 'HEAD'], expect.objectContaining({ cwd: '/path/to/repo' }));
-			expect(spyOnSpawn).toBeCalledWith('/path/to/git', ['status', '-s', '--untracked-files=no', '--porcelain', '-z'], expect.objectContaining({ cwd: '/path/to/repo' }));
-		});
-
-		it('Should return the uncommitted changes (halting invalid git status response)', async () => {
-			// Setup
-			mockGitSuccessOnce(['M', 'dir/modified.txt', ''].join('\0'));
-			mockGitSuccessOnce(['1	1	dir/modified.txt', '1	1	modified.txt', ''].join('\0'));
-			mockGitSuccessOnce([' D dir/deleted.txt', ' D ', 'M  dir/modified.txt', '?? untracked.txt'].join('\0'));
-			vscode.mockExtensionSettingReturnValue('repository.showUntrackedFiles', true);
-
-			// Run
-			const result = await dataSource.getUncommittedDetails('/path/to/repo');
-
-			// Assert
-			expect(result).toStrictEqual({
-				commitDetails: {
-					hash: utils.UNCOMMITTED,
-					parents: [],
-					author: '',
-					authorEmail: '',
-					authorDate: 0,
-					committer: '',
-					committerEmail: '',
-					committerDate: 0,
-					signature: null,
-					body: '',
-					fileChanges: [
-						{
-							additions: 1,
-							deletions: 1,
-							newFilePath: 'dir/modified.txt',
-							oldFilePath: 'dir/modified.txt',
-							type: 'M'
-						},
-						{
-							additions: null,
-							deletions: null,
-							newFilePath: 'dir/deleted.txt',
-							oldFilePath: 'dir/deleted.txt',
-							type: 'D'
-						}
-					]
-				},
-				error: null
-			});
-		});
-
-		it('Should return an error message thrown by git (when thrown by git diff --name-status)', async () => {
-			// Setup
-			mockGitThrowingErrorOnce();
-			mockGitSuccessOnce(['0	0	dir/deleted.txt', '1	1	dir/modified.txt', '2	3	', 'dir/renamed-old.txt', 'dir/renamed-new.txt', ''].join('\0'));
-			mockGitSuccessOnce([' D dir/deleted.txt', 'M  dir/modified.txt', 'R  dir/renamed-new.txt', 'dir/renamed-old.txt', '?? untracked.txt'].join('\0'));
-			vscode.mockExtensionSettingReturnValue('repository.showUntrackedFiles', true);
-
-			// Run
-			const result = await dataSource.getUncommittedDetails('/path/to/repo');
-
-			// Assert
-			expect(result).toStrictEqual({
-				commitDetails: null,
-				error: 'error message'
-			});
-		});
-
-		it('Should return an error message thrown by git (when thrown by git diff --numstat)', async () => {
-			// Setup
-			mockGitSuccessOnce(['D', 'dir/deleted.txt', 'M', 'dir/modified.txt', 'R100', 'dir/renamed-old.txt', 'dir/renamed-new.txt', ''].join('\0'));
-			mockGitThrowingErrorOnce();
-			mockGitSuccessOnce([' D dir/deleted.txt', 'M  dir/modified.txt', 'R  dir/renamed-new.txt', 'dir/renamed-old.txt', '?? untracked.txt'].join('\0'));
-			vscode.mockExtensionSettingReturnValue('repository.showUntrackedFiles', true);
-
-			// Run
-			const result = await dataSource.getUncommittedDetails('/path/to/repo');
-
-			// Assert
-			expect(result).toStrictEqual({
-				commitDetails: null,
-				error: 'error message'
-			});
-		});
-
-		it('Should return an error message thrown by git (when thrown by git status)', async () => {
-			// Setup
-			mockGitSuccessOnce(['D', 'dir/deleted.txt', 'M', 'dir/modified.txt', 'R100', 'dir/renamed-old.txt', 'dir/renamed-new.txt', ''].join('\0'));
-			mockGitSuccessOnce(['0	0	dir/deleted.txt', '1	1	dir/modified.txt', '2	3	', 'dir/renamed-old.txt', 'dir/renamed-new.txt', ''].join('\0'));
-			mockGitThrowingErrorOnce();
-
-			// Run
-			const result = await dataSource.getUncommittedDetails('/path/to/repo');
-
-			// Assert
-			expect(result).toStrictEqual({
-				commitDetails: null,
-				error: 'error message'
-			});
-		});
-	});
-
-	describe('getCommitComparison', () => {
-		it('Should return the commit comparison (between a commit and the uncommitted changes)', async () => {
-			// Setup
-			mockGitSuccessOnce(['M', 'dir/modified.txt', 'R051', 'dir/renamed-old.txt', 'dir/renamed-new.txt', 'A', 'added.txt', ''].join('\0'));
-			mockGitSuccessOnce(['1	1	dir/modified.txt', '1	2	', 'dir/renamed-old.txt', 'dir/renamed-new.txt', '2	0	added.txt', ''].join('\0'));
-			mockGitSuccessOnce(['MM dir/modified.txt', 'A  added.txt', '?? untracked.txt'].join('\0'));
-			vscode.mockExtensionSettingReturnValue('repository.showUntrackedFiles', true);
-
-			// Run
-			const result = await dataSource.getCommitComparison('/path/to/repo', '1a2b3c4d5e6f1a2b3c4d5e6f1a2b3c4d5e6f1a2b', utils.UNCOMMITTED);
-
-			// Assert
-			expect(result).toStrictEqual({
-				fileChanges: [
-					{
-						additions: 1,
-						deletions: 1,
-						newFilePath: 'dir/modified.txt',
-						oldFilePath: 'dir/modified.txt',
-						type: 'M'
-					},
-					{
-						additions: 1,
-						deletions: 2,
-						newFilePath: 'dir/renamed-new.txt',
-						oldFilePath: 'dir/renamed-old.txt',
-						type: 'R'
-					},
-					{
-						additions: 2,
-						deletions: 0,
-						newFilePath: 'added.txt',
-						oldFilePath: 'added.txt',
-						type: 'A'
-					},
-					{
-						additions: null,
-						deletions: null,
-						newFilePath: 'untracked.txt',
-						oldFilePath: 'untracked.txt',
-						type: 'U'
-					}
-				],
-				error: null
-			});
-			expect(spyOnSpawn).toBeCalledTimes(3);
-			expect(spyOnSpawn).toBeCalledWith('/path/to/git', ['diff', '--name-status', '--find-renames', '--diff-filter=AMDR', '-z', '1a2b3c4d5e6f1a2b3c4d5e6f1a2b3c4d5e6f1a2b'], expect.objectContaining({ cwd: '/path/to/repo' }));
-			expect(spyOnSpawn).toBeCalledWith('/path/to/git', ['diff', '--numstat', '--find-renames', '--diff-filter=AMDR', '-z', '1a2b3c4d5e6f1a2b3c4d5e6f1a2b3c4d5e6f1a2b'], expect.objectContaining({ cwd: '/path/to/repo' }));
-			expect(spyOnSpawn).toBeCalledWith('/path/to/git', ['status', '-s', '--untracked-files=all', '--porcelain', '-z'], expect.objectContaining({ cwd: '/path/to/repo' }));
-		});
-
-		it('Should return the commit comparison (between two commits)', async () => {
-			// Setup
-			mockGitSuccessOnce(['M', 'dir/modified.txt', 'R051', 'dir/renamed-old.txt', 'dir/renamed-new.txt', 'A', 'added.txt', ''].join('\0'));
-			mockGitSuccessOnce(['1	1	dir/modified.txt', '1	2	', 'dir/renamed-old.txt', 'dir/renamed-new.txt', '2	0	added.txt', ''].join('\0'));
-
-			// Run
-			const result = await dataSource.getCommitComparison('/path/to/repo', '1a2b3c4d5e6f1a2b3c4d5e6f1a2b3c4d5e6f1a2b', 'a1b2c3d4e5f6a1b2c3d4e5f6a1b2c3d4e5f6a1b2');
-
-			// Assert
-			expect(result).toStrictEqual({
-				fileChanges: [
-					{
-						additions: 1,
-						deletions: 1,
-						newFilePath: 'dir/modified.txt',
-						oldFilePath: 'dir/modified.txt',
-						type: 'M'
-					},
-					{
-						additions: 1,
-						deletions: 2,
-						newFilePath: 'dir/renamed-new.txt',
-						oldFilePath: 'dir/renamed-old.txt',
-						type: 'R'
-					},
-					{
-						additions: 2,
-						deletions: 0,
-						newFilePath: 'added.txt',
-						oldFilePath: 'added.txt',
-						type: 'A'
-					}
-				],
-				error: null
-			});
-			expect(spyOnSpawn).toBeCalledTimes(2);
-			expect(spyOnSpawn).toBeCalledWith('/path/to/git', ['diff', '--name-status', '--find-renames', '--diff-filter=AMDR', '-z', '1a2b3c4d5e6f1a2b3c4d5e6f1a2b3c4d5e6f1a2b', 'a1b2c3d4e5f6a1b2c3d4e5f6a1b2c3d4e5f6a1b2'], expect.objectContaining({ cwd: '/path/to/repo' }));
-			expect(spyOnSpawn).toBeCalledWith('/path/to/git', ['diff', '--numstat', '--find-renames', '--diff-filter=AMDR', '-z', '1a2b3c4d5e6f1a2b3c4d5e6f1a2b3c4d5e6f1a2b', 'a1b2c3d4e5f6a1b2c3d4e5f6a1b2c3d4e5f6a1b2'], expect.objectContaining({ cwd: '/path/to/repo' }));
-		});
-
-		it('Should return an error message thrown by git (when thrown by git diff --name-status)', async () => {
-			// Setup
-			mockGitThrowingErrorOnce();
-			mockGitSuccessOnce(['1	1	dir/modified.txt', '1	2	', 'dir/renamed-old.txt', 'dir/renamed-new.txt', '2	0	added.txt', ''].join('\0'));
-			mockGitSuccessOnce(['MM dir/modified.txt', 'A  added.txt', '?? untracked.txt'].join('\0'));
-			vscode.mockExtensionSettingReturnValue('repository.showUntrackedFiles', true);
-
-			// Run
-			const result = await dataSource.getCommitComparison('/path/to/repo', '1a2b3c4d5e6f1a2b3c4d5e6f1a2b3c4d5e6f1a2b', utils.UNCOMMITTED);
-
-			// Assert
-			expect(result).toStrictEqual({
-				fileChanges: [],
-				error: 'error message'
-			});
-		});
-
-		it('Should return an error message thrown by git (when thrown by git diff --numstat)', async () => {
-			// Setup
-			mockGitSuccessOnce(['M', 'dir/modified.txt', 'R051', 'dir/renamed-old.txt', 'dir/renamed-new.txt', 'A', 'added.txt', ''].join('\0'));
-			mockGitThrowingErrorOnce();
-			mockGitSuccessOnce(['MM dir/modified.txt', 'A  added.txt', '?? untracked.txt'].join('\0'));
-			vscode.mockExtensionSettingReturnValue('repository.showUntrackedFiles', true);
-
-			// Run
-			const result = await dataSource.getCommitComparison('/path/to/repo', '1a2b3c4d5e6f1a2b3c4d5e6f1a2b3c4d5e6f1a2b', utils.UNCOMMITTED);
-
-			// Assert
-			expect(result).toStrictEqual({
-				fileChanges: [],
-				error: 'error message'
-			});
-		});
-
-		it('Should return an error message thrown by git (when thrown by git status)', async () => {
-			// Setup
-			mockGitSuccessOnce(['M', 'dir/modified.txt', 'R051', 'dir/renamed-old.txt', 'dir/renamed-new.txt', 'A', 'added.txt', ''].join('\0'));
-			mockGitSuccessOnce(['1	1	dir/modified.txt', '1	2	', 'dir/renamed-old.txt', 'dir/renamed-new.txt', '2	0	added.txt', ''].join('\0'));
-			mockGitThrowingErrorOnce();
-
-			// Run
-			const result = await dataSource.getCommitComparison('/path/to/repo', '1a2b3c4d5e6f1a2b3c4d5e6f1a2b3c4d5e6f1a2b', utils.UNCOMMITTED);
-
-			expect(result).toStrictEqual({
-				fileChanges: [],
-				error: 'error message'
-			});
-		});
-	});
-
-	describe('getCommitFile', () => {
-		it('Should return the file contents', async () => {
-			// Setup
-			mockGitSuccessOnce('File contents.\n');
-			vscode.mockExtensionSettingReturnValue('fileEncoding', 'cp1252');
-			const spyOnDecode = jest.spyOn(iconv, 'decode');
-
-			// Run
-			const result = await dataSource.getCommitFile('/path/to/repo', '1a2b3c4d5e6f1a2b3c4d5e6f1a2b3c4d5e6f1a2b', 'subdirectory/file.txt');
-
-			// Assert
-			expect(result.toString()).toBe('File contents.\n');
-			expect(spyOnSpawn).toBeCalledWith('/path/to/git', ['show', '1a2b3c4d5e6f1a2b3c4d5e6f1a2b3c4d5e6f1a2b:subdirectory/file.txt'], expect.objectContaining({ cwd: '/path/to/repo' }));
-			expect(vscode.workspace.getConfiguration).toHaveBeenCalledWith('git-graph', {
-				scheme: 'file',
-				authority: '',
-				path: '/path/to/repo',
-				query: '',
-				fragment: ''
-			});
-			expect(spyOnDecode).toBeCalledWith(expect.anything(), 'cp1252');
-		});
-
-		it('Should return the file contents (falling back to utf8 if the encoding is unknown)', async () => {
-			// Setup
-			mockGitSuccessOnce('File contents.\n');
-			vscode.mockExtensionSettingReturnValue('fileEncoding', 'xyz');
-			const spyOnDecode = jest.spyOn(iconv, 'decode');
-
-			// Run
-			const result = await dataSource.getCommitFile('/path/to/repo', '1a2b3c4d5e6f1a2b3c4d5e6f1a2b3c4d5e6f1a2b', 'subdirectory/file.txt');
-
-			// Assert
-			expect(result.toString()).toBe('File contents.\n');
-			expect(spyOnSpawn).toBeCalledWith('/path/to/git', ['show', '1a2b3c4d5e6f1a2b3c4d5e6f1a2b3c4d5e6f1a2b:subdirectory/file.txt'], expect.objectContaining({ cwd: '/path/to/repo' }));
-			expect(vscode.workspace.getConfiguration).toHaveBeenCalledWith('git-graph', {
-				scheme: 'file',
-				authority: '',
-				path: '/path/to/repo',
-				query: '',
-				fragment: ''
-			});
-			expect(spyOnDecode).toBeCalledWith(expect.anything(), 'utf8');
-		});
-
-		it('Should return an error message thrown by git', async () => {
-			// Setup
-			mockGitThrowingErrorOnce();
-			let errorMessage = null;
-
-			// Run
-			await dataSource.getCommitFile('/path/to/repo', '1a2b3c4d5e6f1a2b3c4d5e6f1a2b3c4d5e6f1a2b', 'subdirectory/file.txt').catch((error) => errorMessage = error);
-
-			// Assert
-			expect(errorMessage).toBe('error message');
-			expect(spyOnSpawn).toBeCalledWith('/path/to/git', ['show', '1a2b3c4d5e6f1a2b3c4d5e6f1a2b3c4d5e6f1a2b:subdirectory/file.txt'], expect.objectContaining({ cwd: '/path/to/repo' }));
-		});
-	});
-
-	describe('getCommitSubject', () => {
-		it('Return the commit subject of a commit', async () => {
-			// Setup
-			mockGitSuccessOnce('A commit  message.\n');
-
-			// Run
-			const result = await dataSource.getCommitSubject('/path/to/repo', '1a2b3c4d5e6f1a2b3c4d5e6f1a2b3c4d5e6f1a2b');
-
-			// Assert
-			expect(result).toBe('A commit message.');
-			expect(spyOnSpawn).toBeCalledWith('/path/to/git', ['-c', 'log.showSignature=false', 'log', '--format=%s', '-n', '1', '1a2b3c4d5e6f1a2b3c4d5e6f1a2b3c4d5e6f1a2b', '--'], expect.objectContaining({ cwd: '/path/to/repo' }));
-		});
-
-		it('Should return NULL when git threw an error', async () => {
-			// Setup
-			mockGitThrowingErrorOnce();
-
-			// Run
-			const result = await dataSource.getCommitSubject('/path/to/repo', '1a2b3c4d5e6f1a2b3c4d5e6f1a2b3c4d5e6f1a2b');
-
-			// Assert
-			expect(result).toBe(null);
-		});
-	});
-
-	describe('getRemoteUrl', () => {
-		it('Should return the url of the remote', async () => {
-			// Setup
-			mockGitSuccessOnce('https://github.com/mhutchie/vscode-git-graph.git\n');
-
-			// Run
-			const result = await dataSource.getRemoteUrl('/path/to/repo', 'origin');
-
-			// Assert
-			expect(result).toBe('https://github.com/mhutchie/vscode-git-graph.git');
-			expect(spyOnSpawn).toBeCalledWith('/path/to/git', ['config', '--get', 'remote.origin.url'], expect.objectContaining({ cwd: '/path/to/repo' }));
-		});
-
-		it('Should return NULL when git threw an error', async () => {
-			// Setup
-			mockGitThrowingErrorOnce();
-
-			// Run
-			const result = await dataSource.getRemoteUrl('/path/to/repo', 'origin');
-
-			// Assert
-			expect(result).toBe(null);
-		});
-	});
-
-	describe('getNewPathOfRenamedFile', () => {
-		it('Should return the new path of a file that was renamed', async () => {
-			// Setup
-			mockGitSuccessOnce(['R100', 'dir/renamed-old.txt', 'dir/renamed-new.txt', ''].join('\0'));
-
-			// Run
-			const result = await dataSource.getNewPathOfRenamedFile('/path/to/repo', '1a2b3c4d5e6f1a2b3c4d5e6f1a2b3c4d5e6f1a2b', 'dir/renamed-old.txt');
-
-			// Assert
-			expect(result).toBe('dir/renamed-new.txt');
-			expect(spyOnSpawn).toBeCalledWith('/path/to/git', ['diff', '--name-status', '--find-renames', '--diff-filter=R', '-z', '1a2b3c4d5e6f1a2b3c4d5e6f1a2b3c4d5e6f1a2b'], expect.objectContaining({ cwd: '/path/to/repo' }));
-		});
-
-		it('Should return NULL when a file wasn\'t renamed', async () => {
-			// Setup
-			mockGitSuccessOnce(['R100', 'dir/renamed-old.txt', 'dir/renamed-new.txt', ''].join('\0'));
-
-			// Run
-			const result = await dataSource.getNewPathOfRenamedFile('/path/to/repo', '1a2b3c4d5e6f1a2b3c4d5e6f1a2b3c4d5e6f1a2b', 'dir/deleted.txt');
-
-			// Assert
-			expect(result).toBe(null);
-			expect(spyOnSpawn).toBeCalledWith('/path/to/git', ['diff', '--name-status', '--find-renames', '--diff-filter=R', '-z', '1a2b3c4d5e6f1a2b3c4d5e6f1a2b3c4d5e6f1a2b'], expect.objectContaining({ cwd: '/path/to/repo' }));
-		});
-
-		it('Should return NULL when git threw an error', async () => {
-			// Setup
-			mockGitThrowingErrorOnce();
-
-			// Run
-			const result = await dataSource.getNewPathOfRenamedFile('/path/to/repo', '1a2b3c4d5e6f1a2b3c4d5e6f1a2b3c4d5e6f1a2b', 'dir/deleted.txt');
-
-			// Assert
-			expect(result).toBe(null);
-			expect(spyOnSpawn).toBeCalledWith('/path/to/git', ['diff', '--name-status', '--find-renames', '--diff-filter=R', '-z', '1a2b3c4d5e6f1a2b3c4d5e6f1a2b3c4d5e6f1a2b'], expect.objectContaining({ cwd: '/path/to/repo' }));
-		});
-	});
-
-	describe('getTagDetails', () => {
-		it('Should return the tag\'s details', async () => {
-			// Setup
-			onDidChangeGitExecutable.emit({ path: '/path/to/git', version: '1.7.8' });
-			mockGitSuccessOnce('79e88e142b378f41dfd1f82d94209a7a411384edXX7Nal-YARtTpjCikii9nJxER19D6diSyk-AWkPbTest TaggerXX7Nal-YARtTpjCikii9nJxER19D6diSyk-AWkPb<test@mhutchie.com>XX7Nal-YARtTpjCikii9nJxER19D6diSyk-AWkPb1587559258XX7Nal-YARtTpjCikii9nJxER19D6diSyk-AWkPbXX7Nal-YARtTpjCikii9nJxER19D6diSyk-AWkPbsubject1\r\nsubject2\n\nbody1\nbody2\n\n');
-
-			// Run
-			const result = await dataSource.getTagDetails('/path/to/repo', 'tag-name');
-
-			// Assert
-			expect(result).toStrictEqual({
-				details: {
-					hash: '79e88e142b378f41dfd1f82d94209a7a411384ed',
-					taggerName: 'Test Tagger',
-					taggerEmail: 'test@mhutchie.com',
-					taggerDate: 1587559258,
-					message: 'subject1\nsubject2\n\nbody1\nbody2',
-					signature: null
-				},
-				error: null
-			});
-			expect(spyOnSpawn).toHaveBeenCalledTimes(1);
-			expect(spyOnSpawn).toBeCalledWith('/path/to/git', ['for-each-ref', 'refs/tags/tag-name', '--format=%(objectname)XX7Nal-YARtTpjCikii9nJxER19D6diSyk-AWkPb%(taggername)XX7Nal-YARtTpjCikii9nJxER19D6diSyk-AWkPb%(taggeremail)XX7Nal-YARtTpjCikii9nJxER19D6diSyk-AWkPb%(taggerdate:unix)XX7Nal-YARtTpjCikii9nJxER19D6diSyk-AWkPb%(contents:signature)XX7Nal-YARtTpjCikii9nJxER19D6diSyk-AWkPb%(contents)'], expect.objectContaining({ cwd: '/path/to/repo' }));
-		});
-
-		it('Should return the tag\'s details (when email isn\'t enclosed by <>)', async () => {
-			// Setup
-			mockGitSuccessOnce('79e88e142b378f41dfd1f82d94209a7a411384edXX7Nal-YARtTpjCikii9nJxER19D6diSyk-AWkPbTest TaggerXX7Nal-YARtTpjCikii9nJxER19D6diSyk-AWkPbtest@mhutchie.comXX7Nal-YARtTpjCikii9nJxER19D6diSyk-AWkPb1587559258XX7Nal-YARtTpjCikii9nJxER19D6diSyk-AWkPbXX7Nal-YARtTpjCikii9nJxER19D6diSyk-AWkPbtag-message\n');
-
-			// Run
-			const result = await dataSource.getTagDetails('/path/to/repo', 'tag-name');
-
-			// Assert
-			expect(result).toStrictEqual({
-				details: {
-					hash: '79e88e142b378f41dfd1f82d94209a7a411384ed',
-					taggerName: 'Test Tagger',
-					taggerEmail: 'test@mhutchie.com',
-					taggerDate: 1587559258,
-					message: 'tag-message',
-					signature: null
-				},
-				error: null
-			});
-			expect(spyOnSpawn).toHaveBeenCalledTimes(1);
-			expect(spyOnSpawn).toBeCalledWith('/path/to/git', ['for-each-ref', 'refs/tags/tag-name', '--format=%(objectname)XX7Nal-YARtTpjCikii9nJxER19D6diSyk-AWkPb%(taggername)XX7Nal-YARtTpjCikii9nJxER19D6diSyk-AWkPb%(taggeremail)XX7Nal-YARtTpjCikii9nJxER19D6diSyk-AWkPb%(taggerdate:unix)XX7Nal-YARtTpjCikii9nJxER19D6diSyk-AWkPb%(contents:signature)XX7Nal-YARtTpjCikii9nJxER19D6diSyk-AWkPb%(contents)'], expect.objectContaining({ cwd: '/path/to/repo' }));
-		});
-
-		it('Should return the tag\'s details (contents contains separator)', async () => {
-			// Setup
-			mockGitSuccessOnce('79e88e142b378f41dfd1f82d94209a7a411384edXX7Nal-YARtTpjCikii9nJxER19D6diSyk-AWkPbTest TaggerXX7Nal-YARtTpjCikii9nJxER19D6diSyk-AWkPb<test@mhutchie.com>XX7Nal-YARtTpjCikii9nJxER19D6diSyk-AWkPb1587559258XX7Nal-YARtTpjCikii9nJxER19D6diSyk-AWkPbXX7Nal-YARtTpjCikii9nJxER19D6diSyk-AWkPbsubject1\r\nsubject2\n\nbody1 XX7Nal-YARtTpjCikii9nJxER19D6diSyk-AWkPb%\nbody2\n\n');
-
-			// Run
-			const result = await dataSource.getTagDetails('/path/to/repo', 'tag-name');
-
-			// Assert
-			expect(result).toStrictEqual({
-				details: {
-					hash: '79e88e142b378f41dfd1f82d94209a7a411384ed',
-					taggerName: 'Test Tagger',
-					taggerEmail: 'test@mhutchie.com',
-					taggerDate: 1587559258,
-					message: 'subject1\nsubject2\n\nbody1 XX7Nal-YARtTpjCikii9nJxER19D6diSyk-AWkPb%\nbody2',
-					signature: null
-				},
-				error: null
-			});
-			expect(spyOnSpawn).toHaveBeenCalledTimes(1);
-			expect(spyOnSpawn).toBeCalledWith('/path/to/git', ['for-each-ref', 'refs/tags/tag-name', '--format=%(objectname)XX7Nal-YARtTpjCikii9nJxER19D6diSyk-AWkPb%(taggername)XX7Nal-YARtTpjCikii9nJxER19D6diSyk-AWkPb%(taggeremail)XX7Nal-YARtTpjCikii9nJxER19D6diSyk-AWkPb%(taggerdate:unix)XX7Nal-YARtTpjCikii9nJxER19D6diSyk-AWkPb%(contents:signature)XX7Nal-YARtTpjCikii9nJxER19D6diSyk-AWkPb%(contents)'], expect.objectContaining({ cwd: '/path/to/repo' }));
-		});
-
-		it('Should return the "Incompatible Git Version" error message when viewing tag details and Git is older than 1.7.8', async () => {
-			// Setup
-			onDidChangeGitExecutable.emit({ path: '/path/to/git', version: '1.7.7' });
-
-			// Run
-			const result = await dataSource.getTagDetails('/path/to/repo', 'tag-name');
-
-			// Assert
-			expect(result).toStrictEqual({
-				details: null,
-				error: 'A newer version of Git (>= 1.7.8) is required for retrieving Tag Details. Git 1.7.7 is currently installed. Please install a newer version of Git to use this feature.'
-			});
-			expect(spyOnSpawn).toHaveBeenCalledTimes(0);
-		});
-
-		it('Should return the "Unable to Find Git" error message when no Git executable is known', async () => {
-			// Setup
-			dataSource.dispose();
-			dataSource = new DataSource(null, onDidChangeConfiguration.subscribe, onDidChangeGitExecutable.subscribe, logger);
-
-			// Run
-			const result = await dataSource.getTagDetails('/path/to/repo', 'tag-name');
-
-			// Assert
-			expect(result).toStrictEqual({
-				details: null,
-				error: 'Unable to find a Git executable. Either: Set the Visual Studio Code Setting "git.path" to the path and filename of an existing Git executable, or install Git and restart Visual Studio Code.'
-			});
-			expect(spyOnSpawn).toHaveBeenCalledTimes(0);
-		});
-
-		it('Should return an error message thrown by git', async () => {
-			// Setup
-			mockGitThrowingErrorOnce();
-
-			// Run
-			const result = await dataSource.getTagDetails('/path/to/repo', 'tag-name');
-
-			// Assert
-			expect(result).toStrictEqual({
-				details: null,
-				error: 'error message'
-			});
-			expect(spyOnSpawn).toHaveBeenCalledTimes(1);
-			expect(spyOnSpawn).toBeCalledWith('/path/to/git', ['for-each-ref', 'refs/tags/tag-name', '--format=%(objectname)XX7Nal-YARtTpjCikii9nJxER19D6diSyk-AWkPb%(taggername)XX7Nal-YARtTpjCikii9nJxER19D6diSyk-AWkPb%(taggeremail)XX7Nal-YARtTpjCikii9nJxER19D6diSyk-AWkPb%(taggerdate:unix)XX7Nal-YARtTpjCikii9nJxER19D6diSyk-AWkPb%(contents:signature)XX7Nal-YARtTpjCikii9nJxER19D6diSyk-AWkPb%(contents)'], expect.objectContaining({ cwd: '/path/to/repo' }));
-		});
-
-		describe('getTagSignature', () => {
-			const testParsingGpgStatus = (signatureRecord: string, trustLevel: string, expected: GitSignature) => async () => {
-				// Setup
-				mockGitSuccessOnce('79e88e142b378f41dfd1f82d94209a7a411384edXX7Nal-YARtTpjCikii9nJxER19D6diSyk-AWkPbTest TaggerXX7Nal-YARtTpjCikii9nJxER19D6diSyk-AWkPb<test@mhutchie.com>XX7Nal-YARtTpjCikii9nJxER19D6diSyk-AWkPb1587559258XX7Nal-YARtTpjCikii9nJxER19D6diSyk-AWkPb-----BEGIN PGP SIGNATURE-----\n\n-----END PGP SIGNATURE-----\nXX7Nal-YARtTpjCikii9nJxER19D6diSyk-AWkPbsubject1\r\nsubject2\n\nbody1\nbody2\n-----BEGIN PGP SIGNATURE-----\n\n-----END PGP SIGNATURE-----\n\n');
-				mockGitSuccessOnce('', '[GNUPG:] NEWSIG\r\n[GNUPG:] KEY_CONSIDERED ABCDEF1234567890ABCDEF1234567890ABCDEF12 0\r\n[GNUPG:] SIG_ID abcdefghijklmnopqrstuvwxyza 2021-04-10 1618040201\r\n[GNUPG:] KEY_CONSIDERED ABCDEF1234567890ABCDEF1234567890ABCDEF12 0\r\n' + signatureRecord + '[GNUPG:] VALIDSIG ABCDEF1234567890ABCDEF1234567890ABCDEF12 2021-04-10 1618040201 0 4 0 1 8 00 ABCDEF1234567890ABCDEF1234567890ABCDEF12\r\n[GNUPG:] KEY_CONSIDERED ABCDEF1234567890ABCDEF1234567890ABCDEF12 0\r\n[GNUPG:] ' + trustLevel + ' 0 pgp\r\n[GNUPG:] VERIFICATION_COMPLIANCE_MODE 23\r\n');
-
-				// Run
-				const result = await dataSource.getTagDetails('/path/to/repo', 'tag-name');
-
-				// Assert
-				expect(result).toStrictEqual({
-					details: {
-						hash: '79e88e142b378f41dfd1f82d94209a7a411384ed',
-						taggerName: 'Test Tagger',
-						taggerEmail: 'test@mhutchie.com',
-						taggerDate: 1587559258,
-						message: 'subject1\nsubject2\n\nbody1\nbody2',
-						signature: expected
-					},
-					error: null
-				});
-				expect(spyOnSpawn).toHaveBeenCalledTimes(2);
-				expect(spyOnSpawn).toBeCalledWith('/path/to/git', ['for-each-ref', 'refs/tags/tag-name', '--format=%(objectname)XX7Nal-YARtTpjCikii9nJxER19D6diSyk-AWkPb%(taggername)XX7Nal-YARtTpjCikii9nJxER19D6diSyk-AWkPb%(taggeremail)XX7Nal-YARtTpjCikii9nJxER19D6diSyk-AWkPb%(taggerdate:unix)XX7Nal-YARtTpjCikii9nJxER19D6diSyk-AWkPb%(contents:signature)XX7Nal-YARtTpjCikii9nJxER19D6diSyk-AWkPb%(contents)'], expect.objectContaining({ cwd: '/path/to/repo' }));
-				expect(spyOnSpawn).toBeCalledWith('/path/to/git', ['verify-tag', '--raw', 'refs/tags/tag-name'], expect.objectContaining({ cwd: '/path/to/repo' }));
-			};
-
-			it('Should parse and return a GOODSIG', testParsingGpgStatus('[GNUPG:] GOODSIG 1234567890ABCDEF Tagger Name <tagger@mhutchie.com>\n', 'TRUST_ULTIMATE', {
-				key: '1234567890ABCDEF',
-				signer: 'Tagger Name <tagger@mhutchie.com>',
-				status: GitSignatureStatus.GoodAndValid
-			}));
-
-			it('Should parse and return a BADSIG', testParsingGpgStatus('[GNUPG:] BADSIG 1234567890ABCDEF Tagger Name <tagger@mhutchie.com>\n', 'TRUST_ULTIMATE', {
-				key: '1234567890ABCDEF',
-				signer: 'Tagger Name <tagger@mhutchie.com>',
-				status: GitSignatureStatus.Bad
-			}));
-
-			it('Should parse and return an ERRSIG', testParsingGpgStatus('[GNUPG:] ERRSIG 1234567890ABCDEF 0 1 2 3 4\n', 'TRUST_ULTIMATE', {
-				key: '1234567890ABCDEF',
-				signer: '',
-				status: GitSignatureStatus.CannotBeChecked
-			}));
-
-			it('Should parse and return an EXPSIG', testParsingGpgStatus('[GNUPG:] EXPSIG 1234567890ABCDEF Tagger Name <tagger@mhutchie.com>\n', 'TRUST_ULTIMATE', {
-				key: '1234567890ABCDEF',
-				signer: 'Tagger Name <tagger@mhutchie.com>',
-				status: GitSignatureStatus.GoodButExpired
-			}));
-
-			it('Should parse and return an EXPKEYSIG', testParsingGpgStatus('[GNUPG:] EXPKEYSIG 1234567890ABCDEF Tagger Name <tagger@mhutchie.com>\n', 'TRUST_ULTIMATE', {
-				key: '1234567890ABCDEF',
-				signer: 'Tagger Name <tagger@mhutchie.com>',
-				status: GitSignatureStatus.GoodButMadeByExpiredKey
-			}));
-
-			it('Should parse and return a REVKEYSIG', testParsingGpgStatus('[GNUPG:] REVKEYSIG 1234567890ABCDEF Tagger Name <tagger@mhutchie.com>\n', 'TRUST_ULTIMATE', {
-				key: '1234567890ABCDEF',
-				signer: 'Tagger Name <tagger@mhutchie.com>',
-				status: GitSignatureStatus.GoodButMadeByRevokedKey
-			}));
-
-			it('Should parse TRUST_UNDEFINED, and apply it to a GOODSIG', testParsingGpgStatus('[GNUPG:] GOODSIG 1234567890ABCDEF Tagger Name <tagger@mhutchie.com>\n', 'TRUST_UNDEFINED', {
-				key: '1234567890ABCDEF',
-				signer: 'Tagger Name <tagger@mhutchie.com>',
-				status: GitSignatureStatus.GoodWithUnknownValidity
-			}));
-
-			it('Should parse TRUST_NEVER, and apply it to a GOODSIG', testParsingGpgStatus('[GNUPG:] GOODSIG 1234567890ABCDEF Tagger Name <tagger@mhutchie.com>\n', 'TRUST_NEVER', {
-				key: '1234567890ABCDEF',
-				signer: 'Tagger Name <tagger@mhutchie.com>',
-				status: GitSignatureStatus.GoodWithUnknownValidity
-			}));
-
-			it('Should parse TRUST_UNDEFINED, and NOT apply it to a BADSIG', testParsingGpgStatus('[GNUPG:] BADSIG 1234567890ABCDEF Tagger Name <tagger@mhutchie.com>\n', 'TRUST_UNDEFINED', {
-				key: '1234567890ABCDEF',
-				signer: 'Tagger Name <tagger@mhutchie.com>',
-				status: GitSignatureStatus.Bad
-			}));
-
-			it('Should return a signature with status GitSignatureStatus.CannotBeChecked when no signature can be parsed', testParsingGpgStatus('', 'TRUST_ULTIMATE', {
-				key: '',
-				signer: '',
-				status: GitSignatureStatus.CannotBeChecked
-			}));
-
-			it('Should return a signature with status GitSignatureStatus.CannotBeChecked when multiple exclusive statuses exist', testParsingGpgStatus(
-				'[GNUPG:] GOODSIG 1234567890ABCDEF Tagger Name <tagger@mhutchie.com>\n[GNUPG:] BADSIG 1234567890ABCDEF Tagger Name <tagger@mhutchie.com>\n',
-				'TRUST_ULTIMATE',
-				{
-					key: '',
-					signer: '',
-					status: GitSignatureStatus.CannotBeChecked
-				}
-			));
-
-			it('Should ignore records that don\'t start with "[GNUPG:]"', testParsingGpgStatus(
-				'[XYZ] GOODSIG 1234567890ABCDEF Tagger Name <tagger@mhutchie.com>\n[GNUPG:] BADSIG 1234567890ABCDEF Tagger Name <tagger@mhutchie.com>\n',
-				'TRUST_ULTIMATE',
-				{
-					key: '1234567890ABCDEF',
-					signer: 'Tagger Name <tagger@mhutchie.com>',
-					status: GitSignatureStatus.Bad
-				}
-			));
-
-			it('Should parse signatures from stdout when there is not content on stderr (for compatibility - normally output is on stderr)', async () => {
-				// Setup
-				mockGitSuccessOnce('79e88e142b378f41dfd1f82d94209a7a411384edXX7Nal-YARtTpjCikii9nJxER19D6diSyk-AWkPbTest TaggerXX7Nal-YARtTpjCikii9nJxER19D6diSyk-AWkPb<test@mhutchie.com>XX7Nal-YARtTpjCikii9nJxER19D6diSyk-AWkPb1587559258XX7Nal-YARtTpjCikii9nJxER19D6diSyk-AWkPb-----BEGIN PGP SIGNATURE-----\n\n-----END PGP SIGNATURE-----\nXX7Nal-YARtTpjCikii9nJxER19D6diSyk-AWkPbsubject1\r\nsubject2\n\nbody1\nbody2\n-----BEGIN PGP SIGNATURE-----\n\n-----END PGP SIGNATURE-----\n\n');
-				mockGitSuccessOnce('[GNUPG:] NEWSIG\r\n[GNUPG:] KEY_CONSIDERED ABCDEF1234567890ABCDEF1234567890ABCDEF12 0\r\n[GNUPG:] SIG_ID abcdefghijklmnopqrstuvwxyza 2021-04-10 1618040201\r\n[GNUPG:] KEY_CONSIDERED ABCDEF1234567890ABCDEF1234567890ABCDEF12 0\r\n[GNUPG:] GOODSIG 1234567890ABCDEF Tagger Name <tagger@mhutchie.com>\r\n[GNUPG:] VALIDSIG ABCDEF1234567890ABCDEF1234567890ABCDEF12 2021-04-10 1618040201 0 4 0 1 8 00 ABCDEF1234567890ABCDEF1234567890ABCDEF12\r\n[GNUPG:] KEY_CONSIDERED ABCDEF1234567890ABCDEF1234567890ABCDEF12 0\r\n[GNUPG:] TRUST_ULTIMATE 0 pgp\r\n[GNUPG:] VERIFICATION_COMPLIANCE_MODE 23\r\n');
-
-				// Run
-				const result = await dataSource.getTagDetails('/path/to/repo', 'tag-name');
-
-				// Assert
-				expect(result).toStrictEqual({
-					details: {
-						hash: '79e88e142b378f41dfd1f82d94209a7a411384ed',
-						taggerName: 'Test Tagger',
-						taggerEmail: 'test@mhutchie.com',
-						taggerDate: 1587559258,
-						message: 'subject1\nsubject2\n\nbody1\nbody2',
-						signature: {
-							key: '1234567890ABCDEF',
-							signer: 'Tagger Name <tagger@mhutchie.com>',
-							status: GitSignatureStatus.GoodAndValid
-						}
-					},
-					error: null
-				});
-				expect(spyOnSpawn).toHaveBeenCalledTimes(2);
-				expect(spyOnSpawn).toBeCalledWith('/path/to/git', ['for-each-ref', 'refs/tags/tag-name', '--format=%(objectname)XX7Nal-YARtTpjCikii9nJxER19D6diSyk-AWkPb%(taggername)XX7Nal-YARtTpjCikii9nJxER19D6diSyk-AWkPb%(taggeremail)XX7Nal-YARtTpjCikii9nJxER19D6diSyk-AWkPb%(taggerdate:unix)XX7Nal-YARtTpjCikii9nJxER19D6diSyk-AWkPb%(contents:signature)XX7Nal-YARtTpjCikii9nJxER19D6diSyk-AWkPb%(contents)'], expect.objectContaining({ cwd: '/path/to/repo' }));
-				expect(spyOnSpawn).toBeCalledWith('/path/to/git', ['verify-tag', '--raw', 'refs/tags/tag-name'], expect.objectContaining({ cwd: '/path/to/repo' }));
-			});
-
-			it('Should parse signatures from stderr, when both stdout & stderr have content (for compatibility - normally output is on stderr)', async () => {
-				// Setup
-				mockGitSuccessOnce('79e88e142b378f41dfd1f82d94209a7a411384edXX7Nal-YARtTpjCikii9nJxER19D6diSyk-AWkPbTest TaggerXX7Nal-YARtTpjCikii9nJxER19D6diSyk-AWkPb<test@mhutchie.com>XX7Nal-YARtTpjCikii9nJxER19D6diSyk-AWkPb1587559258XX7Nal-YARtTpjCikii9nJxER19D6diSyk-AWkPb-----BEGIN PGP SIGNATURE-----\n\n-----END PGP SIGNATURE-----\nXX7Nal-YARtTpjCikii9nJxER19D6diSyk-AWkPbsubject1\r\nsubject2\n\nbody1\nbody2\n-----BEGIN PGP SIGNATURE-----\n\n-----END PGP SIGNATURE-----\n\n');
-				mockGitSuccessOnce(
-					'[GNUPG:] NEWSIG\r\n[GNUPG:] KEY_CONSIDERED ABCDEF1234567890ABCDEF1234567890ABCDEF12 0\r\n[GNUPG:] SIG_ID abcdefghijklmnopqrstuvwxyza 2021-04-10 1618040201\r\n[GNUPG:] KEY_CONSIDERED ABCDEF1234567890ABCDEF1234567890ABCDEF12 0\r\n[GNUPG:] GOODSIG 1234567890ABCDEF Tagger Name <tagger@mhutchie.com>\r\n[GNUPG:] VALIDSIG ABCDEF1234567890ABCDEF1234567890ABCDEF12 2021-04-10 1618040201 0 4 0 1 8 00 ABCDEF1234567890ABCDEF1234567890ABCDEF12\r\n[GNUPG:] KEY_CONSIDERED ABCDEF1234567890ABCDEF1234567890ABCDEF12 0\r\n[GNUPG:] TRUST_ULTIMATE 0 pgp\r\n[GNUPG:] VERIFICATION_COMPLIANCE_MODE 23\r\n',
-					'[GNUPG:] NEWSIG\r\n[GNUPG:] KEY_CONSIDERED ABCDEF1234567890ABCDEF1234567890ABCDEF12 0\r\n[GNUPG:] SIG_ID abcdefghijklmnopqrstuvwxyza 2021-04-10 1618040201\r\n[GNUPG:] KEY_CONSIDERED ABCDEF1234567890ABCDEF1234567890ABCDEF12 0\r\n[GNUPG:] BADSIG 1234567890ABCDEF Tagger Name <tagger@mhutchie.com>\r\n[GNUPG:] VALIDSIG ABCDEF1234567890ABCDEF1234567890ABCDEF12 2021-04-10 1618040201 0 4 0 1 8 00 ABCDEF1234567890ABCDEF1234567890ABCDEF12\r\n[GNUPG:] KEY_CONSIDERED ABCDEF1234567890ABCDEF1234567890ABCDEF12 0\r\n[GNUPG:] TRUST_ULTIMATE 0 pgp\r\n[GNUPG:] VERIFICATION_COMPLIANCE_MODE 23\r\n'
-				);
-
-				// Run
-				const result = await dataSource.getTagDetails('/path/to/repo', 'tag-name');
-
-				// Assert
-				expect(result).toStrictEqual({
-					details: {
-						hash: '79e88e142b378f41dfd1f82d94209a7a411384ed',
-						taggerName: 'Test Tagger',
-						taggerEmail: 'test@mhutchie.com',
-						taggerDate: 1587559258,
-						message: 'subject1\nsubject2\n\nbody1\nbody2',
-						signature: {
-							key: '1234567890ABCDEF',
-							signer: 'Tagger Name <tagger@mhutchie.com>',
-							status: GitSignatureStatus.Bad
-						}
-					},
-					error: null
-				});
-				expect(spyOnSpawn).toHaveBeenCalledTimes(2);
-				expect(spyOnSpawn).toBeCalledWith('/path/to/git', ['for-each-ref', 'refs/tags/tag-name', '--format=%(objectname)XX7Nal-YARtTpjCikii9nJxER19D6diSyk-AWkPb%(taggername)XX7Nal-YARtTpjCikii9nJxER19D6diSyk-AWkPb%(taggeremail)XX7Nal-YARtTpjCikii9nJxER19D6diSyk-AWkPb%(taggerdate:unix)XX7Nal-YARtTpjCikii9nJxER19D6diSyk-AWkPb%(contents:signature)XX7Nal-YARtTpjCikii9nJxER19D6diSyk-AWkPb%(contents)'], expect.objectContaining({ cwd: '/path/to/repo' }));
-				expect(spyOnSpawn).toBeCalledWith('/path/to/git', ['verify-tag', '--raw', 'refs/tags/tag-name'], expect.objectContaining({ cwd: '/path/to/repo' }));
-			});
-
-			it('Should ignore the Git exit code when parsing signatures', async () => {
-				// Setup
-				mockGitSuccessOnce('79e88e142b378f41dfd1f82d94209a7a411384edXX7Nal-YARtTpjCikii9nJxER19D6diSyk-AWkPbTest TaggerXX7Nal-YARtTpjCikii9nJxER19D6diSyk-AWkPb<test@mhutchie.com>XX7Nal-YARtTpjCikii9nJxER19D6diSyk-AWkPb1587559258XX7Nal-YARtTpjCikii9nJxER19D6diSyk-AWkPb-----BEGIN PGP SIGNATURE-----\n\n-----END PGP SIGNATURE-----\nXX7Nal-YARtTpjCikii9nJxER19D6diSyk-AWkPbsubject1\r\nsubject2\n\nbody1\nbody2\n-----BEGIN PGP SIGNATURE-----\n\n-----END PGP SIGNATURE-----\n\n');
-				mockGitThrowingErrorOnce('[GNUPG:] BADSIG 1234567890ABCDEF Tagger Name <tagger@mhutchie.com>');
-
-				// Run
-				const result = await dataSource.getTagDetails('/path/to/repo', 'tag-name');
-
-				// Assert
-				expect(result).toStrictEqual({
-					details: {
-						hash: '79e88e142b378f41dfd1f82d94209a7a411384ed',
-						taggerName: 'Test Tagger',
-						taggerEmail: 'test@mhutchie.com',
-						taggerDate: 1587559258,
-						message: 'subject1\nsubject2\n\nbody1\nbody2',
-						signature: {
-							key: '1234567890ABCDEF',
-							signer: 'Tagger Name <tagger@mhutchie.com>',
-							status: GitSignatureStatus.Bad
-						}
-					},
-					error: null
-				});
-				expect(spyOnSpawn).toHaveBeenCalledTimes(2);
-				expect(spyOnSpawn).toBeCalledWith('/path/to/git', ['for-each-ref', 'refs/tags/tag-name', '--format=%(objectname)XX7Nal-YARtTpjCikii9nJxER19D6diSyk-AWkPb%(taggername)XX7Nal-YARtTpjCikii9nJxER19D6diSyk-AWkPb%(taggeremail)XX7Nal-YARtTpjCikii9nJxER19D6diSyk-AWkPb%(taggerdate:unix)XX7Nal-YARtTpjCikii9nJxER19D6diSyk-AWkPb%(contents:signature)XX7Nal-YARtTpjCikii9nJxER19D6diSyk-AWkPb%(contents)'], expect.objectContaining({ cwd: '/path/to/repo' }));
-				expect(spyOnSpawn).toBeCalledWith('/path/to/git', ['verify-tag', '--raw', 'refs/tags/tag-name'], expect.objectContaining({ cwd: '/path/to/repo' }));
-			});
-		});
-	});
-
-	describe('getSubmodules', () => {
-		let platform: NodeJS.Platform;
-		beforeEach(() => {
-			platform = process.platform;
-			Object.defineProperty(process, 'platform', { value: 'not-windows' });
-		});
-		afterEach(() => {
-			Object.defineProperty(process, 'platform', { value: platform });
-		});
-
-		it('Should return no submodules if no .gitmodules file exists', async () => {
-			// Setup
-			const spyOnReadFile = jest.spyOn(fs, 'readFile');
-			spyOnReadFile.mockImplementationOnce((...args) => ((args as unknown) as [fs.PathLike, any, (err: NodeJS.ErrnoException | null, data: Buffer) => void])[2](new Error(), Buffer.alloc(0)));
-
-			// Run
-			const result = await dataSource.getSubmodules('/path/to/repo');
-
-			// Assert
-			expect(result).toStrictEqual([]);
-			const [path, options] = spyOnReadFile.mock.calls[0];
-			expect(utils.getPathFromStr(path as string)).toBe('/path/to/repo/.gitmodules');
-			expect(options).toStrictEqual({ encoding: 'utf8' });
-		});
-
-		it('Should return the submodules when a .gitmodules file exists', async () => {
-			// Setup
-			const spyOnReadFile = jest.spyOn(fs, 'readFile');
-			spyOnReadFile.mockImplementationOnce((...args) => ((args as unknown) as [fs.PathLike, any, (err: NodeJS.ErrnoException | null, data: string) => void])[2](null,
-				'[submodule "folder/vscode-git-graph-1"]\n' +
-				'	path = folder/vscode-git-graph-1\n' +
-				'	url = https://github.com/mhutchie/vscode-git-graph\n' +
-				'[submodule "folder/vscode-git-graph-2"]\n' +
-				'	path = folder/vscode-git-graph-2\n' +
-				'	url = https://github.com/mhutchie/vscode-git-graph\n' +
-				'[submodule "folder/vscode-git-graph-3"]\n' +
-				'	path = folder/vscode-git-graph-3\n' +
-				'	url = https://github.com/mhutchie/vscode-git-graph\n'
-			));
-			mockGitSuccessOnce('/path/to/repo/folder/vscode-git-graph-1');
-			mockGitSuccessOnce('/path/to/repo/folder/vscode-git-graph-2');
-			mockGitThrowingErrorOnce();
-
-			// Run
-			const result = await dataSource.getSubmodules('/path/to/repo');
-
-			// Assert
-			expect(result).toStrictEqual(['/path/to/repo/folder/vscode-git-graph-1', '/path/to/repo/folder/vscode-git-graph-2']);
-			const [path, options] = spyOnReadFile.mock.calls[0];
-			expect(utils.getPathFromStr(path as string)).toBe('/path/to/repo/.gitmodules');
-			expect(options).toStrictEqual({ encoding: 'utf8' });
-		});
-	});
-
-	describe('repoRoot', () => {
-		let platform: NodeJS.Platform;
-		beforeEach(() => {
-			platform = process.platform;
-			Object.defineProperty(process, 'platform', { value: 'not-windows' });
-		});
-		afterEach(() => {
-			Object.defineProperty(process, 'platform', { value: platform });
-		});
-
-		it('Should return the same directory when called from the root of the repository', async () => {
-			// Setup
-			mockGitSuccessOnce('/path/to/repo/root');
-
-			// Run
-			const result = await dataSource.repoRoot('/path/to/repo/root');
-
-			// Assert
-			expect(result).toBe('/path/to/repo/root');
-			expect(spyOnSpawn).toBeCalledWith('/path/to/git', ['rev-parse', '--show-toplevel'], expect.objectContaining({ cwd: '/path/to/repo/root' }));
-		});
-
-		it('Should return the same directory when called from the a path resolving to the root of the repository', async () => {
-			// Setup
-			mockGitSuccessOnce('/path/to/repo/root');
-			jest.spyOn(utils, 'realpath').mockResolvedValueOnce('/path/to/repo/root');
-
-			// Run
-			const result = await dataSource.repoRoot('/path/to/symbolic-repo/root');
-
-			// Assert
-			expect(result).toBe('/path/to/symbolic-repo/root');
-			expect(spyOnSpawn).toBeCalledWith('/path/to/git', ['rev-parse', '--show-toplevel'], expect.objectContaining({ cwd: '/path/to/symbolic-repo/root' }));
-		});
-
-		it('Should return the root directory when called from a subdirectory of the repository', async () => {
-			// Setup
-			mockGitSuccessOnce('/path/to/repo/root');
-
-			// Run
-			const result = await dataSource.repoRoot('/path/to/repo/root/subdirectory');
-
-			// Assert
-			expect(result).toBe('/path/to/repo/root');
-			expect(spyOnSpawn).toBeCalledWith('/path/to/git', ['rev-parse', '--show-toplevel'], expect.objectContaining({ cwd: '/path/to/repo/root/subdirectory' }));
-		});
-
-		it('Should return the symbolic directory when called from a subdirectory of the repository', async () => {
-			// Setup
-			mockGitSuccessOnce('/path/to/repo/root');
-			jest.spyOn(utils, 'realpath').mockResolvedValueOnce('/path/to/repo/root/subdirectory').mockResolvedValueOnce('/path/to/repo/root');
-
-			// Run
-			const result = await dataSource.repoRoot('/path/to/symbolic-repo/root/subdirectory');
-
-			// Assert
-			expect(result).toBe('/path/to/symbolic-repo/root');
-			expect(spyOnSpawn).toBeCalledWith('/path/to/git', ['rev-parse', '--show-toplevel'], expect.objectContaining({ cwd: '/path/to/symbolic-repo/root/subdirectory' }));
-		});
-
-		it('Should return the canonical root directory when failed to find match', async () => {
-			// Setup
-			mockGitSuccessOnce('/other-path');
-			jest.spyOn(utils, 'realpath').mockResolvedValueOnce('/another-path');
-
-			// Run
-			const result = await dataSource.repoRoot('/path');
-
-			// Assert
-			expect(result).toBe('/other-path');
-			expect(spyOnSpawn).toBeCalledWith('/path/to/git', ['rev-parse', '--show-toplevel'], expect.objectContaining({ cwd: '/path' }));
-		});
-
-		describe('Windows Mapped Network Drive Resolution', () => {
-			it('Should not alter non-network share drives', async () => {
-				// Setup
-				mockGitSuccessOnce('c:/path/to/repo/root');
-				Object.defineProperty(process, 'platform', { value: 'win32' });
-				const spyOnRealpath = jest.spyOn(utils, 'realpath');
-
-				// Run
-				const result = await dataSource.repoRoot('c:/path/to/repo/root');
-
-				// Assert
-				expect(result).toBe('c:/path/to/repo/root');
-				expect(spyOnSpawn).toBeCalledWith('/path/to/git', ['rev-parse', '--show-toplevel'], expect.objectContaining({ cwd: 'c:/path/to/repo/root' }));
-				expect(spyOnRealpath).toHaveBeenCalledTimes(0);
-			});
-
-			it('Should resolve the UNC Path Prefix of a path on a network share', async () => {
-				// Setup
-				mockGitSuccessOnce('//network/drive/path/to/repo/root');
-				Object.defineProperty(process, 'platform', { value: 'win32' });
-				const spyOnRealpath = jest.spyOn(utils, 'realpath');
-				spyOnRealpath.mockResolvedValueOnce('//network/drive/');
-
-				// Run
-				const result = await dataSource.repoRoot('a:/path/to/repo/root');
-
-				// Assert
-				expect(result).toBe('a:/path/to/repo/root');
-				expect(spyOnSpawn).toBeCalledWith('/path/to/git', ['rev-parse', '--show-toplevel'], expect.objectContaining({ cwd: 'a:/path/to/repo/root' }));
-				expect(spyOnRealpath).toBeCalledWith('a:/', true);
-			});
-
-			it('Should resolve the UNC Path Prefix of a path on a network share (when native realpath doesn\'t return a trailing slash)', async () => {
-				// Setup
-				mockGitSuccessOnce('//network/drive/path/to/repo/root');
-				Object.defineProperty(process, 'platform', { value: 'win32' });
-				const spyOnRealpath = jest.spyOn(utils, 'realpath');
-				spyOnRealpath.mockResolvedValueOnce('//network/drive');
-
-				// Run
-				const result = await dataSource.repoRoot('a:/path/to/repo/root');
-
-				// Assert
-				expect(result).toBe('a:/path/to/repo/root');
-				expect(spyOnSpawn).toBeCalledWith('/path/to/git', ['rev-parse', '--show-toplevel'], expect.objectContaining({ cwd: 'a:/path/to/repo/root' }));
-				expect(spyOnRealpath).toBeCalledWith('a:/', true);
-			});
-
-			it('Should not adjust the path if the native realpath can\'t resolve the Mapped Network Drive Letter', async () => {
-				// Setup
-				mockGitSuccessOnce('//network/drive/path/to/repo/root');
-				Object.defineProperty(process, 'platform', { value: 'win32' });
-				const spyOnRealpath = jest.spyOn(utils, 'realpath');
-				spyOnRealpath.mockResolvedValueOnce('a:/');
-
-				// Run
-				const result = await dataSource.repoRoot('a:/path/to/repo/root');
-
-				// Assert
-				expect(result).toBe('//network/drive/path/to/repo/root');
-				expect(spyOnSpawn).toBeCalledWith('/path/to/git', ['rev-parse', '--show-toplevel'], expect.objectContaining({ cwd: 'a:/path/to/repo/root' }));
-				expect(spyOnRealpath).toBeCalledWith('a:/', true);
-			});
-
-			it('Should not adjust the path if the native realpath resolves the Mapped Network Drive Letter to a different UNC Path Prefix', async () => {
-				// Setup
-				mockGitSuccessOnce('//network/drive/path/to/repo/root');
-				Object.defineProperty(process, 'platform', { value: 'win32' });
-				const spyOnRealpath = jest.spyOn(utils, 'realpath');
-				spyOnRealpath.mockResolvedValueOnce('//other/network/drive/');
-
-				// Run
-				const result = await dataSource.repoRoot('a:/path/to/repo/root');
-
-				// Assert
-				expect(result).toBe('//network/drive/path/to/repo/root');
-				expect(spyOnSpawn).toBeCalledWith('/path/to/git', ['rev-parse', '--show-toplevel'], expect.objectContaining({ cwd: 'a:/path/to/repo/root' }));
-				expect(spyOnRealpath).toBeCalledWith('a:/', true);
-			});
-		});
-
-		it('Should return NULL when git threw an error', async () => {
-			// Setup
-			mockGitThrowingErrorOnce();
-
-			// Run
-			const result = await dataSource.repoRoot('/path/to/repo/root');
-
-			// Assert
-			expect(result).toBe(null);
-		});
-	});
-
-	describe('addRemote', () => {
-		it('Should add a remote', async () => {
-			// Setup
-			mockGitSuccessOnce();
-
-			// Run
-			const result = await dataSource.addRemote('/path/to/repo', 'origin', 'https://github.com/mhutchie/vscode-git-graph.git', null, false);
-
-			// Assert
-			expect(result).toBe(null);
-			expect(spyOnSpawn).toBeCalledTimes(1);
-			expect(spyOnSpawn).toBeCalledWith('/path/to/git', ['remote', 'add', 'origin', 'https://github.com/mhutchie/vscode-git-graph.git'], expect.objectContaining({ cwd: '/path/to/repo' }));
-		});
-
-		it('Should add a remote (with a push url)', async () => {
-			// Setup
-			mockGitSuccessOnce();
-			mockGitSuccessOnce();
-
-			// Run
-			const result = await dataSource.addRemote('/path/to/repo', 'origin', 'https://github.com/mhutchie/vscode-git-graph.git', 'https://github.com/mhutchie/vscode-git-graph.git', false);
-
-			// Assert
-			expect(result).toBe(null);
-			expect(spyOnSpawn).toBeCalledTimes(2);
-			expect(spyOnSpawn).toBeCalledWith('/path/to/git', ['remote', 'add', 'origin', 'https://github.com/mhutchie/vscode-git-graph.git'], expect.objectContaining({ cwd: '/path/to/repo' }));
-			expect(spyOnSpawn).toBeCalledWith('/path/to/git', ['remote', 'set-url', 'origin', '--push', 'https://github.com/mhutchie/vscode-git-graph.git'], expect.objectContaining({ cwd: '/path/to/repo' }));
-		});
-
-		it('Should add and fetch a remote', async () => {
-			// Setup
-			mockGitSuccessOnce();
-			mockGitSuccessOnce();
-
-			// Run
-			const result = await dataSource.addRemote('/path/to/repo', 'origin', 'https://github.com/mhutchie/vscode-git-graph.git', null, true);
-
-			// Assert
-			expect(result).toBe(null);
-			expect(spyOnSpawn).toBeCalledTimes(2);
-			expect(spyOnSpawn).toBeCalledWith('/path/to/git', ['remote', 'add', 'origin', 'https://github.com/mhutchie/vscode-git-graph.git'], expect.objectContaining({ cwd: '/path/to/repo' }));
-			expect(spyOnSpawn).toBeCalledWith('/path/to/git', ['fetch', 'origin'], expect.objectContaining({ cwd: '/path/to/repo' }));
-		});
-
-		it('Should return an error message thrown by git (when adding the remote)', async () => {
-			// Setup
-			mockGitThrowingErrorOnce();
-
-			// Run
-			const result = await dataSource.addRemote('/path/to/repo', 'origin', 'https://github.com/mhutchie/vscode-git-graph.git', null, false);
-
-			// Assert
-			expect(result).toBe('error message');
-		});
-
-		it('Should return an error message thrown by git (when adding the push url)', async () => {
-			// Setup
-			mockGitSuccessOnce();
-			mockGitThrowingErrorOnce();
-
-			// Run
-			const result = await dataSource.addRemote('/path/to/repo', 'origin', 'https://github.com/mhutchie/vscode-git-graph.git', 'https://github.com/mhutchie/vscode-git-graph.git', true);
-
-			// Assert
-			expect(result).toBe('error message');
-			expect(spyOnSpawn).toBeCalledTimes(2);
-		});
-	});
-
-	describe('deleteRemote', () => {
-		it('Should delete a remote', async () => {
-			// Setup
-			mockGitSuccessOnce();
-
-			// Run
-			const result = await dataSource.deleteRemote('/path/to/repo', 'origin');
-
-			// Assert
-			expect(result).toBe(null);
-			expect(spyOnSpawn).toBeCalledWith('/path/to/git', ['remote', 'remove', 'origin'], expect.objectContaining({ cwd: '/path/to/repo' }));
-		});
-
-		it('Should return an error message thrown by git', async () => {
-			// Setup
-			mockGitThrowingErrorOnce();
-
-			// Run
-			const result = await dataSource.deleteRemote('/path/to/repo', 'origin');
-
-			// Assert
-			expect(result).toBe('error message');
-		});
-	});
-
-	describe('editRemote', () => {
-		it('Should rename a remote', async () => {
-			// Setup
-			mockGitSuccessOnce();
-
-			// Run
-			const result = await dataSource.editRemote('/path/to/repo', 'old-origin', 'new-origin', '', '', null, null);
-
-			// Assert
-			expect(result).toBe(null);
-			expect(spyOnSpawn).toBeCalledWith('/path/to/git', ['remote', 'rename', 'old-origin', 'new-origin'], expect.objectContaining({ cwd: '/path/to/repo' }));
-		});
-
-		it('Should delete the url of a remote', async () => {
-			// Setup
-			mockGitSuccessOnce();
-
-			// Run
-			const result = await dataSource.editRemote('/path/to/repo', 'origin', 'origin', 'https://github.com/mhutchie/vscode-git-graph.git', null, null, null);
-
-			// Assert
-			expect(result).toBe(null);
-			expect(spyOnSpawn).toBeCalledWith('/path/to/git', ['remote', 'set-url', 'origin', '--delete', 'https://github.com/mhutchie/vscode-git-graph.git'], expect.objectContaining({ cwd: '/path/to/repo' }));
-		});
-
-		it('Should add a url to the remote', async () => {
-			// Setup
-			mockGitSuccessOnce();
-
-			// Run
-			const result = await dataSource.editRemote('/path/to/repo', 'origin', 'origin', null, 'https://github.com/mhutchie/vscode-git-graph.git', null, null);
-
-			// Assert
-			expect(result).toBe(null);
-			expect(spyOnSpawn).toBeCalledWith('/path/to/git', ['remote', 'set-url', 'origin', '--add', 'https://github.com/mhutchie/vscode-git-graph.git'], expect.objectContaining({ cwd: '/path/to/repo' }));
-		});
-
-		it('Should update the url of a the remote', async () => {
-			// Setup
-			mockGitSuccessOnce();
-
-			// Run
-			const result = await dataSource.editRemote('/path/to/repo', 'origin', 'origin', 'https://github.com/mhutchie/vscode-git-graph-old.git', 'https://github.com/mhutchie/vscode-git-graph-new.git', null, null);
-
-			// Assert
-			expect(result).toBe(null);
-			expect(spyOnSpawn).toBeCalledWith('/path/to/git', ['remote', 'set-url', 'origin', 'https://github.com/mhutchie/vscode-git-graph-new.git', 'https://github.com/mhutchie/vscode-git-graph-old.git'], expect.objectContaining({ cwd: '/path/to/repo' }));
-		});
-
-		it('Should delete the push url of a remote', async () => {
-			// Setup
-			mockGitSuccessOnce();
-
-			// Run
-			const result = await dataSource.editRemote('/path/to/repo', 'origin', 'origin', null, null, 'https://github.com/mhutchie/vscode-git-graph.git', null);
-
-			// Assert
-			expect(result).toBe(null);
-			expect(spyOnSpawn).toBeCalledWith('/path/to/git', ['remote', 'set-url', '--push', 'origin', '--delete', 'https://github.com/mhutchie/vscode-git-graph.git'], expect.objectContaining({ cwd: '/path/to/repo' }));
-		});
-
-		it('Should add a push url to the remote', async () => {
-			// Setup
-			mockGitSuccessOnce();
-
-			// Run
-			const result = await dataSource.editRemote('/path/to/repo', 'origin', 'origin', null, null, null, 'https://github.com/mhutchie/vscode-git-graph.git');
-
-			// Assert
-			expect(result).toBe(null);
-			expect(spyOnSpawn).toBeCalledWith('/path/to/git', ['remote', 'set-url', '--push', 'origin', '--add', 'https://github.com/mhutchie/vscode-git-graph.git'], expect.objectContaining({ cwd: '/path/to/repo' }));
-		});
-
-		it('Should update the push url of a the remote', async () => {
-			// Setup
-			mockGitSuccessOnce();
-
-			// Run
-			const result = await dataSource.editRemote('/path/to/repo', 'origin', 'origin', null, null, 'https://github.com/mhutchie/vscode-git-graph-old.git', 'https://github.com/mhutchie/vscode-git-graph-new.git');
-
-			// Assert
-			expect(result).toBe(null);
-			expect(spyOnSpawn).toBeCalledWith('/path/to/git', ['remote', 'set-url', '--push', 'origin', 'https://github.com/mhutchie/vscode-git-graph-new.git', 'https://github.com/mhutchie/vscode-git-graph-old.git'], expect.objectContaining({ cwd: '/path/to/repo' }));
-		});
-
-		it('Should return an error message thrown by git (when renaming a remote)', async () => {
-			// Setup
-			mockGitThrowingErrorOnce();
-
-			// Run
-			const result = await dataSource.editRemote('/path/to/repo', 'old-origin', 'new-origin', '', '', null, null);
-
-			// Assert
-			expect(result).toBe('error message');
-		});
-
-		it('Should return an error message thrown by git (when adding a url)', async () => {
-			// Setup
-			mockGitThrowingErrorOnce();
-
-			// Run
-			const result = await dataSource.editRemote('/path/to/repo', 'origin', 'origin', null, 'https://github.com/mhutchie/vscode-git-graph.git', null, null);
-
-			// Assert
-			expect(result).toBe('error message');
-		});
-
-		it('Should return an error message thrown by git (when adding a push url)', async () => {
-			// Setup
-			mockGitThrowingErrorOnce();
-
-			// Run
-			const result = await dataSource.editRemote('/path/to/repo', 'origin', 'origin', null, null, null, 'https://github.com/mhutchie/vscode-git-graph.git');
-
-			// Assert
-			expect(result).toBe('error message');
-		});
-	});
-
-	describe('pruneRemote', () => {
-		it('Should prune a remote', async () => {
-			// Setup
-			mockGitSuccessOnce();
-
-			// Run
-			const result = await dataSource.pruneRemote('/path/to/repo', 'origin');
-
-			// Assert
-			expect(result).toBe(null);
-			expect(spyOnSpawn).toBeCalledWith('/path/to/git', ['remote', 'prune', 'origin'], expect.objectContaining({ cwd: '/path/to/repo' }));
-		});
-
-		it('Should return an error message thrown by git', async () => {
-			// Setup
-			mockGitThrowingErrorOnce();
-
-			// Run
-			const result = await dataSource.pruneRemote('/path/to/repo', 'origin');
-
-			// Assert
-			expect(result).toBe('error message');
-		});
-	});
-
-	describe('addTag', () => {
-		it('Should add a lightweight tag to a commit', async () => {
-			// Setup
-			mockGitSuccessOnce();
-
-			// Run
-			const result = await dataSource.addTag('/path/to/repo', 'tag-name', '1a2b3c4d5e6f1a2b3c4d5e6f1a2b3c4d5e6f1a2b', TagType.Lightweight, '', false);
-
-			// Assert
-			expect(result).toBe(null);
-			expect(spyOnSpawn).toBeCalledWith('/path/to/git', ['tag', 'tag-name', '1a2b3c4d5e6f1a2b3c4d5e6f1a2b3c4d5e6f1a2b'], expect.objectContaining({ cwd: '/path/to/repo' }));
-		});
-
-		it('Should add an annotated tag to a commit', async () => {
-			// Setup
-			mockGitSuccessOnce();
-			vscode.mockExtensionSettingReturnValue('repository.sign.tags', false);
-
-			// Run
-			const result = await dataSource.addTag('/path/to/repo', 'tag-name', '1a2b3c4d5e6f1a2b3c4d5e6f1a2b3c4d5e6f1a2b', TagType.Annotated, 'message', false);
-
-			// Assert
-			expect(result).toBe(null);
-			expect(spyOnSpawn).toBeCalledWith('/path/to/git', ['tag', '-a', 'tag-name', '-m', 'message', '1a2b3c4d5e6f1a2b3c4d5e6f1a2b3c4d5e6f1a2b'], expect.objectContaining({ cwd: '/path/to/repo' }));
-		});
-
-		it('Should add a signed tag to a commit', async () => {
-			// Setup
-			mockGitSuccessOnce();
-			vscode.mockExtensionSettingReturnValue('repository.sign.tags', true);
-
-			// Run
-			const result = await dataSource.addTag('/path/to/repo', 'tag-name', '1a2b3c4d5e6f1a2b3c4d5e6f1a2b3c4d5e6f1a2b', TagType.Annotated, 'message', false);
-
-			// Assert
-			expect(result).toBe(null);
-			expect(spyOnSpawn).toBeCalledWith('/path/to/git', ['tag', '-s', 'tag-name', '-m', 'message', '1a2b3c4d5e6f1a2b3c4d5e6f1a2b3c4d5e6f1a2b'], expect.objectContaining({ cwd: '/path/to/repo' }));
-		});
-
-		it('Should force add a tag to a commit', async () => {
-			// Setup
-			mockGitSuccessOnce();
-			vscode.mockExtensionSettingReturnValue('repository.sign.tags', false);
-
-			// Run
-			const result = await dataSource.addTag('/path/to/repo', 'tag-name', '1a2b3c4d5e6f1a2b3c4d5e6f1a2b3c4d5e6f1a2b', TagType.Annotated, 'message', true);
-
-			// Assert
-			expect(result).toBe(null);
-			expect(spyOnSpawn).toBeCalledWith('/path/to/git', ['tag', '-f', '-a', 'tag-name', '-m', 'message', '1a2b3c4d5e6f1a2b3c4d5e6f1a2b3c4d5e6f1a2b'], expect.objectContaining({ cwd: '/path/to/repo' }));
-		});
-
-		it('Should return an error message thrown by git', async () => {
-			// Setup
-			mockGitThrowingErrorOnce();
-			vscode.mockExtensionSettingReturnValue('repository.sign.tags', false);
-
-			// Run
-			const result = await dataSource.addTag('/path/to/repo', 'tag-name', '1a2b3c4d5e6f1a2b3c4d5e6f1a2b3c4d5e6f1a2b', TagType.Lightweight, '', false);
-
-			// Assert
-			expect(result).toBe('error message');
-		});
-	});
-
-	describe('deleteTag', () => {
-		it('Should delete a tag', async () => {
-			// Setup
-			mockGitSuccessOnce();
-
-			// Run
-			const result = await dataSource.deleteTag('/path/to/repo', 'tag-name', null);
-
-			// Assert
-			expect(result).toBe(null);
-			expect(spyOnSpawn).toBeCalledWith('/path/to/git', ['tag', '-d', 'tag-name'], expect.objectContaining({ cwd: '/path/to/repo' }));
-		});
-
-		it('Should delete a tag (also on a remote)', async () => {
-			// Setup
-			mockGitSuccessOnce();
-			mockGitSuccessOnce();
-
-			// Run
-			const result = await dataSource.deleteTag('/path/to/repo', 'tag-name', 'origin');
-
-			// Assert
-			expect(result).toBe(null);
-			expect(spyOnSpawn).toBeCalledWith('/path/to/git', ['push', 'origin', '--delete', 'tag-name'], expect.objectContaining({ cwd: '/path/to/repo' }));
-			expect(spyOnSpawn).toBeCalledWith('/path/to/git', ['tag', '-d', 'tag-name'], expect.objectContaining({ cwd: '/path/to/repo' }));
-		});
-
-		it('Should return an error message thrown by git (when deleting a tag)', async () => {
-			// Setup
-			mockGitThrowingErrorOnce();
-
-			// Run
-			const result = await dataSource.deleteTag('/path/to/repo', 'tag-name', null);
-
-			// Assert
-			expect(result).toBe('error message');
-		});
-
-		it('Should return an error message thrown by git (when deleting a tag also on a remote)', async () => {
-			// Setup
-			mockGitThrowingErrorOnce();
-
-			// Run
-			const result = await dataSource.deleteTag('/path/to/repo', 'tag-name', 'origin');
-
-			// Assert
-			expect(result).toBe('error message');
-			expect(spyOnSpawn).toBeCalledTimes(1);
-		});
-	});
-
-	describe('fetch', () => {
-		it('Should fetch all remotes', async () => {
-			// Setup
-			mockGitSuccessOnce();
-
-			// Run
-			const result = await dataSource.fetch('/path/to/repo', null, false, false);
-
-			// Assert
-			expect(result).toBe(null);
-			expect(spyOnSpawn).toBeCalledWith('/path/to/git', ['fetch', '--all'], expect.objectContaining({ cwd: '/path/to/repo' }));
-		});
-
-		it('Should fetch a specific remote', async () => {
-			// Setup
-			mockGitSuccessOnce();
-
-			// Run
-			const result = await dataSource.fetch('/path/to/repo', 'origin', false, false);
-
-			// Assert
-			expect(result).toBe(null);
-			expect(spyOnSpawn).toBeCalledWith('/path/to/git', ['fetch', 'origin'], expect.objectContaining({ cwd: '/path/to/repo' }));
-		});
-
-		it('Should fetch and prune all remotes', async () => {
-			// Setup
-			mockGitSuccessOnce();
-
-			// Run
-			const result = await dataSource.fetch('/path/to/repo', null, true, false);
-
-			// Assert
-			expect(result).toBe(null);
-			expect(spyOnSpawn).toBeCalledWith('/path/to/git', ['fetch', '--all', '--prune'], expect.objectContaining({ cwd: '/path/to/repo' }));
-		});
-
-		it('Should fetch and prune all remotes (and prune tags)', async () => {
-			// Setup
-			onDidChangeGitExecutable.emit({ path: '/path/to/git', version: '2.17.0' });
-			mockGitSuccessOnce();
-
-			// Run
-			const result = await dataSource.fetch('/path/to/repo', null, true, true);
-
-			// Assert
-			expect(result).toBe(null);
-			expect(spyOnSpawn).toBeCalledWith('/path/to/git', ['fetch', '--all', '--prune', '--prune-tags'], expect.objectContaining({ cwd: '/path/to/repo' }));
-		});
-
-		it('Should return an error message thrown by git', async () => {
-			// Setup
-			mockGitThrowingErrorOnce();
-
-			// Run
-			const result = await dataSource.fetch('/path/to/repo', null, false, false);
-
-			// Assert
-			expect(result).toBe('error message');
-		});
-
-		it('Should return an error message when pruning tags, but pruning is not enabled (all remotes)', async () => {
-			// Setup
-
-			// Run
-			const result = await dataSource.fetch('/path/to/repo', null, false, true);
-
-			// Assert
-			expect(result).toBe('In order to Prune Tags, pruning must also be enabled when fetching from remote(s).');
-		});
-
-		it('Should return an error message when pruning tags, but pruning is not enabled (specific remote)', async () => {
-			// Setup
-
-			// Run
-			const result = await dataSource.fetch('/path/to/repo', 'origin', false, true);
-
-			// Assert
-			expect(result).toBe('In order to Prune Tags, pruning must also be enabled when fetching from a remote.');
-		});
-
-		it('Should return an error message when pruning tags when no Git executable is known', async () => {
-			// Setup
-			dataSource.dispose();
-			dataSource = new DataSource(null, onDidChangeConfiguration.subscribe, onDidChangeGitExecutable.subscribe, logger);
-
-			// Run
-			const result = await dataSource.fetch('/path/to/repo', null, true, true);
-
-			// Assert
-			expect(result).toBe('Unable to find a Git executable. Either: Set the Visual Studio Code Setting "git.path" to the path and filename of an existing Git executable, or install Git and restart Visual Studio Code.');
-		});
-
-		it('Should return the "Incompatible Git Version" error message when pruning tags and Git is older than 2.17.0', async () => {
-			// Setup
-			onDidChangeGitExecutable.emit({ path: '/path/to/git', version: '2.16.1' });
-
-			// Run
-			const result = await dataSource.fetch('/path/to/repo', null, true, true);
-
-			// Assert
-			expect(result).toBe('A newer version of Git (>= 2.17.0) is required for pruning tags when fetching. Git 2.16.1 is currently installed. Please install a newer version of Git to use this feature.');
-		});
-	});
-
-	describe('pushBranch', () => {
-		it('Should push a branch to the remote', async () => {
-			// Setup
-			mockGitSuccessOnce();
-
-			// Run
-			const result = await dataSource.pushBranch('/path/to/repo', 'master', 'origin', false, GitPushBranchMode.Normal);
-
-			// Assert
-			expect(result).toBe(null);
-			expect(spyOnSpawn).toBeCalledWith('/path/to/git', ['push', 'origin', 'master'], expect.objectContaining({ cwd: '/path/to/repo' }));
-		});
-
-		it('Should push a branch to the remote and set upstream', async () => {
-			// Setup
-			mockGitSuccessOnce();
-
-			// Run
-			const result = await dataSource.pushBranch('/path/to/repo', 'master', 'origin', true, GitPushBranchMode.Normal);
-
-			// Assert
-			expect(result).toBe(null);
-			expect(spyOnSpawn).toBeCalledWith('/path/to/git', ['push', 'origin', 'master', '--set-upstream'], expect.objectContaining({ cwd: '/path/to/repo' }));
-		});
-
-		it('Should force push a branch to the remote', async () => {
-			// Setup
-			mockGitSuccessOnce();
-
-			// Run
-			const result = await dataSource.pushBranch('/path/to/repo', 'master', 'origin', false, GitPushBranchMode.Force);
-
-			// Assert
-			expect(result).toBe(null);
-			expect(spyOnSpawn).toBeCalledWith('/path/to/git', ['push', 'origin', 'master', '--force'], expect.objectContaining({ cwd: '/path/to/repo' }));
-		});
-
-		it('Should force (with lease) push a branch to the remote', async () => {
-			// Setup
-			mockGitSuccessOnce();
-
-			// Run
-			const result = await dataSource.pushBranch('/path/to/repo', 'master', 'origin', false, GitPushBranchMode.ForceWithLease);
-
-			// Assert
-			expect(result).toBe(null);
-			expect(spyOnSpawn).toBeCalledWith('/path/to/git', ['push', 'origin', 'master', '--force-with-lease'], expect.objectContaining({ cwd: '/path/to/repo' }));
-		});
-
-		it('Should return an error message thrown by git', async () => {
-			// Setup
-			mockGitThrowingErrorOnce();
-
-			// Run
-			const result = await dataSource.pushBranch('/path/to/repo', 'master', 'origin', false, GitPushBranchMode.Normal);
-
-			// Assert
-			expect(result).toBe('error message');
-		});
-	});
-
-	describe('pushTag', () => {
-		it('Should push a tag to the remote', async () => {
-			// Setup
-			mockGitSuccessOnce();
-
-			// Run
-			const result = await dataSource.pushTag('/path/to/repo', 'tag-name', 'origin');
-
-			// Assert
-			expect(result).toBe(null);
-			expect(spyOnSpawn).toBeCalledWith('/path/to/git', ['push', 'origin', 'tag-name'], expect.objectContaining({ cwd: '/path/to/repo' }));
-		});
-
-		it('Should return an error message thrown by git', async () => {
-			// Setup
-			mockGitThrowingErrorOnce();
-
-			// Run
-			const result = await dataSource.pushTag('/path/to/repo', 'tag-name', 'origin');
-
-			// Assert
-			expect(result).toBe('error message');
-		});
-	});
-
-	describe('pushBranchToMultipleRemotes', () => {
-		it('Should push a branch to one remote', async () => {
-			// Setup
-			mockGitSuccessOnce();
-
-			// Run
-			const result = await dataSource.pushBranchToMultipleRemotes('/path/to/repo', 'master', ['origin'], false, GitPushBranchMode.Normal);
-
-			// Assert
-			expect(result).toStrictEqual([null]);
-			expect(spyOnSpawn).toBeCalledWith('/path/to/git', ['push', 'origin', 'master'], expect.objectContaining({ cwd: '/path/to/repo' }));
-		});
-
-		it('Should push a branch to multiple remotes', async () => {
-			// Setup
-			mockGitSuccessOnce();
-			mockGitSuccessOnce();
-
-			// Run
-			const result = await dataSource.pushBranchToMultipleRemotes('/path/to/repo', 'master', ['origin', 'other-origin'], false, GitPushBranchMode.Force);
-
-			// Assert
-			expect(result).toStrictEqual([null, null]);
-			expect(spyOnSpawn).toBeCalledWith('/path/to/git', ['push', 'origin', 'master', '--force'], expect.objectContaining({ cwd: '/path/to/repo' }));
-			expect(spyOnSpawn).toBeCalledWith('/path/to/git', ['push', 'other-origin', 'master', '--force'], expect.objectContaining({ cwd: '/path/to/repo' }));
-		});
-
-		it('Should push a branch to multiple remotes, stopping if an error occurs', async () => {
-			// Setup
-			mockGitSuccessOnce();
-			mockGitThrowingErrorOnce();
-
-			// Run
-			const result = await dataSource.pushBranchToMultipleRemotes('/path/to/repo', 'master', ['origin', 'other-origin', 'another-origin'], true, GitPushBranchMode.Normal);
-
-			// Assert
-			expect(result).toStrictEqual([null, 'error message']);
-			expect(spyOnSpawn).toBeCalledWith('/path/to/git', ['push', 'origin', 'master', '--set-upstream'], expect.objectContaining({ cwd: '/path/to/repo' }));
-			expect(spyOnSpawn).toBeCalledWith('/path/to/git', ['push', 'other-origin', 'master', '--set-upstream'], expect.objectContaining({ cwd: '/path/to/repo' }));
-		});
-
-		it('Should return an error when no remotes are specified', async () => {
-			// Run
-			const result = await dataSource.pushBranchToMultipleRemotes('/path/to/repo', 'master', [], false, GitPushBranchMode.Normal);
-
-			// Assert
-			expect(result).toStrictEqual(['No remote(s) were specified to push the branch master to.']);
-		});
-	});
-
-	describe('pushTagToMultipleRemotes', () => {
-		it('Should push a tag to one remote', async () => {
-			// Setup
-			mockGitSuccessOnce();
-
-			// Run
-			const result = await dataSource.pushTagToMultipleRemotes('/path/to/repo', 'tag-name', ['origin']);
-
-			// Assert
-			expect(result).toStrictEqual([null]);
-			expect(spyOnSpawn).toBeCalledWith('/path/to/git', ['push', 'origin', 'tag-name'], expect.objectContaining({ cwd: '/path/to/repo' }));
-		});
-
-		it('Should push a tag to multiple remotes', async () => {
-			// Setup
-			mockGitSuccessOnce();
-			mockGitSuccessOnce();
-
-			// Run
-			const result = await dataSource.pushTagToMultipleRemotes('/path/to/repo', 'tag-name', ['origin', 'other-origin']);
-
-			// Assert
-			expect(result).toStrictEqual([null, null]);
-			expect(spyOnSpawn).toBeCalledWith('/path/to/git', ['push', 'origin', 'tag-name'], expect.objectContaining({ cwd: '/path/to/repo' }));
-			expect(spyOnSpawn).toBeCalledWith('/path/to/git', ['push', 'other-origin', 'tag-name'], expect.objectContaining({ cwd: '/path/to/repo' }));
-		});
-
-		it('Should push a tag to multiple remotes, stopping if an error occurs', async () => {
-			// Setup
-			mockGitSuccessOnce();
-			mockGitThrowingErrorOnce();
-
-			// Run
-			const result = await dataSource.pushTagToMultipleRemotes('/path/to/repo', 'tag-name', ['origin', 'other-origin', 'another-origin']);
-
-			// Assert
-			expect(result).toStrictEqual([null, 'error message']);
-			expect(spyOnSpawn).toBeCalledWith('/path/to/git', ['push', 'origin', 'tag-name'], expect.objectContaining({ cwd: '/path/to/repo' }));
-			expect(spyOnSpawn).toBeCalledWith('/path/to/git', ['push', 'other-origin', 'tag-name'], expect.objectContaining({ cwd: '/path/to/repo' }));
-		});
-
-		it('Should return an error when no remotes are specified', async () => {
-			// Run
-			const result = await dataSource.pushTagToMultipleRemotes('/path/to/repo', 'tag-name', []);
-
-			// Assert
-			expect(result).toStrictEqual(['No remote(s) were specified to push the tag tag-name to.']);
-		});
-	});
-
-	describe('checkoutBranch', () => {
-		it('Should checkout a local branch', async () => {
-			// Setup
-			mockGitSuccessOnce();
-
-			// Run
-			const result = await dataSource.checkoutBranch('/path/to/repo', 'master', null);
-
-			// Assert
-			expect(result).toBe(null);
-			expect(spyOnSpawn).toBeCalledWith('/path/to/git', ['checkout', 'master'], expect.objectContaining({ cwd: '/path/to/repo' }));
-		});
-
-		it('Should checkout a remote branch', async () => {
-			// Setup
-			mockGitSuccessOnce();
-
-			// Run
-			const result = await dataSource.checkoutBranch('/path/to/repo', 'master', 'origin/master');
-
-			// Assert
-			expect(result).toBe(null);
-			expect(spyOnSpawn).toBeCalledWith('/path/to/git', ['checkout', '-b', 'master', 'origin/master'], expect.objectContaining({ cwd: '/path/to/repo' }));
-		});
-
-		it('Should return an error message thrown by git', async () => {
-			// Setup
-			mockGitThrowingErrorOnce();
-
-			// Run
-			const result = await dataSource.checkoutBranch('/path/to/repo', 'master', null);
-
-			// Assert
-			expect(result).toBe('error message');
-		});
-	});
-
-	describe('createBranch', () => {
-		it('Should create a branch at a commit', async () => {
-			// Setup
-			mockGitSuccessOnce();
-
-			// Run
-			const result = await dataSource.createBranch('/path/to/repo', 'develop', '1a2b3c4d5e6f1a2b3c4d5e6f1a2b3c4d5e6f1a2b', false, false);
-
-			// Assert
-			expect(result).toStrictEqual([null]);
-			expect(spyOnSpawn).toBeCalledTimes(1);
-			expect(spyOnSpawn).toBeCalledWith('/path/to/git', ['branch', 'develop', '1a2b3c4d5e6f1a2b3c4d5e6f1a2b3c4d5e6f1a2b'], expect.objectContaining({ cwd: '/path/to/repo' }));
-		});
-
-		it('Should create a branch at a commit, and check it out', async () => {
-			// Setup
-			mockGitSuccessOnce();
-
-			// Run
-			const result = await dataSource.createBranch('/path/to/repo', 'develop', '1a2b3c4d5e6f1a2b3c4d5e6f1a2b3c4d5e6f1a2b', true, false);
-
-			// Assert
-			expect(result).toStrictEqual([null]);
-			expect(spyOnSpawn).toBeCalledTimes(1);
-			expect(spyOnSpawn).toBeCalledWith('/path/to/git', ['checkout', '-b', 'develop', '1a2b3c4d5e6f1a2b3c4d5e6f1a2b3c4d5e6f1a2b'], expect.objectContaining({ cwd: '/path/to/repo' }));
-		});
-
-		it('Should force create a branch at a commit', async () => {
-			// Setup
-			mockGitSuccessOnce();
-
-			// Run
-			const result = await dataSource.createBranch('/path/to/repo', 'develop', '1a2b3c4d5e6f1a2b3c4d5e6f1a2b3c4d5e6f1a2b', false, true);
-
-			// Assert
-			expect(result).toStrictEqual([null]);
-			expect(spyOnSpawn).toBeCalledTimes(1);
-			expect(spyOnSpawn).toBeCalledWith('/path/to/git', ['branch', '-f', 'develop', '1a2b3c4d5e6f1a2b3c4d5e6f1a2b3c4d5e6f1a2b'], expect.objectContaining({ cwd: '/path/to/repo' }));
-		});
-
-		it('Should force create a branch at a commit, and check it out', async () => {
-			// Setup
-			mockGitSuccessOnce();
-			mockGitSuccessOnce();
-
-			// Run
-			const result = await dataSource.createBranch('/path/to/repo', 'develop', '1a2b3c4d5e6f1a2b3c4d5e6f1a2b3c4d5e6f1a2b', true, true);
-
-			// Assert
-			expect(result).toStrictEqual([null, null]);
-			expect(spyOnSpawn).toBeCalledTimes(2);
-			expect(spyOnSpawn).toBeCalledWith('/path/to/git', ['branch', '-f', 'develop', '1a2b3c4d5e6f1a2b3c4d5e6f1a2b3c4d5e6f1a2b'], expect.objectContaining({ cwd: '/path/to/repo' }));
-			expect(spyOnSpawn).toBeCalledWith('/path/to/git', ['checkout', 'develop'], expect.objectContaining({ cwd: '/path/to/repo' }));
-		});
-
-		it('Should return an error message thrown by git', async () => {
-			// Setup
-			mockGitThrowingErrorOnce();
-
-			// Run
-			const result = await dataSource.createBranch('/path/to/repo', 'develop', '1a2b3c4d5e6f1a2b3c4d5e6f1a2b3c4d5e6f1a2b', false, false);
-
-			// Assert
-			expect(result).toStrictEqual(['error message']);
-		});
-
-		it('Should return an error message thrown by git when creating a branch, and not proceed to check out the force-created branch', async () => {
-			// Setup
-			mockGitThrowingErrorOnce();
-
-			// Run
-			const result = await dataSource.createBranch('/path/to/repo', 'develop', '1a2b3c4d5e6f1a2b3c4d5e6f1a2b3c4d5e6f1a2b', true, true);
-
-			// Assert
-			expect(result).toStrictEqual(['error message']);
-			expect(spyOnSpawn).toBeCalledTimes(1);
-			expect(spyOnSpawn).toBeCalledWith('/path/to/git', ['branch', '-f', 'develop', '1a2b3c4d5e6f1a2b3c4d5e6f1a2b3c4d5e6f1a2b'], expect.objectContaining({ cwd: '/path/to/repo' }));
-		});
-
-		it('Should return an error message thrown by git when checking out a force-created branch', async () => {
-			// Setup
-			mockGitSuccessOnce();
-			mockGitThrowingErrorOnce();
-
-			// Run
-			const result = await dataSource.createBranch('/path/to/repo', 'develop', '1a2b3c4d5e6f1a2b3c4d5e6f1a2b3c4d5e6f1a2b', true, true);
-
-			// Assert
-			expect(result).toStrictEqual([null, 'error message']);
-			expect(spyOnSpawn).toBeCalledTimes(2);
-			expect(spyOnSpawn).toBeCalledWith('/path/to/git', ['branch', '-f', 'develop', '1a2b3c4d5e6f1a2b3c4d5e6f1a2b3c4d5e6f1a2b'], expect.objectContaining({ cwd: '/path/to/repo' }));
-			expect(spyOnSpawn).toBeCalledWith('/path/to/git', ['checkout', 'develop'], expect.objectContaining({ cwd: '/path/to/repo' }));
-		});
-	});
-
-	describe('deleteBranch', () => {
-		it('Should delete the branch', async () => {
-			// Setup
-			mockGitSuccessOnce();
-
-			// Run
-			const result = await dataSource.deleteBranch('/path/to/repo', 'master', false);
-
-			// Assert
-			expect(result).toBe(null);
-			expect(spyOnSpawn).toBeCalledWith('/path/to/git', ['branch', '--delete', 'master'], expect.objectContaining({ cwd: '/path/to/repo' }));
-		});
-
-		it('Should force delete the branch', async () => {
-			// Setup
-			mockGitSuccessOnce();
-
-			// Run
-			const result = await dataSource.deleteBranch('/path/to/repo', 'master', true);
-
-			// Assert
-			expect(result).toBe(null);
-			expect(spyOnSpawn).toBeCalledWith('/path/to/git', ['branch', '--delete', '--force', 'master'], expect.objectContaining({ cwd: '/path/to/repo' }));
-		});
-
-		it('Should return an error message thrown by git', async () => {
-			// Setup
-			mockGitThrowingErrorOnce();
-
-			// Run
-			const result = await dataSource.deleteBranch('/path/to/repo', 'master', false);
-
-			// Assert
-			expect(result).toBe('error message');
-		});
-	});
-
-	describe('deleteRemoteBranch', () => {
-		it('Should delete the remote branch', async () => {
-			// Setup
-			mockGitSuccessOnce();
-
-			// Run
-			const result = await dataSource.deleteRemoteBranch('/path/to/repo', 'develop', 'origin');
-
-			// Assert
-			expect(result).toBe(null);
-			expect(spyOnSpawn).toBeCalledWith('/path/to/git', ['push', 'origin', '--delete', 'develop'], expect.objectContaining({ cwd: '/path/to/repo' }));
-		});
-
-		it('Should delete the remote tracking branch if the branch is no longer on the remote', async () => {
-			// Setup
-			mockGitThrowingErrorOnce('remote ref does not exist');
-			mockGitSuccessOnce();
-
-			// Run
-			const result = await dataSource.deleteRemoteBranch('/path/to/repo', 'develop', 'origin');
-
-			// Assert
-			expect(result).toBe(null);
-			expect(spyOnSpawn).toBeCalledWith('/path/to/git', ['push', 'origin', '--delete', 'develop'], expect.objectContaining({ cwd: '/path/to/repo' }));
-			expect(spyOnSpawn).toBeCalledWith('/path/to/git', ['branch', '-d', '-r', 'origin/develop'], expect.objectContaining({ cwd: '/path/to/repo' }));
-		});
-
-		it('Should return an error message thrown by git (while deleting the branch on the remote)', async () => {
-			// Setup
-			mockGitThrowingErrorOnce();
-
-			// Run
-			const result = await dataSource.deleteRemoteBranch('/path/to/repo', 'develop', 'origin');
-
-			// Assert
-			expect(result).toBe('error message');
-		});
-
-		it('Should return an error message thrown by git (while deleting the remote tracking branch)', async () => {
-			// Setup
-			mockGitThrowingErrorOnce('remote ref does not exist');
-			mockGitThrowingErrorOnce();
-
-			// Run
-			const result = await dataSource.deleteRemoteBranch('/path/to/repo', 'develop', 'origin');
-
-			// Assert
-			expect(result).toBe('Branch does not exist on the remote, deleting the remote tracking branch origin/develop.\nerror message');
-		});
-	});
-
-	describe('fetchIntoLocalBranch', () => {
-		it('Should fetch a remote branch into a local branch', async () => {
-			// Setup
-			mockGitSuccessOnce();
-
-			// Run
-			const result = await dataSource.fetchIntoLocalBranch('/path/to/repo', 'origin', 'master', 'develop', false);
-
-			// Assert
-			expect(result).toBe(null);
-			expect(spyOnSpawn).toBeCalledWith('/path/to/git', ['fetch', 'origin', 'master:develop'], expect.objectContaining({ cwd: '/path/to/repo' }));
-		});
-
-		it('Should (force) fetch a remote branch into a local branch', async () => {
-			// Setup
-			mockGitSuccessOnce();
-
-			// Run
-			const result = await dataSource.fetchIntoLocalBranch('/path/to/repo', 'origin', 'master', 'develop', true);
-
-			// Assert
-			expect(result).toBe(null);
-			expect(spyOnSpawn).toBeCalledWith('/path/to/git', ['fetch', '-f', 'origin', 'master:develop'], expect.objectContaining({ cwd: '/path/to/repo' }));
-		});
-
-		it('Should return an error message thrown by git', async () => {
-			// Setup
-			mockGitThrowingErrorOnce();
-
-			// Run
-			const result = await dataSource.fetchIntoLocalBranch('/path/to/repo', 'origin', 'master', 'develop', false);
-
-			// Assert
-			expect(result).toBe('error message');
-		});
-	});
-
-	describe('pullBranch', () => {
-		it('Should pull a remote branch into the current branch', async () => {
-			// Setup
-			mockGitSuccessOnce();
-			vscode.mockExtensionSettingReturnValue('repository.sign.commits', false);
-
-			// Run
-			const result = await dataSource.pullBranch('/path/to/repo', 'master', 'origin', false, false);
-
-			// Assert
-			expect(result).toBe(null);
-			expect(spyOnSpawn).toBeCalledTimes(1);
-			expect(spyOnSpawn).toBeCalledWith('/path/to/git', ['pull', 'origin', 'master'], expect.objectContaining({ cwd: '/path/to/repo' }));
-		});
-
-		it('Should pull a remote branch into the current branch (always creating a new commit)', async () => {
-			// Setup
-			mockGitSuccessOnce();
-			vscode.mockExtensionSettingReturnValue('repository.sign.commits', false);
-
-			// Run
-			const result = await dataSource.pullBranch('/path/to/repo', 'master', 'origin', true, false);
-
-			// Assert
-			expect(result).toBe(null);
-			expect(spyOnSpawn).toBeCalledTimes(1);
-			expect(spyOnSpawn).toBeCalledWith('/path/to/git', ['pull', 'origin', 'master', '--no-ff'], expect.objectContaining({ cwd: '/path/to/repo' }));
-		});
-
-		it('Should pull a remote branch into the current branch (signing the new commit)', async () => {
-			// Setup
-			mockGitSuccessOnce();
-			vscode.mockExtensionSettingReturnValue('repository.sign.commits', true);
-
-			// Run
-			const result = await dataSource.pullBranch('/path/to/repo', 'master', 'origin', true, false);
-
-			// Assert
-			expect(result).toBe(null);
-			expect(spyOnSpawn).toBeCalledTimes(1);
-			expect(spyOnSpawn).toBeCalledWith('/path/to/git', ['pull', 'origin', 'master', '--no-ff', '-S'], expect.objectContaining({ cwd: '/path/to/repo' }));
-		});
-
-		it('Should pull a remote branch into the current branch (squash and staged changes exist)', async () => {
-			// Setup
-			mockGitSuccessOnce();
-			mockGitSuccessOnce(':100644 100644 f592752b794040422c9d3b884f15564e6143954b 0000000000000000000000000000000000000000 M      README.md');
-			mockGitSuccessOnce();
-			vscode.mockExtensionSettingReturnValue('repository.sign.commits', false);
-			vscode.mockExtensionSettingReturnValue('dialog.pullBranch.squashMessageFormat', 'Default');
-
-			// Run
-			const result = await dataSource.pullBranch('/path/to/repo', 'master', 'origin', false, true);
-
-			// Assert
-			expect(result).toBe(null);
-			expect(workspaceConfiguration.get).toBeCalledTimes(3);
-			expect(workspaceConfiguration.get).toBeCalledWith('dialog.pullBranch.squashMessageFormat', expect.anything());
-			expect(spyOnSpawn).toBeCalledTimes(3);
-			expect(spyOnSpawn).toBeCalledWith('/path/to/git', ['pull', 'origin', 'master', '--squash'], expect.objectContaining({ cwd: '/path/to/repo' }));
-			expect(spyOnSpawn).toBeCalledWith('/path/to/git', ['diff-index', 'HEAD'], expect.objectContaining({ cwd: '/path/to/repo' }));
-			expect(spyOnSpawn).toBeCalledWith('/path/to/git', ['commit', '-m', 'Merge branch \'origin/master\''], expect.objectContaining({ cwd: '/path/to/repo' }));
-		});
-
-		it('Should pull a remote branch into the current branch (squash and staged changes exist, signing merge commit)', async () => {
-			// Setup
-			mockGitSuccessOnce();
-			mockGitSuccessOnce(':100644 100644 f592752b794040422c9d3b884f15564e6143954b 0000000000000000000000000000000000000000 M      README.md');
-			mockGitSuccessOnce();
-			vscode.mockExtensionSettingReturnValue('repository.sign.commits', true);
-			vscode.mockExtensionSettingReturnValue('dialog.pullBranch.squashMessageFormat', 'Default');
-
-			// Run
-			const result = await dataSource.pullBranch('/path/to/repo', 'master', 'origin', false, true);
-
-			// Assert
-			expect(result).toBe(null);
-			expect(workspaceConfiguration.get).toBeCalledTimes(3);
-			expect(workspaceConfiguration.get).toBeCalledWith('dialog.pullBranch.squashMessageFormat', expect.anything());
-			expect(spyOnSpawn).toBeCalledTimes(3);
-			expect(spyOnSpawn).toBeCalledWith('/path/to/git', ['pull', 'origin', 'master', '--squash', '-S'], expect.objectContaining({ cwd: '/path/to/repo' }));
-			expect(spyOnSpawn).toBeCalledWith('/path/to/git', ['diff-index', 'HEAD'], expect.objectContaining({ cwd: '/path/to/repo' }));
-			expect(spyOnSpawn).toBeCalledWith('/path/to/git', ['commit', '-S', '-m', 'Merge branch \'origin/master\''], expect.objectContaining({ cwd: '/path/to/repo' }));
-		});
-
-		it('Should pull a remote branch into the current branch (squash and no staged changes)', async () => {
-			// Setup
-			mockGitSuccessOnce();
-			mockGitSuccessOnce();
-			vscode.mockExtensionSettingReturnValue('repository.sign.commits', false);
-
-			// Run
-			const result = await dataSource.pullBranch('/path/to/repo', 'master', 'origin', false, true);
-
-			// Assert
-			expect(result).toBe(null);
-			expect(spyOnSpawn).toBeCalledTimes(2);
-			expect(spyOnSpawn).toBeCalledWith('/path/to/git', ['pull', 'origin', 'master', '--squash'], expect.objectContaining({ cwd: '/path/to/repo' }));
-			expect(spyOnSpawn).toBeCalledWith('/path/to/git', ['diff-index', 'HEAD'], expect.objectContaining({ cwd: '/path/to/repo' }));
-		});
-
-		it('Should pull a remote branch into the current branch (squash and when diff-index fails)', async () => {
-			// Setup
-			mockGitSuccessOnce();
-			mockGitThrowingErrorOnce();
-			vscode.mockExtensionSettingReturnValue('repository.sign.commits', false);
-
-			// Run
-			const result = await dataSource.pullBranch('/path/to/repo', 'master', 'origin', false, true);
-
-			// Assert
-			expect(result).toBe(null);
-			expect(spyOnSpawn).toBeCalledTimes(2);
-			expect(spyOnSpawn).toBeCalledWith('/path/to/git', ['pull', 'origin', 'master', '--squash'], expect.objectContaining({ cwd: '/path/to/repo' }));
-			expect(spyOnSpawn).toBeCalledWith('/path/to/git', ['diff-index', 'HEAD'], expect.objectContaining({ cwd: '/path/to/repo' }));
-		});
-
-		it('Should pull a remote branch into the current branch (ignore create new commit when squashing)', async () => {
-			// Setup
-			mockGitSuccessOnce();
-			mockGitSuccessOnce(':100644 100644 f592752b794040422c9d3b884f15564e6143954b 0000000000000000000000000000000000000000 M      README.md');
-			mockGitSuccessOnce();
-			vscode.mockExtensionSettingReturnValue('repository.sign.commits', false);
-			vscode.mockExtensionSettingReturnValue('dialog.pullBranch.squashMessageFormat', 'Default');
-
-			// Run
-			const result = await dataSource.pullBranch('/path/to/repo', 'master', 'origin', true, true);
-
-			// Assert
-			expect(result).toBe(null);
-			expect(spyOnSpawn).toBeCalledTimes(3);
-			expect(spyOnSpawn).toBeCalledWith('/path/to/git', ['pull', 'origin', 'master', '--squash'], expect.objectContaining({ cwd: '/path/to/repo' }));
-			expect(spyOnSpawn).toBeCalledWith('/path/to/git', ['diff-index', 'HEAD'], expect.objectContaining({ cwd: '/path/to/repo' }));
-			expect(spyOnSpawn).toBeCalledWith('/path/to/git', ['commit', '-m', 'Merge branch \'origin/master\''], expect.objectContaining({ cwd: '/path/to/repo' }));
-		});
-
-		it('Should pull a remote branch into the current branch (squash and staged changes exist, dialog.pullBranch.squashMessageFormat === "Git SQUASH_MSG")', async () => {
-			// Setup
-			mockGitSuccessOnce();
-			mockGitSuccessOnce(':100644 100644 f592752b794040422c9d3b884f15564e6143954b 0000000000000000000000000000000000000000 M      README.md');
-			mockGitSuccessOnce();
-			vscode.mockExtensionSettingReturnValue('repository.sign.commits', false);
-			vscode.mockExtensionSettingReturnValue('dialog.pullBranch.squashMessageFormat', 'Git SQUASH_MSG');
-
-			// Run
-			const result = await dataSource.pullBranch('/path/to/repo', 'master', 'origin', false, true);
-
-			// Assert
-			expect(result).toBe(null);
-			expect(spyOnSpawn).toBeCalledTimes(3);
-			expect(spyOnSpawn).toBeCalledWith('/path/to/git', ['pull', 'origin', 'master', '--squash'], expect.objectContaining({ cwd: '/path/to/repo' }));
-			expect(spyOnSpawn).toBeCalledWith('/path/to/git', ['diff-index', 'HEAD'], expect.objectContaining({ cwd: '/path/to/repo' }));
-			expect(spyOnSpawn).toBeCalledWith('/path/to/git', ['commit', '--no-edit'], expect.objectContaining({ cwd: '/path/to/repo' }));
-		});
-
-		it('Should return an error message thrown by git (when pull fails)', async () => {
-			// Setup
-			mockGitThrowingErrorOnce();
-			vscode.mockExtensionSettingReturnValue('repository.sign.commits', false);
-
-			// Run
-			const result = await dataSource.pullBranch('/path/to/repo', 'master', 'origin', false, true);
-
-			// Assert
-			expect(result).toBe('error message');
-			expect(spyOnSpawn).toBeCalledTimes(1);
-		});
-
-		it('Should return an error message thrown by git (when commit fails)', async () => {
-			// Setup
-			mockGitSuccessOnce();
-			mockGitSuccessOnce(':100644 100644 f592752b794040422c9d3b884f15564e6143954b 0000000000000000000000000000000000000000 M      README.md');
-			mockGitThrowingErrorOnce();
-			vscode.mockExtensionSettingReturnValue('repository.sign.commits', false);
-			vscode.mockExtensionSettingReturnValue('dialog.pullBranch.squashMessageFormat', 'Default');
-
-			// Run
-			const result = await dataSource.pullBranch('/path/to/repo', 'master', 'origin', false, true);
-
-			// Assert
-			expect(result).toBe('error message');
-			expect(spyOnSpawn).toBeCalledTimes(3);
-		});
-	});
-
-	describe('renameBranch', () => {
-		it('Should rename a branch', async () => {
-			// Setup
-			mockGitSuccessOnce();
-
-			// Run
-			const result = await dataSource.renameBranch('/path/to/repo', 'old-master', 'new-master');
-
-			// Assert
-			expect(result).toBe(null);
-			expect(spyOnSpawn).toBeCalledWith('/path/to/git', ['branch', '-m', 'old-master', 'new-master'], expect.objectContaining({ cwd: '/path/to/repo' }));
-		});
-
-		it('Should return an error message thrown by git', async () => {
-			// Setup
-			mockGitThrowingErrorOnce();
-
-			// Run
-			const result = await dataSource.renameBranch('/path/to/repo', 'old-master', 'new-master');
-
-			// Assert
-			expect(result).toBe('error message');
-		});
-	});
-
-	describe('merge', () => {
-		it('Should merge a branch into the current branch', async () => {
-			// Setup
-			mockGitSuccessOnce();
-			vscode.mockExtensionSettingReturnValue('repository.sign.commits', false);
-
-			// Run
-			const result = await dataSource.merge('/path/to/repo', 'develop', MergeActionOn.Branch, false, false, false);
-
-			// Assert
-			expect(result).toBe(null);
-			expect(spyOnSpawn).toBeCalledTimes(1);
-			expect(spyOnSpawn).toBeCalledWith('/path/to/git', ['merge', 'develop'], expect.objectContaining({ cwd: '/path/to/repo' }));
-		});
-
-		it('Should merge a branch into the current branch (always creating a new commit)', async () => {
-			// Setup
-			mockGitSuccessOnce();
-			vscode.mockExtensionSettingReturnValue('repository.sign.commits', false);
-
-			// Run
-			const result = await dataSource.merge('/path/to/repo', 'develop', MergeActionOn.Branch, true, false, false);
-
-			// Assert
-			expect(result).toBe(null);
-			expect(spyOnSpawn).toBeCalledTimes(1);
-			expect(spyOnSpawn).toBeCalledWith('/path/to/git', ['merge', 'develop', '--no-ff'], expect.objectContaining({ cwd: '/path/to/repo' }));
-		});
-
-		it('Should merge a branch into the current branch (signing the new commit)', async () => {
-			// Setup
-			mockGitSuccessOnce();
-			vscode.mockExtensionSettingReturnValue('repository.sign.commits', true);
-
-			// Run
-			const result = await dataSource.merge('/path/to/repo', 'develop', MergeActionOn.Branch, true, false, false);
-
-			// Assert
-			expect(result).toBe(null);
-			expect(spyOnSpawn).toBeCalledTimes(1);
-			expect(spyOnSpawn).toBeCalledWith('/path/to/git', ['merge', 'develop', '--no-ff', '-S'], expect.objectContaining({ cwd: '/path/to/repo' }));
-		});
-
-		it('Should merge a branch into the current branch (squash and staged changes exist)', async () => {
-			// Setup
-			mockGitSuccessOnce();
-			mockGitSuccessOnce(':100644 100644 f592752b794040422c9d3b884f15564e6143954b 0000000000000000000000000000000000000000 M      README.md');
-			mockGitSuccessOnce();
-			vscode.mockExtensionSettingReturnValue('repository.sign.commits', false);
-			vscode.mockExtensionSettingReturnValue('dialog.merge.squashMessageFormat', 'Default');
-
-			// Run
-			const result = await dataSource.merge('/path/to/repo', 'develop', MergeActionOn.Branch, false, true, false);
-
-			// Assert
-			expect(result).toBe(null);
-			expect(workspaceConfiguration.get).toBeCalledTimes(3);
-			expect(workspaceConfiguration.get).toBeCalledWith('dialog.merge.squashMessageFormat', expect.anything());
-			expect(spyOnSpawn).toBeCalledTimes(3);
-			expect(spyOnSpawn).toBeCalledWith('/path/to/git', ['merge', 'develop', '--squash'], expect.objectContaining({ cwd: '/path/to/repo' }));
-			expect(spyOnSpawn).toBeCalledWith('/path/to/git', ['diff-index', 'HEAD'], expect.objectContaining({ cwd: '/path/to/repo' }));
-			expect(spyOnSpawn).toBeCalledWith('/path/to/git', ['commit', '-m', 'Merge branch \'develop\''], expect.objectContaining({ cwd: '/path/to/repo' }));
-		});
-
-		it('Should merge a remote-tracking branch into the current branch (squash and staged changes exist)', async () => {
-			// Setup
-			mockGitSuccessOnce();
-			mockGitSuccessOnce(':100644 100644 f592752b794040422c9d3b884f15564e6143954b 0000000000000000000000000000000000000000 M      README.md');
-			mockGitSuccessOnce();
-			vscode.mockExtensionSettingReturnValue('repository.sign.commits', false);
-			vscode.mockExtensionSettingReturnValue('dialog.merge.squashMessageFormat', 'Default');
-
-			// Run
-			const result = await dataSource.merge('/path/to/repo', 'origin/develop', MergeActionOn.RemoteTrackingBranch, false, true, false);
-
-			// Assert
-			expect(result).toBe(null);
-			expect(spyOnSpawn).toBeCalledTimes(3);
-			expect(spyOnSpawn).toBeCalledWith('/path/to/git', ['merge', 'origin/develop', '--squash'], expect.objectContaining({ cwd: '/path/to/repo' }));
-			expect(spyOnSpawn).toBeCalledWith('/path/to/git', ['diff-index', 'HEAD'], expect.objectContaining({ cwd: '/path/to/repo' }));
-			expect(spyOnSpawn).toBeCalledWith('/path/to/git', ['commit', '-m', 'Merge remote-tracking branch \'origin/develop\''], expect.objectContaining({ cwd: '/path/to/repo' }));
-		});
-
-		it('Should merge a commit into the current branch (squash and staged changes exist)', async () => {
-			// Setup
-			mockGitSuccessOnce();
-			mockGitSuccessOnce(':100644 100644 1a2b3c4d5e6f1a2b3c4d5e6f1a2b3c4d5e6f1a2b 0000000000000000000000000000000000000000 M      README.md');
-			mockGitSuccessOnce();
-			vscode.mockExtensionSettingReturnValue('repository.sign.commits', false);
-			vscode.mockExtensionSettingReturnValue('dialog.merge.squashMessageFormat', 'Default');
-
-			// Run
-			const result = await dataSource.merge('/path/to/repo', '1a2b3c4d5e6f1a2b3c4d5e6f1a2b3c4d5e6f1a2b', MergeActionOn.Commit, false, true, false);
-
-			// Assert
-			expect(result).toBe(null);
-			expect(spyOnSpawn).toBeCalledTimes(3);
-			expect(spyOnSpawn).toBeCalledWith('/path/to/git', ['merge', '1a2b3c4d5e6f1a2b3c4d5e6f1a2b3c4d5e6f1a2b', '--squash'], expect.objectContaining({ cwd: '/path/to/repo' }));
-			expect(spyOnSpawn).toBeCalledWith('/path/to/git', ['diff-index', 'HEAD'], expect.objectContaining({ cwd: '/path/to/repo' }));
-			expect(spyOnSpawn).toBeCalledWith('/path/to/git', ['commit', '-m', 'Merge commit \'1a2b3c4d5e6f1a2b3c4d5e6f1a2b3c4d5e6f1a2b\''], expect.objectContaining({ cwd: '/path/to/repo' }));
-		});
-
-		it('Should merge a branch into the current branch (squash and staged changes exist, signing merge commit)', async () => {
-			// Setup
-			mockGitSuccessOnce();
-			mockGitSuccessOnce(':100644 100644 f592752b794040422c9d3b884f15564e6143954b 0000000000000000000000000000000000000000 M      README.md');
-			mockGitSuccessOnce();
-			vscode.mockExtensionSettingReturnValue('repository.sign.commits', true);
-			vscode.mockExtensionSettingReturnValue('dialog.merge.squashMessageFormat', 'Default');
-
-			// Run
-			const result = await dataSource.merge('/path/to/repo', 'develop', MergeActionOn.Branch, false, true, false);
-
-			// Assert
-			expect(result).toBe(null);
-			expect(workspaceConfiguration.get).toBeCalledTimes(3);
-			expect(workspaceConfiguration.get).toBeCalledWith('dialog.merge.squashMessageFormat', expect.anything());
-			expect(spyOnSpawn).toBeCalledTimes(3);
-			expect(spyOnSpawn).toBeCalledWith('/path/to/git', ['merge', 'develop', '--squash', '-S'], expect.objectContaining({ cwd: '/path/to/repo' }));
-			expect(spyOnSpawn).toBeCalledWith('/path/to/git', ['diff-index', 'HEAD'], expect.objectContaining({ cwd: '/path/to/repo' }));
-			expect(spyOnSpawn).toBeCalledWith('/path/to/git', ['commit', '-S', '-m', 'Merge branch \'develop\''], expect.objectContaining({ cwd: '/path/to/repo' }));
-		});
-
-		it('Should merge a branch into the current branch (squash and staged changes exist, dialog.merge.squashMessageFormat === "Git SQUASH_MSG")', async () => {
-			// Setup
-			mockGitSuccessOnce();
-			mockGitSuccessOnce(':100644 100644 f592752b794040422c9d3b884f15564e6143954b 0000000000000000000000000000000000000000 M      README.md');
-			mockGitSuccessOnce();
-			vscode.mockExtensionSettingReturnValue('repository.sign.commits', false);
-			vscode.mockExtensionSettingReturnValue('dialog.merge.squashMessageFormat', 'Git SQUASH_MSG');
-
-			// Run
-			const result = await dataSource.merge('/path/to/repo', 'develop', MergeActionOn.Branch, false, true, false);
-
-			// Assert
-			expect(result).toBe(null);
-			expect(spyOnSpawn).toBeCalledTimes(3);
-			expect(spyOnSpawn).toBeCalledWith('/path/to/git', ['merge', 'develop', '--squash'], expect.objectContaining({ cwd: '/path/to/repo' }));
-			expect(spyOnSpawn).toBeCalledWith('/path/to/git', ['diff-index', 'HEAD'], expect.objectContaining({ cwd: '/path/to/repo' }));
-			expect(spyOnSpawn).toBeCalledWith('/path/to/git', ['commit', '--no-edit'], expect.objectContaining({ cwd: '/path/to/repo' }));
-		});
-
-		it('Should merge a branch into the current branch (squash and no staged changes)', async () => {
-			// Setup
-			mockGitSuccessOnce();
-			mockGitSuccessOnce();
-			vscode.mockExtensionSettingReturnValue('repository.sign.commits', false);
-
-			// Run
-			const result = await dataSource.merge('/path/to/repo', 'develop', MergeActionOn.Branch, false, true, false);
-
-			// Assert
-			expect(result).toBe(null);
-			expect(spyOnSpawn).toBeCalledTimes(2);
-			expect(spyOnSpawn).toBeCalledWith('/path/to/git', ['merge', 'develop', '--squash'], expect.objectContaining({ cwd: '/path/to/repo' }));
-			expect(spyOnSpawn).toBeCalledWith('/path/to/git', ['diff-index', 'HEAD'], expect.objectContaining({ cwd: '/path/to/repo' }));
-		});
-
-		it('Should merge a branch into the current branch (without committing)', async () => {
-			// Setup
-			mockGitSuccessOnce();
-			vscode.mockExtensionSettingReturnValue('repository.sign.commits', false);
-
-			// Run
-			const result = await dataSource.merge('/path/to/repo', 'develop', MergeActionOn.Branch, false, false, true);
-
-			// Assert
-			expect(result).toBe(null);
-			expect(spyOnSpawn).toBeCalledTimes(1);
-			expect(spyOnSpawn).toBeCalledWith('/path/to/git', ['merge', 'develop', '--no-commit'], expect.objectContaining({ cwd: '/path/to/repo' }));
-		});
-
-		it('Should merge a branch into the current branch (squash without committing)', async () => {
-			// Setup
-			mockGitSuccessOnce();
-			vscode.mockExtensionSettingReturnValue('repository.sign.commits', false);
-
-			// Run
-			const result = await dataSource.merge('/path/to/repo', 'develop', MergeActionOn.Branch, false, true, true);
-
-			// Assert
-			expect(result).toBe(null);
-			expect(spyOnSpawn).toBeCalledTimes(1);
-			expect(spyOnSpawn).toBeCalledWith('/path/to/git', ['merge', 'develop', '--squash', '--no-commit'], expect.objectContaining({ cwd: '/path/to/repo' }));
-		});
-
-		it('Should merge a branch into the current branch (ignore create new commit when squashing)', async () => {
-			// Setup
-			mockGitSuccessOnce();
-			vscode.mockExtensionSettingReturnValue('repository.sign.commits', false);
-
-			// Run
-			const result = await dataSource.merge('/path/to/repo', 'develop', MergeActionOn.Branch, true, true, true);
-
-			// Assert
-			expect(result).toBe(null);
-			expect(spyOnSpawn).toBeCalledTimes(1);
-			expect(spyOnSpawn).toBeCalledWith('/path/to/git', ['merge', 'develop', '--squash', '--no-commit'], expect.objectContaining({ cwd: '/path/to/repo' }));
-		});
-
-		it('Should return an error message thrown by git (when merge fails)', async () => {
-			// Setup
-			mockGitThrowingErrorOnce();
-			vscode.mockExtensionSettingReturnValue('repository.sign.commits', false);
-
-			// Run
-			const result = await dataSource.merge('/path/to/repo', 'develop', MergeActionOn.Branch, false, true, false);
-
-			// Assert
-			expect(result).toBe('error message');
-			expect(spyOnSpawn).toBeCalledTimes(1);
-		});
-
-		it('Should return an error message thrown by git (when commit fails)', async () => {
-			// Setup
-			mockGitSuccessOnce();
-			mockGitSuccessOnce(':100644 100644 f592752b794040422c9d3b884f15564e6143954b 0000000000000000000000000000000000000000 M      README.md');
-			mockGitThrowingErrorOnce();
-			vscode.mockExtensionSettingReturnValue('repository.sign.commits', false);
-
-			// Run
-			const result = await dataSource.merge('/path/to/repo', 'develop', MergeActionOn.Branch, false, true, false);
-
-			// Assert
-			expect(result).toBe('error message');
-			expect(spyOnSpawn).toBeCalledTimes(3);
-			expect(spyOnSpawn).toBeCalledWith('/path/to/git', ['merge', 'develop', '--squash'], expect.objectContaining({ cwd: '/path/to/repo' }));
-			expect(spyOnSpawn).toBeCalledWith('/path/to/git', ['diff-index', 'HEAD'], expect.objectContaining({ cwd: '/path/to/repo' }));
-			expect(spyOnSpawn).toBeCalledWith('/path/to/git', ['commit', '-m', 'Merge branch \'develop\''], expect.objectContaining({ cwd: '/path/to/repo' }));
-		});
-	});
-
-	describe('rebase', () => {
-		it('Should rebase the current branch on a branch', async () => {
-			// Setup
-			mockGitSuccessOnce();
-			vscode.mockExtensionSettingReturnValue('repository.sign.commits', false);
-
-			// Run
-			const result = await dataSource.rebase('/path/to/repo', 'develop', RebaseActionOn.Branch, false, false);
-
-			// Assert
-			expect(result).toBe(null);
-			expect(spyOnSpawn).toBeCalledWith('/path/to/git', ['rebase', 'develop'], expect.objectContaining({ cwd: '/path/to/repo' }));
-		});
-
-		it('Should rebase the current branch on a branch (ignoring date)', async () => {
-			// Setup
-			mockGitSuccessOnce();
-			vscode.mockExtensionSettingReturnValue('repository.sign.commits', false);
-
-			// Run
-			const result = await dataSource.rebase('/path/to/repo', 'develop', RebaseActionOn.Branch, true, false);
-
-			// Assert
-			expect(result).toBe(null);
-			expect(spyOnSpawn).toBeCalledWith('/path/to/git', ['rebase', 'develop', '--ignore-date'], expect.objectContaining({ cwd: '/path/to/repo' }));
-		});
-
-		it('Should rebase the current branch on a branch (signing the new commits)', async () => {
-			// Setup
-			mockGitSuccessOnce();
-			vscode.mockExtensionSettingReturnValue('repository.sign.commits', true);
-
-			// Run
-			const result = await dataSource.rebase('/path/to/repo', 'develop', RebaseActionOn.Branch, false, false);
-
-			// Assert
-			expect(result).toBe(null);
-			expect(spyOnSpawn).toBeCalledWith('/path/to/git', ['rebase', 'develop', '-S'], expect.objectContaining({ cwd: '/path/to/repo' }));
-		});
-
-		it('Should return an error message thrown by git', async () => {
-			// Setup
-			mockGitThrowingErrorOnce();
-			vscode.mockExtensionSettingReturnValue('repository.sign.commits', false);
-
-			// Run
-			const result = await dataSource.rebase('/path/to/repo', 'develop', RebaseActionOn.Branch, false, false);
-
-			// Assert
-			expect(result).toBe('error message');
-		});
-
-		it('Should launch the interactive rebase of the current branch on a branch in a terminal', async () => {
-			// Setup
-			const spyOnOpenGitTerminal = jest.spyOn(utils, 'openGitTerminal');
-			spyOnOpenGitTerminal.mockReturnValueOnce();
-			vscode.mockExtensionSettingReturnValue('repository.sign.commits', false);
-
-			// Run
-			const result = await dataSource.rebase('/path/to/repo', 'develop', RebaseActionOn.Branch, false, true);
-
-			// Assert
-			expect(result).toBe(null);
-			expect(spyOnOpenGitTerminal).toBeCalledWith('/path/to/repo', '/path/to/git', 'rebase --interactive develop', 'Rebase on "develop"');
-		});
-
-		it('Should launch the interactive rebase of the current branch on a commit in a terminal', async () => {
-			// Setup
-			const spyOnOpenGitTerminal = jest.spyOn(utils, 'openGitTerminal');
-			spyOnOpenGitTerminal.mockReturnValueOnce();
-			vscode.mockExtensionSettingReturnValue('repository.sign.commits', false);
-
-			// Run
-			const result = await dataSource.rebase('/path/to/repo', '1a2b3c4d5e6f1a2b3c4d5e6f1a2b3c4d5e6f1a2b', RebaseActionOn.Commit, false, true);
-
-			// Assert
-			expect(result).toBe(null);
-			expect(spyOnOpenGitTerminal).toBeCalledWith('/path/to/repo', '/path/to/git', 'rebase --interactive 1a2b3c4d5e6f1a2b3c4d5e6f1a2b3c4d5e6f1a2b', 'Rebase on "1a2b3c4d"');
-		});
-
-		it('Should launch the interactive rebase of the current branch on a branch in a terminal (signing the new commits)', async () => {
-			// Setup
-			const spyOnOpenGitTerminal = jest.spyOn(utils, 'openGitTerminal');
-			spyOnOpenGitTerminal.mockReturnValueOnce();
-			vscode.mockExtensionSettingReturnValue('repository.sign.commits', true);
-
-			// Run
-			const result = await dataSource.rebase('/path/to/repo', 'develop', RebaseActionOn.Branch, false, true);
-
-			// Assert
-			expect(result).toBe(null);
-			expect(spyOnOpenGitTerminal).toBeCalledWith('/path/to/repo', '/path/to/git', 'rebase --interactive -S develop', 'Rebase on "develop"');
-		});
-
-		it('Should return the "Unable to Find Git" error message when no git executable is known', async () => {
-			// Setup
-			dataSource.dispose();
-			dataSource = new DataSource(null, onDidChangeConfiguration.subscribe, onDidChangeGitExecutable.subscribe, logger);
-			vscode.mockExtensionSettingReturnValue('repository.sign.commits', false);
-
-			// Run
-			const result = await dataSource.rebase('/path/to/repo', '1a2b3c4d5e6f1a2b3c4d5e6f1a2b3c4d5e6f1a2b', RebaseActionOn.Commit, false, true);
-
-			// Assert
-			expect(result).toBe('Unable to find a Git executable. Either: Set the Visual Studio Code Setting "git.path" to the path and filename of an existing Git executable, or install Git and restart Visual Studio Code.');
-		});
-	});
-
-	describe('archive', () => {
-		it('Should create a *.tar archive of a ref', async () => {
-			// Setup
-			mockGitSuccessOnce();
-
-			// Run
-			const result = await dataSource.archive('/path/to/repo', 'master', '/path/to/output/file.tar', 'tar');
-
-			// Assert
-			expect(result).toBe(null);
-			expect(spyOnSpawn).toBeCalledWith('/path/to/git', ['archive', '--format=tar', '-o', '/path/to/output/file.tar', 'master'], expect.objectContaining({ cwd: '/path/to/repo' }));
-		});
-
-		it('Should create a *.zip archive of a ref', async () => {
-			// Setup
-			mockGitSuccessOnce();
-
-			// Run
-			const result = await dataSource.archive('/path/to/repo', 'master', '/path/to/output/file.zip', 'zip');
-
-			// Assert
-			expect(result).toBe(null);
-			expect(spyOnSpawn).toBeCalledWith('/path/to/git', ['archive', '--format=zip', '-o', '/path/to/output/file.zip', 'master'], expect.objectContaining({ cwd: '/path/to/repo' }));
-		});
-
-		it('Should return an error message thrown by git', async () => {
-			// Setup
-			mockGitThrowingErrorOnce();
-
-			// Run
-			const result = await dataSource.archive('/path/to/repo', 'master', '/path/to/output/file.tar', 'tar');
-
-			// Assert
-			expect(result).toBe('error message');
-		});
-	});
-
-	describe('checkoutCommit', () => {
-		it('Should checkout a commit', async () => {
-			// Setup
-			mockGitSuccessOnce();
-
-			// Run
-			const result = await dataSource.checkoutCommit('/path/to/repo', '1a2b3c4d5e6f1a2b3c4d5e6f1a2b3c4d5e6f1a2b');
-
-			// Assert
-			expect(result).toBe(null);
-			expect(spyOnSpawn).toBeCalledWith('/path/to/git', ['checkout', '1a2b3c4d5e6f1a2b3c4d5e6f1a2b3c4d5e6f1a2b'], expect.objectContaining({ cwd: '/path/to/repo' }));
-		});
-
-		it('Should return an error message thrown by git', async () => {
-			// Setup
-			mockGitThrowingErrorOnce();
-
-			// Run
-			const result = await dataSource.checkoutCommit('/path/to/repo', '1a2b3c4d5e6f1a2b3c4d5e6f1a2b3c4d5e6f1a2b');
-
-			// Assert
-			expect(result).toBe('error message');
-		});
-	});
-
-	describe('cherrypickCommit', () => {
-		it('Should cherrypick a commit (with a single parent)', async () => {
-			// Setup
-			mockGitSuccessOnce();
-			vscode.mockExtensionSettingReturnValue('repository.sign.commits', false);
-
-			// Run
-			const result = await dataSource.cherrypickCommit('/path/to/repo', '1a2b3c4d5e6f1a2b3c4d5e6f1a2b3c4d5e6f1a2b', 0, false, false);
-
-			// Assert
-			expect(result).toBe(null);
-			expect(spyOnSpawn).toBeCalledWith('/path/to/git', ['cherry-pick', '1a2b3c4d5e6f1a2b3c4d5e6f1a2b3c4d5e6f1a2b'], expect.objectContaining({ cwd: '/path/to/repo' }));
-		});
-
-		it('Should cherrypick a commit (with multiple parents)', async () => {
-			// Setup
-			mockGitSuccessOnce();
-			vscode.mockExtensionSettingReturnValue('repository.sign.commits', false);
-
-			// Run
-			const result = await dataSource.cherrypickCommit('/path/to/repo', '1a2b3c4d5e6f1a2b3c4d5e6f1a2b3c4d5e6f1a2b', 2, false, false);
-
-			// Assert
-			expect(result).toBe(null);
-			expect(spyOnSpawn).toBeCalledWith('/path/to/git', ['cherry-pick', '-m', '2', '1a2b3c4d5e6f1a2b3c4d5e6f1a2b3c4d5e6f1a2b'], expect.objectContaining({ cwd: '/path/to/repo' }));
-		});
-
-		it('Should record origin when cherry picking a commit', async () => {
-			// Setup
-			mockGitSuccessOnce();
-			vscode.mockExtensionSettingReturnValue('repository.sign.commits', false);
-
-			// Run
-			const result = await dataSource.cherrypickCommit('/path/to/repo', '1a2b3c4d5e6f1a2b3c4d5e6f1a2b3c4d5e6f1a2b', 0, true, false);
-
-			// Assert
-			expect(result).toBe(null);
-			expect(spyOnSpawn).toBeCalledWith('/path/to/git', ['cherry-pick', '-x', '1a2b3c4d5e6f1a2b3c4d5e6f1a2b3c4d5e6f1a2b'], expect.objectContaining({ cwd: '/path/to/repo' }));
-		});
-
-		it('Should cherrypick a commit (signing the new commit)', async () => {
-			// Setup
-			mockGitSuccessOnce();
-			vscode.mockExtensionSettingReturnValue('repository.sign.commits', true);
-
-			// Run
-			const result = await dataSource.cherrypickCommit('/path/to/repo', '1a2b3c4d5e6f1a2b3c4d5e6f1a2b3c4d5e6f1a2b', 0, false, false);
-
-			// Assert
-			expect(result).toBe(null);
-			expect(spyOnSpawn).toBeCalledWith('/path/to/git', ['cherry-pick', '-S', '1a2b3c4d5e6f1a2b3c4d5e6f1a2b3c4d5e6f1a2b'], expect.objectContaining({ cwd: '/path/to/repo' }));
-		});
-
-		it('Should not commit the cherrypick of a commit', async () => {
-			// Setup
-			mockGitSuccessOnce();
-			vscode.mockExtensionSettingReturnValue('repository.sign.commits', false);
-
-			// Run
-			const result = await dataSource.cherrypickCommit('/path/to/repo', '1a2b3c4d5e6f1a2b3c4d5e6f1a2b3c4d5e6f1a2b', 0, false, true);
-
-			// Assert
-			expect(result).toBe(null);
-			expect(spyOnSpawn).toBeCalledWith('/path/to/git', ['cherry-pick', '--no-commit', '1a2b3c4d5e6f1a2b3c4d5e6f1a2b3c4d5e6f1a2b'], expect.objectContaining({ cwd: '/path/to/repo' }));
-		});
-
-		it('Should return an error message thrown by git', async () => {
-			// Setup
-			mockGitThrowingErrorOnce();
-			vscode.mockExtensionSettingReturnValue('repository.sign.commits', false);
-
-			// Run
-			const result = await dataSource.cherrypickCommit('/path/to/repo', '1a2b3c4d5e6f1a2b3c4d5e6f1a2b3c4d5e6f1a2b', 0, false, false);
-
-			// Assert
-			expect(result).toBe('error message');
-		});
-	});
-
-	describe('dropCommit', () => {
-		it('Should drop a commit', async () => {
-			// Setup
-			mockGitSuccessOnce();
-			vscode.mockExtensionSettingReturnValue('repository.sign.commits', false);
-
-			// Run
-			const result = await dataSource.dropCommit('/path/to/repo', '1a2b3c4d5e6f1a2b3c4d5e6f1a2b3c4d5e6f1a2b');
-
-			// Assert
-			expect(result).toBe(null);
-			expect(spyOnSpawn).toBeCalledWith('/path/to/git', ['rebase', '--onto', '1a2b3c4d5e6f1a2b3c4d5e6f1a2b3c4d5e6f1a2b^', '1a2b3c4d5e6f1a2b3c4d5e6f1a2b3c4d5e6f1a2b'], expect.objectContaining({ cwd: '/path/to/repo' }));
-		});
-
-		it('Should drop a commit (signing any new commits)', async () => {
-			// Setup
-			mockGitSuccessOnce();
-			vscode.mockExtensionSettingReturnValue('repository.sign.commits', true);
-
-			// Run
-			const result = await dataSource.dropCommit('/path/to/repo', '1a2b3c4d5e6f1a2b3c4d5e6f1a2b3c4d5e6f1a2b');
-
-			// Assert
-			expect(result).toBe(null);
-			expect(spyOnSpawn).toBeCalledWith('/path/to/git', ['rebase', '-S', '--onto', '1a2b3c4d5e6f1a2b3c4d5e6f1a2b3c4d5e6f1a2b^', '1a2b3c4d5e6f1a2b3c4d5e6f1a2b3c4d5e6f1a2b'], expect.objectContaining({ cwd: '/path/to/repo' }));
-		});
-
-		it('Should return an error message thrown by git', async () => {
-			// Setup
-			mockGitThrowingErrorOnce();
-			vscode.mockExtensionSettingReturnValue('repository.sign.commits', false);
-
-			// Run
-			const result = await dataSource.dropCommit('/path/to/repo', '1a2b3c4d5e6f1a2b3c4d5e6f1a2b3c4d5e6f1a2b');
-
-			// Assert
-			expect(result).toBe('error message');
-		});
-	});
-
-	describe('resetToCommit', () => {
-		it('Should perform a hard reset to a commit', async () => {
-			// Setup
-			mockGitSuccessOnce();
-
-			// Run
-			const result = await dataSource.resetToCommit('/path/to/repo', '1a2b3c4d5e6f1a2b3c4d5e6f1a2b3c4d5e6f1a2b', GitResetMode.Hard);
-
-			// Assert
-			expect(result).toBe(null);
-			expect(spyOnSpawn).toBeCalledWith('/path/to/git', ['reset', '--hard', '1a2b3c4d5e6f1a2b3c4d5e6f1a2b3c4d5e6f1a2b'], expect.objectContaining({ cwd: '/path/to/repo' }));
-		});
-
-		it('Should perform a hard reset to a commit', async () => {
-			// Setup
-			mockGitSuccessOnce();
-
-			// Run
-			const result = await dataSource.resetToCommit('/path/to/repo', '1a2b3c4d5e6f1a2b3c4d5e6f1a2b3c4d5e6f1a2b', GitResetMode.Mixed);
-
-			// Assert
-			expect(result).toBe(null);
-			expect(spyOnSpawn).toBeCalledWith('/path/to/git', ['reset', '--mixed', '1a2b3c4d5e6f1a2b3c4d5e6f1a2b3c4d5e6f1a2b'], expect.objectContaining({ cwd: '/path/to/repo' }));
-		});
-
-		it('Should perform a hard reset to a commit', async () => {
-			// Setup
-			mockGitSuccessOnce();
-
-			// Run
-			const result = await dataSource.resetToCommit('/path/to/repo', '1a2b3c4d5e6f1a2b3c4d5e6f1a2b3c4d5e6f1a2b', GitResetMode.Soft);
-
-			// Assert
-			expect(result).toBe(null);
-			expect(spyOnSpawn).toBeCalledWith('/path/to/git', ['reset', '--soft', '1a2b3c4d5e6f1a2b3c4d5e6f1a2b3c4d5e6f1a2b'], expect.objectContaining({ cwd: '/path/to/repo' }));
-		});
-
-		it('Should return an error message thrown by git', async () => {
-			// Setup
-			mockGitThrowingErrorOnce();
-
-			// Run
-			const result = await dataSource.resetToCommit('/path/to/repo', '1a2b3c4d5e6f1a2b3c4d5e6f1a2b3c4d5e6f1a2b', GitResetMode.Hard);
-
-			// Assert
-			expect(result).toBe('error message');
-		});
-	});
-
-	describe('revertCommit', () => {
-		it('Should revert a commit (with a single parent)', async () => {
-			// Setup
-			mockGitSuccessOnce();
-			vscode.mockExtensionSettingReturnValue('repository.sign.commits', false);
-
-			// Run
-			const result = await dataSource.revertCommit('/path/to/repo', '1a2b3c4d5e6f1a2b3c4d5e6f1a2b3c4d5e6f1a2b', 0);
-
-			// Assert
-			expect(result).toBe(null);
-			expect(spyOnSpawn).toBeCalledWith('/path/to/git', ['revert', '--no-edit', '1a2b3c4d5e6f1a2b3c4d5e6f1a2b3c4d5e6f1a2b'], expect.objectContaining({ cwd: '/path/to/repo' }));
-		});
-
-		it('Should revert a commit (with multiple parents)', async () => {
-			// Setup
-			mockGitSuccessOnce();
-			vscode.mockExtensionSettingReturnValue('repository.sign.commits', false);
-
-			// Run
-			const result = await dataSource.revertCommit('/path/to/repo', '1a2b3c4d5e6f1a2b3c4d5e6f1a2b3c4d5e6f1a2b', 2);
-
-			// Assert
-			expect(result).toBe(null);
-			expect(spyOnSpawn).toBeCalledWith('/path/to/git', ['revert', '--no-edit', '-m', '2', '1a2b3c4d5e6f1a2b3c4d5e6f1a2b3c4d5e6f1a2b'], expect.objectContaining({ cwd: '/path/to/repo' }));
-		});
-
-		it('Should revert a commit (signing the new commit)', async () => {
-			// Setup
-			mockGitSuccessOnce();
-			vscode.mockExtensionSettingReturnValue('repository.sign.commits', true);
-
-			// Run
-			const result = await dataSource.revertCommit('/path/to/repo', '1a2b3c4d5e6f1a2b3c4d5e6f1a2b3c4d5e6f1a2b', 0);
-
-			// Assert
-			expect(result).toBe(null);
-			expect(spyOnSpawn).toBeCalledWith('/path/to/git', ['revert', '--no-edit', '-S', '1a2b3c4d5e6f1a2b3c4d5e6f1a2b3c4d5e6f1a2b'], expect.objectContaining({ cwd: '/path/to/repo' }));
-		});
-
-		it('Should return an error message thrown by git', async () => {
-			// Setup
-			mockGitThrowingErrorOnce();
-			vscode.mockExtensionSettingReturnValue('repository.sign.commits', false);
-
-			// Run
-			const result = await dataSource.revertCommit('/path/to/repo', '1a2b3c4d5e6f1a2b3c4d5e6f1a2b3c4d5e6f1a2b', 2);
-
-			// Assert
-			expect(result).toBe('error message');
-		});
-	});
-
-	describe('setConfigValue', () => {
-		it('Should set a global config value', async () => {
-			// Setup
-			mockGitSuccessOnce();
-
-			// Run
-			const result = await dataSource.setConfigValue('/path/to/repo', GitConfigKey.UserName, 'Test User Name', GitConfigLocation.Global);
-
-			// Assert
-			expect(result).toBe(null);
-			expect(spyOnSpawn).toBeCalledWith('/path/to/git', ['config', '--global', 'user.name', 'Test User Name'], expect.objectContaining({ cwd: '/path/to/repo' }));
-		});
-
-		it('Should set a local config value', async () => {
-			// Setup
-			mockGitSuccessOnce();
-
-			// Run
-			const result = await dataSource.setConfigValue('/path/to/repo', GitConfigKey.UserName, 'Test User Name', GitConfigLocation.Local);
-
-			// Assert
-			expect(result).toBe(null);
-			expect(spyOnSpawn).toBeCalledWith('/path/to/git', ['config', '--local', 'user.name', 'Test User Name'], expect.objectContaining({ cwd: '/path/to/repo' }));
-		});
-
-		it('Should set a system config value', async () => {
-			// Setup
-			mockGitSuccessOnce();
-
-			// Run
-			const result = await dataSource.setConfigValue('/path/to/repo', GitConfigKey.UserName, 'Test User Name', GitConfigLocation.System);
-
-			// Assert
-			expect(result).toBe(null);
-			expect(spyOnSpawn).toBeCalledWith('/path/to/git', ['config', '--system', 'user.name', 'Test User Name'], expect.objectContaining({ cwd: '/path/to/repo' }));
-		});
-
-		it('Should return an error message thrown by git', async () => {
-			// Setup
-			mockGitThrowingErrorOnce();
-
-			// Run
-			const result = await dataSource.setConfigValue('/path/to/repo', GitConfigKey.UserName, 'Test User Name', GitConfigLocation.Global);
-
-			// Assert
-			expect(result).toBe('error message');
-		});
-	});
-
-	describe('unsetConfigValue', () => {
-		it('Should unset a global config value', async () => {
-			// Setup
-			mockGitSuccessOnce();
-
-			// Run
-			const result = await dataSource.unsetConfigValue('/path/to/repo', GitConfigKey.UserName, GitConfigLocation.Global);
-
-			// Assert
-			expect(result).toBe(null);
-			expect(spyOnSpawn).toBeCalledWith('/path/to/git', ['config', '--global', '--unset-all', 'user.name'], expect.objectContaining({ cwd: '/path/to/repo' }));
-		});
-
-		it('Should unset a local config value', async () => {
-			// Setup
-			mockGitSuccessOnce();
-
-			// Run
-			const result = await dataSource.unsetConfigValue('/path/to/repo', GitConfigKey.UserName, GitConfigLocation.Local);
-
-			// Assert
-			expect(result).toBe(null);
-			expect(spyOnSpawn).toBeCalledWith('/path/to/git', ['config', '--local', '--unset-all', 'user.name'], expect.objectContaining({ cwd: '/path/to/repo' }));
-		});
-
-		it('Should unset a system config value', async () => {
-			// Setup
-			mockGitSuccessOnce();
-
-			// Run
-			const result = await dataSource.unsetConfigValue('/path/to/repo', GitConfigKey.UserName, GitConfigLocation.System);
-
-			// Assert
-			expect(result).toBe(null);
-			expect(spyOnSpawn).toBeCalledWith('/path/to/git', ['config', '--system', '--unset-all', 'user.name'], expect.objectContaining({ cwd: '/path/to/repo' }));
-		});
-
-		it('Should return an error message thrown by git', async () => {
-			// Setup
-			mockGitThrowingErrorOnce();
-
-			// Run
-			const result = await dataSource.unsetConfigValue('/path/to/repo', GitConfigKey.UserName, GitConfigLocation.Global);
-
-			// Assert
-			expect(result).toBe('error message');
-		});
-	});
-
-	describe('cleanUntrackedFiles', () => {
-		it('Should clean untracked files', async () => {
-			// Setup
-			mockGitSuccessOnce();
-
-			// Run
-			const result = await dataSource.cleanUntrackedFiles('/path/to/repo', false);
-
-			// Assert
-			expect(result).toBe(null);
-			expect(spyOnSpawn).toBeCalledWith('/path/to/git', ['clean', '-f'], expect.objectContaining({ cwd: '/path/to/repo' }));
-		});
-
-		it('Should clean untracked files and directories', async () => {
-			// Setup
-			mockGitSuccessOnce();
-
-			// Run
-			const result = await dataSource.cleanUntrackedFiles('/path/to/repo', true);
-
-			// Assert
-			expect(result).toBe(null);
-			expect(spyOnSpawn).toBeCalledWith('/path/to/git', ['clean', '-fd'], expect.objectContaining({ cwd: '/path/to/repo' }));
-		});
-
-		it('Should return an error message thrown by git', async () => {
-			// Setup
-			mockGitThrowingErrorOnce();
-
-			// Run
-			const result = await dataSource.cleanUntrackedFiles('/path/to/repo', false);
-
-			// Assert
-			expect(result).toBe('error message');
-		});
-	});
-
-	describe('applyStash', () => {
-		it('Should apply a stash', async () => {
-			// Setup
-			mockGitSuccessOnce();
-
-			// Run
-			const result = await dataSource.applyStash('/path/to/repo', 'refs/stash@{0}', false);
-
-			// Assert
-			expect(result).toBe(null);
-			expect(spyOnSpawn).toBeCalledWith('/path/to/git', ['stash', 'apply', 'refs/stash@{0}'], expect.objectContaining({ cwd: '/path/to/repo' }));
-		});
-
-		it('Should apply a stash and reinstate the index', async () => {
-			// Setup
-			mockGitSuccessOnce();
-
-			// Run
-			const result = await dataSource.applyStash('/path/to/repo', 'refs/stash@{0}', true);
-
-			// Assert
-			expect(result).toBe(null);
-			expect(spyOnSpawn).toBeCalledWith('/path/to/git', ['stash', 'apply', '--index', 'refs/stash@{0}'], expect.objectContaining({ cwd: '/path/to/repo' }));
-		});
-
-		it('Should return an error message thrown by git', async () => {
-			// Setup
-			mockGitThrowingErrorOnce();
-
-			// Run
-			const result = await dataSource.applyStash('/path/to/repo', 'refs/stash@{0}', false);
-
-			// Assert
-			expect(result).toBe('error message');
-		});
-	});
-
-	describe('branchFromStash', () => {
-		it('Should create a branch from a stash', async () => {
-			// Setup
-			mockGitSuccessOnce();
-
-			// Run
-			const result = await dataSource.branchFromStash('/path/to/repo', 'refs/stash@{0}', 'stash-branch');
-
-			// Assert
-			expect(result).toBe(null);
-			expect(spyOnSpawn).toBeCalledWith('/path/to/git', ['stash', 'branch', 'stash-branch', 'refs/stash@{0}'], expect.objectContaining({ cwd: '/path/to/repo' }));
-		});
-
-		it('Should return an error message thrown by git', async () => {
-			// Setup
-			mockGitThrowingErrorOnce();
-
-			// Run
-			const result = await dataSource.branchFromStash('/path/to/repo', 'refs/stash@{0}', 'stash-branch');
-
-			// Assert
-			expect(result).toBe('error message');
-		});
-	});
-
-	describe('dropStash', () => {
-		it('Should drop a stash', async () => {
-			// Setup
-			mockGitSuccessOnce();
-
-			// Run
-			const result = await dataSource.dropStash('/path/to/repo', 'refs/stash@{0}');
-
-			// Assert
-			expect(result).toBe(null);
-			expect(spyOnSpawn).toBeCalledWith('/path/to/git', ['stash', 'drop', 'refs/stash@{0}'], expect.objectContaining({ cwd: '/path/to/repo' }));
-		});
-
-		it('Should return an error message thrown by git', async () => {
-			// Setup
-			mockGitThrowingErrorOnce();
-
-			// Run
-			const result = await dataSource.dropStash('/path/to/repo', 'refs/stash@{0}');
-
-			// Assert
-			expect(result).toBe('error message');
-		});
-	});
-
-	describe('popStash', () => {
-		it('Should pop a stash', async () => {
-			// Setup
-			mockGitSuccessOnce();
-
-			// Run
-			const result = await dataSource.popStash('/path/to/repo', 'refs/stash@{0}', false);
-
-			// Assert
-			expect(result).toBe(null);
-			expect(spyOnSpawn).toBeCalledWith('/path/to/git', ['stash', 'pop', 'refs/stash@{0}'], expect.objectContaining({ cwd: '/path/to/repo' }));
-		});
-
-		it('Should pop a stash and reinstate the index', async () => {
-			// Setup
-			mockGitSuccessOnce();
-
-			// Run
-			const result = await dataSource.popStash('/path/to/repo', 'refs/stash@{0}', true);
-
-			// Assert
-			expect(result).toBe(null);
-			expect(spyOnSpawn).toBeCalledWith('/path/to/git', ['stash', 'pop', '--index', 'refs/stash@{0}'], expect.objectContaining({ cwd: '/path/to/repo' }));
-		});
-
-		it('Should return an error message thrown by git', async () => {
-			// Setup
-			mockGitThrowingErrorOnce();
-
-			// Run
-			const result = await dataSource.popStash('/path/to/repo', 'refs/stash@{0}', false);
-
-			// Assert
-			expect(result).toBe('error message');
-		});
-	});
-
-	describe('pushStash', () => {
-		it('Should push the uncommitted changes to a stash', async () => {
-			// Setup
-			onDidChangeGitExecutable.emit({ path: '/path/to/git', version: '2.13.2' });
-			mockGitSuccessOnce();
-
-			// Run
-			const result = await dataSource.pushStash('/path/to/repo', '', false);
-
-			// Assert
-			expect(result).toBe(null);
-			expect(spyOnSpawn).toBeCalledWith('/path/to/git', ['stash', 'push'], expect.objectContaining({ cwd: '/path/to/repo' }));
-		});
-
-		it('Should push the uncommitted changes to a stash, and set the message', async () => {
-			// Setup
-			mockGitSuccessOnce();
-
-			// Run
-			const result = await dataSource.pushStash('/path/to/repo', 'Stash Message', false);
-
-			// Assert
-			expect(result).toBe(null);
-			expect(spyOnSpawn).toBeCalledWith('/path/to/git', ['stash', 'push', '--message', 'Stash Message'], expect.objectContaining({ cwd: '/path/to/repo' }));
-		});
-
-		it('Should push the uncommitted changes (and untracked files) to a stash', async () => {
-			// Setup
-			mockGitSuccessOnce();
-
-			// Run
-			const result = await dataSource.pushStash('/path/to/repo', '', true);
-
-			// Assert
-			expect(result).toBe(null);
-			expect(spyOnSpawn).toBeCalledWith('/path/to/git', ['stash', 'push', '--include-untracked'], expect.objectContaining({ cwd: '/path/to/repo' }));
-		});
-
-		it('Should return an error message thrown by git', async () => {
-			// Setup
-			mockGitThrowingErrorOnce();
-
-			// Run
-			const result = await dataSource.pushStash('/path/to/repo', '', false);
-
-			// Assert
-			expect(result).toBe('error message');
-		});
-
-		it('Should return the "Unable to Find Git" error message when no git executable is known', async () => {
-			// Setup
-			dataSource.dispose();
-			dataSource = new DataSource(null, onDidChangeConfiguration.subscribe, onDidChangeGitExecutable.subscribe, logger);
-
-			// Run
-			const result = await dataSource.pushStash('/path/to/repo', '', false);
-
-			// Assert
-			expect(result).toBe('Unable to find a Git executable. Either: Set the Visual Studio Code Setting "git.path" to the path and filename of an existing Git executable, or install Git and restart Visual Studio Code.');
-		});
-
-		it('Should return the "Incompatible Git Version" error message when Git is older than 2.13.2', async () => {
-			// Setup
-			onDidChangeGitExecutable.emit({ path: '/path/to/git', version: '2.13.1' });
-
-			// Run
-			const result = await dataSource.pushStash('/path/to/repo', '', false);
-
-			// Assert
-			expect(result).toBe('A newer version of Git (>= 2.13.2) is required for this feature. Git 2.13.1 is currently installed. Please install a newer version of Git to use this feature.');
-		});
-	});
-
-	describe('openExternalDirDiff', () => {
-		it('Should launch a gui directory diff (for one commit)', async () => {
-			// Setup
-			mockGitSuccessOnce();
-
-			// Run
-			const result = await dataSource.openExternalDirDiff('/path/to/repo', '1a2b3c4d5e6f1a2b3c4d5e6f1a2b3c4d5e6f1a2b', '1a2b3c4d5e6f1a2b3c4d5e6f1a2b3c4d5e6f1a2b', true);
-
-			// Assert
-			expect(result).toBe(null);
-			expect(spyOnSpawn).toBeCalledWith('/path/to/git', ['difftool', '--dir-diff', '-g', '1a2b3c4d5e6f1a2b3c4d5e6f1a2b3c4d5e6f1a2b^..1a2b3c4d5e6f1a2b3c4d5e6f1a2b3c4d5e6f1a2b'], expect.objectContaining({ cwd: '/path/to/repo' }));
-			expect(spyOnLog).toHaveBeenCalledWith('External diff tool is being opened (1a2b3c4d5e6f1a2b3c4d5e6f1a2b3c4d5e6f1a2b^..1a2b3c4d5e6f1a2b3c4d5e6f1a2b3c4d5e6f1a2b)');
-			await waitForExpect(() => expect(spyOnLog).toHaveBeenCalledWith('External diff tool has exited (1a2b3c4d5e6f1a2b3c4d5e6f1a2b3c4d5e6f1a2b^..1a2b3c4d5e6f1a2b3c4d5e6f1a2b3c4d5e6f1a2b)'));
-		});
-
-		it('Should launch a gui directory diff (between two commits)', async () => {
-			// Setup
-			mockGitSuccessOnce();
-
-			// Run
-			const result = await dataSource.openExternalDirDiff('/path/to/repo', '1a2b3c4d5e6f1a2b3c4d5e6f1a2b3c4d5e6f1a2b', '2b3c4d5e6f1a2b3c4d5e6f1a2b3c4d5e6f1a2b3c', true);
-
-			// Assert
-			expect(result).toBe(null);
-			expect(spyOnSpawn).toBeCalledWith('/path/to/git', ['difftool', '--dir-diff', '-g', '1a2b3c4d5e6f1a2b3c4d5e6f1a2b3c4d5e6f1a2b..2b3c4d5e6f1a2b3c4d5e6f1a2b3c4d5e6f1a2b3c'], expect.objectContaining({ cwd: '/path/to/repo' }));
-			expect(spyOnLog).toHaveBeenCalledWith('External diff tool is being opened (1a2b3c4d5e6f1a2b3c4d5e6f1a2b3c4d5e6f1a2b..2b3c4d5e6f1a2b3c4d5e6f1a2b3c4d5e6f1a2b3c)');
-			await waitForExpect(() => expect(spyOnLog).toHaveBeenCalledWith('External diff tool has exited (1a2b3c4d5e6f1a2b3c4d5e6f1a2b3c4d5e6f1a2b..2b3c4d5e6f1a2b3c4d5e6f1a2b3c4d5e6f1a2b3c)'));
-		});
-
-		it('Should launch a gui directory diff (for uncommitted changes)', async () => {
-			// Setup
-			mockGitSuccessOnce();
-
-			// Run
-			const result = await dataSource.openExternalDirDiff('/path/to/repo', utils.UNCOMMITTED, utils.UNCOMMITTED, true);
-
-			// Assert
-			expect(result).toBe(null);
-			expect(spyOnSpawn).toBeCalledWith('/path/to/git', ['difftool', '--dir-diff', '-g', 'HEAD'], expect.objectContaining({ cwd: '/path/to/repo' }));
-			expect(spyOnLog).toHaveBeenCalledWith('External diff tool is being opened (HEAD)');
-			await waitForExpect(() => expect(spyOnLog).toHaveBeenCalledWith('External diff tool has exited (HEAD)'));
-		});
-
-		it('Should launch a gui directory diff (between a commit and the uncommitted changes)', async () => {
-			// Setup
-			mockGitSuccessOnce();
-
-			// Run
-			const result = await dataSource.openExternalDirDiff('/path/to/repo', '1a2b3c4d5e6f1a2b3c4d5e6f1a2b3c4d5e6f1a2b', utils.UNCOMMITTED, true);
-
-			// Assert
-			expect(result).toBe(null);
-			expect(spyOnSpawn).toBeCalledWith('/path/to/git', ['difftool', '--dir-diff', '-g', '1a2b3c4d5e6f1a2b3c4d5e6f1a2b3c4d5e6f1a2b'], expect.objectContaining({ cwd: '/path/to/repo' }));
-			expect(spyOnLog).toHaveBeenCalledWith('External diff tool is being opened (1a2b3c4d5e6f1a2b3c4d5e6f1a2b3c4d5e6f1a2b)');
-			await waitForExpect(() => expect(spyOnLog).toHaveBeenCalledWith('External diff tool has exited (1a2b3c4d5e6f1a2b3c4d5e6f1a2b3c4d5e6f1a2b)'));
-		});
-
-		it('Should launch a directory diff in a terminal (between two commits)', async () => {
-			// Setup
-			const spyOnOpenGitTerminal = jest.spyOn(utils, 'openGitTerminal');
-			spyOnOpenGitTerminal.mockReturnValueOnce();
-
-			// Run
-			const result = await dataSource.openExternalDirDiff('/path/to/repo', '1a2b3c4d5e6f1a2b3c4d5e6f1a2b3c4d5e6f1a2b', '2b3c4d5e6f1a2b3c4d5e6f1a2b3c4d5e6f1a2b3c', false);
-
-			// Assert
-			expect(result).toBe(null);
-			expect(spyOnOpenGitTerminal).toBeCalledWith('/path/to/repo', '/path/to/git', 'difftool --dir-diff 1a2b3c4d5e6f1a2b3c4d5e6f1a2b3c4d5e6f1a2b..2b3c4d5e6f1a2b3c4d5e6f1a2b3c4d5e6f1a2b3c', 'Open External Directory Diff');
-		});
-
-		it('Should return the "Unable to Find Git" error message when no git executable is known', async () => {
-			// Setup
-			dataSource.dispose();
-			dataSource = new DataSource(null, onDidChangeConfiguration.subscribe, onDidChangeGitExecutable.subscribe, logger);
-
-			// Run
-			const result = await dataSource.openExternalDirDiff('/path/to/repo', '1a2b3c4d5e6f1a2b3c4d5e6f1a2b3c4d5e6f1a2b', '2b3c4d5e6f1a2b3c4d5e6f1a2b3c4d5e6f1a2b3c', true);
-
-			// Assert
-			expect(result).toBe('Unable to find a Git executable. Either: Set the Visual Studio Code Setting "git.path" to the path and filename of an existing Git executable, or install Git and restart Visual Studio Code.');
-		});
-
-		it('Should display the error message when the diff tool doesn\'t exit successfully', async () => {
-			// Setup
-			mockGitThrowingErrorOnce('line1\nline2\nline3');
-			vscode.window.showErrorMessage.mockResolvedValueOnce(null);
-
-			// Run
-			const result = await dataSource.openExternalDirDiff('/path/to/repo', '1a2b3c4d5e6f1a2b3c4d5e6f1a2b3c4d5e6f1a2b', utils.UNCOMMITTED, true);
-
-			// Assert
-			expect(result).toBe(null);
-			expect(spyOnSpawn).toBeCalledWith('/path/to/git', ['difftool', '--dir-diff', '-g', '1a2b3c4d5e6f1a2b3c4d5e6f1a2b3c4d5e6f1a2b'], expect.objectContaining({ cwd: '/path/to/repo' }));
-			expect(spyOnLog).toHaveBeenCalledWith('External diff tool is being opened (1a2b3c4d5e6f1a2b3c4d5e6f1a2b3c4d5e6f1a2b)');
-			await waitForExpect(() => {
-				expect(spyOnLog).toHaveBeenCalledWith('External diff tool has exited (1a2b3c4d5e6f1a2b3c4d5e6f1a2b3c4d5e6f1a2b)');
-				expect(spyOnLogError).toBeCalledWith('line1 line2 line3');
-				expect(vscode.window.showErrorMessage).toBeCalledWith('line1 line2 line3');
-			});
-		});
-	});
-
-	describe('onDidChangeConfiguration', () => {
-		it('Should not trigger Git command formats to be regenerated if they are unaffected by the change', () => {
-			// Setup
-			const spyOnGenerateGitCommandFormats = jest.spyOn(dataSource as any, 'generateGitCommandFormats');
-
-			// Run
-			onDidChangeConfiguration.emit({
-				affectsConfiguration: (section) => section === 'git-graph.commitDetailsView.autoCenter'
-			});
-
-			// Assert
-			expect(spyOnGenerateGitCommandFormats).toHaveBeenCalledTimes(0);
-		});
-	});
-
-	describe('spawn other error cases', () => {
-		it('Should return the "Unable to Find Git" error message when no git executable is known', async () => {
-			// Setup
-			dataSource.dispose();
-			dataSource = new DataSource(null, onDidChangeConfiguration.subscribe, onDidChangeGitExecutable.subscribe, logger);
-
-			// Run
-			const result = await dataSource.checkoutCommit('/path/to/repo', '1a2b3c4d5e6f1a2b3c4d5e6f1a2b3c4d5e6f1a2b');
-
-			// Assert
-			expect(result).toBe('Unable to find a Git executable. Either: Set the Visual Studio Code Setting "git.path" to the path and filename of an existing Git executable, or install Git and restart Visual Studio Code.');
-		});
-
-		it('Should resolve child process promise only once with cp error', async () => {
-			// Setup
-			mockSpyOnSpawn(spyOnSpawn, (onCallbacks, stderrOnCallbacks, stdoutOnCallbacks) => {
-				stdoutOnCallbacks['close']();
-				stderrOnCallbacks['close']();
-				onCallbacks['error'](new Error('error message\r\nsecond line'));
-				onCallbacks['exit'](0);
-			});
-
-			// Run
-			const result = await dataSource.checkoutCommit('/path/to/repo', '1a2b3c4d5e6f1a2b3c4d5e6f1a2b3c4d5e6f1a2b');
-
-			// Assert
-			expect(result).toBe('error message\nsecond line');
-		});
-
-		it('Should return an empty error message thrown by git', async () => {
-			// Setup
-			mockSpyOnSpawn(spyOnSpawn, (onCallbacks, stderrOnCallbacks, stdoutOnCallbacks) => {
-				stdoutOnCallbacks['close']();
-				stderrOnCallbacks['close']();
-				onCallbacks['exit'](1);
-			});
-
-			// Run
-			const result = await dataSource.checkoutCommit('/path/to/repo', '1a2b3c4d5e6f1a2b3c4d5e6f1a2b3c4d5e6f1a2b');
-
-			// Assert
-			expect(result).toBe('');
-		});
-	});
-});
+import { waitForExpect } from './helpers/expectations';
+
+import * as date from './mocks/date';
+import { mockSpyOnSpawn } from './mocks/spawn';
+import * as vscode from './mocks/vscode';
+jest.mock('vscode', () => vscode, { virtual: true });
+jest.mock('../src/askpass/askpassManager');
+jest.mock('../src/logger');
+
+import * as cp from 'child_process';
+import * as fs from 'fs';
+import * as iconv from 'iconv-lite';
+import * as path from 'path';
+import { ConfigurationChangeEvent } from 'vscode';
+import { DataSource, GitConfigKey } from '../src/dataSource';
+import { Logger } from '../src/logger';
+import { CommitOrdering, GitConfigLocation, GitPushBranchMode, GitResetMode, GitSignature, GitSignatureStatus, MergeActionOn, RebaseActionOn, TagType } from '../src/types';
+import * as utils from '../src/utils';
+import { EventEmitter } from '../src/utils/event';
+
+const workspaceConfiguration = vscode.mocks.workspaceConfiguration;
+let onDidChangeConfiguration: EventEmitter<ConfigurationChangeEvent>;
+let onDidChangeGitExecutable: EventEmitter<utils.GitExecutable>;
+let logger: Logger;
+let spyOnSpawn: jest.SpyInstance, spyOnLog: jest.SpyInstance, spyOnLogError: jest.SpyInstance;
+
+beforeAll(() => {
+	onDidChangeConfiguration = new EventEmitter<ConfigurationChangeEvent>();
+	onDidChangeGitExecutable = new EventEmitter<utils.GitExecutable>();
+	logger = new Logger();
+	jest.spyOn(path, 'normalize').mockImplementation((p) => p);
+	spyOnSpawn = jest.spyOn(cp, 'spawn');
+	spyOnLog = jest.spyOn(logger, 'log');
+	spyOnLogError = jest.spyOn(logger, 'logError');
+});
+
+afterAll(() => {
+	logger.dispose();
+	onDidChangeConfiguration.dispose();
+	onDidChangeGitExecutable.dispose();
+});
+
+describe('DataSource', () => {
+	let dataSource: DataSource;
+	beforeEach(() => {
+		dataSource = new DataSource({ path: '/path/to/git', version: '2.25.0' }, onDidChangeConfiguration.subscribe, onDidChangeGitExecutable.subscribe, logger);
+	});
+	afterEach(() => {
+		dataSource.dispose();
+	});
+
+	const mockGitSuccessOnce = (stdout?: string, stderr?: string) => {
+		mockSpyOnSpawn(spyOnSpawn, (onCallbacks, stderrOnCallbacks, stdoutOnCallbacks) => {
+			if (stdout) {
+				stdoutOnCallbacks['data'](Buffer.from(stdout));
+			}
+			stdoutOnCallbacks['close']();
+			if (stderr) {
+				stderrOnCallbacks['data'](Buffer.from(stderr));
+			}
+			stderrOnCallbacks['close']();
+			onCallbacks['exit'](0);
+		});
+	};
+
+	const mockGitThrowingErrorOnce = (errorMessage?: string) => {
+		mockSpyOnSpawn(spyOnSpawn, (onCallbacks, stderrOnCallbacks, stdoutOnCallbacks) => {
+			stdoutOnCallbacks['close']();
+			stderrOnCallbacks['data']((errorMessage || 'error message') + '\n');
+			stderrOnCallbacks['close']();
+			onCallbacks['exit'](1);
+		});
+	};
+
+	describe('isGitExecutableUnknown', () => {
+		it('Should return FALSE when the Git executable is known', () => {
+			// Run
+			const result = dataSource.isGitExecutableUnknown();
+
+			// Assert
+			expect(result).toBe(false);
+		});
+
+		it('Should return TRUE when the Git executable is unknown', () => {
+			// Setup
+			dataSource.dispose();
+			dataSource = new DataSource(null, onDidChangeConfiguration.subscribe, onDidChangeGitExecutable.subscribe, logger);
+
+			// Run
+			const result = dataSource.isGitExecutableUnknown();
+
+			// Assert
+			expect(result).toBe(true);
+		});
+
+		it('Should return TRUE after a Git executable becomes known', () => {
+			// Setup
+			dataSource.dispose();
+			dataSource = new DataSource(null, onDidChangeConfiguration.subscribe, onDidChangeGitExecutable.subscribe, logger);
+
+			// Run
+			const result1 = dataSource.isGitExecutableUnknown();
+
+			// Assert
+			expect(result1).toBe(true);
+
+			// Run
+			onDidChangeGitExecutable.emit({ path: '/path/to/git', version: '2.25.0' });
+			const result2 = dataSource.isGitExecutableUnknown();
+
+			// Assert
+			expect(result2).toBe(false);
+			expect(dataSource['gitExecutable']).toStrictEqual({ path: '/path/to/git', version: '2.25.0' });
+		});
+	});
+
+	describe('setGitExecutable', () => {
+		it('Should set gitExecutableSupportsGpgInfo to FALSE when there is no Git executable', () => {
+			// Run
+			dataSource.dispose();
+			dataSource = new DataSource(null, onDidChangeConfiguration.subscribe, onDidChangeGitExecutable.subscribe, logger);
+
+			// Assert
+			expect(dataSource['gitExecutableSupportsGpgInfo']).toBe(false);
+		});
+
+		it('Should set gitExecutableSupportsGpgInfo to FALSE when the Git executable is older than 2.4.0', () => {
+			// Run
+			onDidChangeGitExecutable.emit({ path: '/path/to/git', version: '2.3.0' });
+
+			// Assert
+			expect(dataSource['gitExecutableSupportsGpgInfo']).toBe(false);
+		});
+
+		it('Should set gitExecutableSupportsGpgInfo to TRUE when the Git executable is at least 2.4.0', () => {
+			// Run
+			onDidChangeGitExecutable.emit({ path: '/path/to/git', version: '2.4.0' });
+
+			// Assert
+			expect(dataSource['gitExecutableSupportsGpgInfo']).toBe(true);
+		});
+	});
+
+	describe('getRepoInfo', () => {
+		it('Should return the repository info', async () => {
+			// Setup
+			mockGitSuccessOnce(
+				'* develop\n' +
+				'  master\n' +
+				'  remotes/origin/HEAD\n' +
+				'  remotes/origin/develop\n' +
+				'  remotes/origin/master\n'
+			);
+			mockGitSuccessOnce('origin\n');
+			mockGitSuccessOnce(
+				'98adab72e57a098a45cc36e43a6c0fda95c44f8bXX7Nal-YARtTpjCikii9nJxER19D6diSyk-AWkPbb30d6d4d14462e09515df02a8635e83b4278c8b1 26970361eca306caa6d6bed3baf022dbd8fa404cXX7Nal-YARtTpjCikii9nJxER19D6diSyk-AWkPbrefs/stash@{0}XX7Nal-YARtTpjCikii9nJxER19D6diSyk-AWkPbTest AuthorXX7Nal-YARtTpjCikii9nJxER19D6diSyk-AWkPbtest@mhutchie.comXX7Nal-YARtTpjCikii9nJxER19D6diSyk-AWkPb1592306634XX7Nal-YARtTpjCikii9nJxER19D6diSyk-AWkPbWIP on develop: b30d6d4 y\n' +
+				'0fc3e571c275213de2b3bca9c85e852323056121XX7Nal-YARtTpjCikii9nJxER19D6diSyk-AWkPb9157723d0856bd828800ff185ee72658ee51d19f d45009bc4224537e97b0e52883ea7ae657928fcf 9d81ce0a6cf64b6651bacd7a6c3a6ca90fd63235XX7Nal-YARtTpjCikii9nJxER19D6diSyk-AWkPbrefs/stash@{1}XX7Nal-YARtTpjCikii9nJxER19D6diSyk-AWkPbTest AuthorXX7Nal-YARtTpjCikii9nJxER19D6diSyk-AWkPbtest@mhutchie.comXX7Nal-YARtTpjCikii9nJxER19D6diSyk-AWkPb1592135134XX7Nal-YARtTpjCikii9nJxER19D6diSyk-AWkPbWIP on master: 9157723 y\n'
+			);
+			vscode.mockExtensionSettingReturnValue('repository.showRemoteHeads', true);
+
+			// Run
+			const result = await dataSource.getRepoInfo('/path/to/repo', true, true, []);
+
+			// Assert
+			expect(result).toStrictEqual({
+				branches: ['develop', 'master', 'remotes/origin/HEAD', 'remotes/origin/develop', 'remotes/origin/master'],
+				head: 'develop',
+				remotes: ['origin'],
+				stashes: [
+					{
+						author: 'Test Author',
+						baseHash: 'b30d6d4d14462e09515df02a8635e83b4278c8b1',
+						date: 1592306634,
+						email: 'test@mhutchie.com',
+						hash: '98adab72e57a098a45cc36e43a6c0fda95c44f8b',
+						message: 'WIP on develop: b30d6d4 y',
+						selector: 'refs/stash@{0}',
+						untrackedFilesHash: null
+					},
+					{
+						author: 'Test Author',
+						baseHash: '9157723d0856bd828800ff185ee72658ee51d19f',
+						date: 1592135134,
+						email: 'test@mhutchie.com',
+						hash: '0fc3e571c275213de2b3bca9c85e852323056121',
+						message: 'WIP on master: 9157723 y',
+						selector: 'refs/stash@{1}',
+						untrackedFilesHash: '9d81ce0a6cf64b6651bacd7a6c3a6ca90fd63235'
+					}
+				],
+				error: null
+			});
+			expect(spyOnSpawn).toBeCalledWith('/path/to/git', ['branch', '-a', '--no-color'], expect.objectContaining({ cwd: '/path/to/repo' }));
+			expect(spyOnSpawn).toBeCalledWith('/path/to/git', ['remote'], expect.objectContaining({ cwd: '/path/to/repo' }));
+			expect(spyOnSpawn).toBeCalledWith('/path/to/git', ['reflog', '--format=%HXX7Nal-YARtTpjCikii9nJxER19D6diSyk-AWkPb%PXX7Nal-YARtTpjCikii9nJxER19D6diSyk-AWkPb%gDXX7Nal-YARtTpjCikii9nJxER19D6diSyk-AWkPb%anXX7Nal-YARtTpjCikii9nJxER19D6diSyk-AWkPb%aeXX7Nal-YARtTpjCikii9nJxER19D6diSyk-AWkPb%atXX7Nal-YARtTpjCikii9nJxER19D6diSyk-AWkPb%s', 'refs/stash', '--'], expect.objectContaining({ cwd: '/path/to/repo' }));
+		});
+
+		it('Should return the repository info (when showRemoteBranches is FALSE)', async () => {
+			// Setup
+			mockGitSuccessOnce(
+				'* develop\n' +
+				'  master\n'
+			);
+			mockGitSuccessOnce('origin\n');
+			mockGitSuccessOnce('\n');
+			vscode.mockExtensionSettingReturnValue('repository.showRemoteHeads', true);
+
+			// Run
+			const result = await dataSource.getRepoInfo('/path/to/repo', false, true, []);
+
+			// Assert
+			expect(result).toStrictEqual({
+				branches: ['develop', 'master'],
+				head: 'develop',
+				remotes: ['origin'],
+				stashes: [],
+				error: null
+			});
+			expect(spyOnSpawn).toBeCalledWith('/path/to/git', ['branch', '--no-color'], expect.objectContaining({ cwd: '/path/to/repo' }));
+			expect(spyOnSpawn).toBeCalledWith('/path/to/git', ['remote'], expect.objectContaining({ cwd: '/path/to/repo' }));
+			expect(spyOnSpawn).toBeCalledWith('/path/to/git', ['reflog', '--format=%HXX7Nal-YARtTpjCikii9nJxER19D6diSyk-AWkPb%PXX7Nal-YARtTpjCikii9nJxER19D6diSyk-AWkPb%gDXX7Nal-YARtTpjCikii9nJxER19D6diSyk-AWkPb%anXX7Nal-YARtTpjCikii9nJxER19D6diSyk-AWkPb%aeXX7Nal-YARtTpjCikii9nJxER19D6diSyk-AWkPb%atXX7Nal-YARtTpjCikii9nJxER19D6diSyk-AWkPb%s', 'refs/stash', '--'], expect.objectContaining({ cwd: '/path/to/repo' }));
+		});
+
+		it('Should return the repository info (using git-graph.date.type)', async () => {
+			// Setup
+			mockGitSuccessOnce(
+				'* develop\n' +
+				'  master\n'
+			);
+			mockGitSuccessOnce('origin\n');
+			mockGitSuccessOnce('\n');
+			vscode.mockExtensionSettingReturnValue('repository.showRemoteHeads', true);
+			vscode.mockExtensionSettingReturnValue('date.type', 'Commit Date');
+			vscode.mockExtensionSettingReturnValue('repository.useMailmap', false);
+			vscode.mockExtensionSettingReturnValue('repository.commits.showSignatureStatus', false);
+
+			// Run
+			onDidChangeConfiguration.emit({
+				affectsConfiguration: (section) => section === 'git-graph.date.type'
+			});
+			const result = await dataSource.getRepoInfo('/path/to/repo', false, true, []);
+
+			// Assert
+			expect(result).toStrictEqual({
+				branches: ['develop', 'master'],
+				head: 'develop',
+				remotes: ['origin'],
+				stashes: [],
+				error: null
+			});
+			expect(spyOnSpawn).toBeCalledWith('/path/to/git', ['branch', '--no-color'], expect.objectContaining({ cwd: '/path/to/repo' }));
+			expect(spyOnSpawn).toBeCalledWith('/path/to/git', ['remote'], expect.objectContaining({ cwd: '/path/to/repo' }));
+			expect(spyOnSpawn).toBeCalledWith('/path/to/git', ['reflog', '--format=%HXX7Nal-YARtTpjCikii9nJxER19D6diSyk-AWkPb%PXX7Nal-YARtTpjCikii9nJxER19D6diSyk-AWkPb%gDXX7Nal-YARtTpjCikii9nJxER19D6diSyk-AWkPb%anXX7Nal-YARtTpjCikii9nJxER19D6diSyk-AWkPb%aeXX7Nal-YARtTpjCikii9nJxER19D6diSyk-AWkPb%ctXX7Nal-YARtTpjCikii9nJxER19D6diSyk-AWkPb%s', 'refs/stash', '--'], expect.objectContaining({ cwd: '/path/to/repo' }));
+		});
+
+		it('Should return the repository info (using git-graph.dateType)', async () => {
+			// Setup
+			mockGitSuccessOnce(
+				'* develop\n' +
+				'  master\n'
+			);
+			mockGitSuccessOnce('origin\n');
+			mockGitSuccessOnce('\n');
+			vscode.mockExtensionSettingReturnValue('repository.showRemoteHeads', true);
+			vscode.mockExtensionSettingReturnValue('date.type', 'Commit Date');
+			vscode.mockExtensionSettingReturnValue('repository.useMailmap', false);
+			vscode.mockExtensionSettingReturnValue('repository.commits.showSignatureStatus', false);
+
+			// Run
+			onDidChangeConfiguration.emit({
+				affectsConfiguration: (section) => section === 'git-graph.dateType'
+			});
+			const result = await dataSource.getRepoInfo('/path/to/repo', false, true, []);
+
+			// Assert
+			expect(result).toStrictEqual({
+				branches: ['develop', 'master'],
+				head: 'develop',
+				remotes: ['origin'],
+				stashes: [],
+				error: null
+			});
+			expect(spyOnSpawn).toBeCalledWith('/path/to/git', ['branch', '--no-color'], expect.objectContaining({ cwd: '/path/to/repo' }));
+			expect(spyOnSpawn).toBeCalledWith('/path/to/git', ['remote'], expect.objectContaining({ cwd: '/path/to/repo' }));
+			expect(spyOnSpawn).toBeCalledWith('/path/to/git', ['reflog', '--format=%HXX7Nal-YARtTpjCikii9nJxER19D6diSyk-AWkPb%PXX7Nal-YARtTpjCikii9nJxER19D6diSyk-AWkPb%gDXX7Nal-YARtTpjCikii9nJxER19D6diSyk-AWkPb%anXX7Nal-YARtTpjCikii9nJxER19D6diSyk-AWkPb%aeXX7Nal-YARtTpjCikii9nJxER19D6diSyk-AWkPb%ctXX7Nal-YARtTpjCikii9nJxER19D6diSyk-AWkPb%s', 'refs/stash', '--'], expect.objectContaining({ cwd: '/path/to/repo' }));
+		});
+
+		it('Should return the repository info (using git-graph.repository.useMailmap)', async () => {
+			// Setup
+			mockGitSuccessOnce(
+				'* develop\n' +
+				'  master\n'
+			);
+			mockGitSuccessOnce('origin\n');
+			mockGitSuccessOnce('\n');
+			vscode.mockExtensionSettingReturnValue('repository.showRemoteHeads', true);
+			vscode.mockExtensionSettingReturnValue('date.type', 'Author Date');
+			vscode.mockExtensionSettingReturnValue('repository.useMailmap', true);
+			vscode.mockExtensionSettingReturnValue('repository.commits.showSignatureStatus', false);
+
+			// Run
+			onDidChangeConfiguration.emit({
+				affectsConfiguration: (section) => section === 'git-graph.repository.useMailmap'
+			});
+			const result = await dataSource.getRepoInfo('/path/to/repo', false, true, []);
+
+			// Assert
+			expect(result).toStrictEqual({
+				branches: ['develop', 'master'],
+				head: 'develop',
+				remotes: ['origin'],
+				stashes: [],
+				error: null
+			});
+			expect(spyOnSpawn).toBeCalledWith('/path/to/git', ['branch', '--no-color'], expect.objectContaining({ cwd: '/path/to/repo' }));
+			expect(spyOnSpawn).toBeCalledWith('/path/to/git', ['remote'], expect.objectContaining({ cwd: '/path/to/repo' }));
+			expect(spyOnSpawn).toBeCalledWith('/path/to/git', ['reflog', '--format=%HXX7Nal-YARtTpjCikii9nJxER19D6diSyk-AWkPb%PXX7Nal-YARtTpjCikii9nJxER19D6diSyk-AWkPb%gDXX7Nal-YARtTpjCikii9nJxER19D6diSyk-AWkPb%aNXX7Nal-YARtTpjCikii9nJxER19D6diSyk-AWkPb%aEXX7Nal-YARtTpjCikii9nJxER19D6diSyk-AWkPb%atXX7Nal-YARtTpjCikii9nJxER19D6diSyk-AWkPb%s', 'refs/stash', '--'], expect.objectContaining({ cwd: '/path/to/repo' }));
+		});
+
+		it('Should return the repository info (using git-graph.useMailmap)', async () => {
+			// Setup
+			mockGitSuccessOnce(
+				'* develop\n' +
+				'  master\n'
+			);
+			mockGitSuccessOnce('origin\n');
+			mockGitSuccessOnce('\n');
+			vscode.mockExtensionSettingReturnValue('repository.showRemoteHeads', true);
+			vscode.mockExtensionSettingReturnValue('date.type', 'Author Date');
+			vscode.mockExtensionSettingReturnValue('useMailmap', true);
+			vscode.mockExtensionSettingReturnValue('repository.commits.showSignatureStatus', false);
+
+			// Run
+			onDidChangeConfiguration.emit({
+				affectsConfiguration: (section) => section === 'git-graph.useMailmap'
+			});
+			const result = await dataSource.getRepoInfo('/path/to/repo', false, true, []);
+
+			// Assert
+			expect(result).toStrictEqual({
+				branches: ['develop', 'master'],
+				head: 'develop',
+				remotes: ['origin'],
+				stashes: [],
+				error: null
+			});
+			expect(spyOnSpawn).toBeCalledWith('/path/to/git', ['branch', '--no-color'], expect.objectContaining({ cwd: '/path/to/repo' }));
+			expect(spyOnSpawn).toBeCalledWith('/path/to/git', ['remote'], expect.objectContaining({ cwd: '/path/to/repo' }));
+			expect(spyOnSpawn).toBeCalledWith('/path/to/git', ['reflog', '--format=%HXX7Nal-YARtTpjCikii9nJxER19D6diSyk-AWkPb%PXX7Nal-YARtTpjCikii9nJxER19D6diSyk-AWkPb%gDXX7Nal-YARtTpjCikii9nJxER19D6diSyk-AWkPb%aNXX7Nal-YARtTpjCikii9nJxER19D6diSyk-AWkPb%aEXX7Nal-YARtTpjCikii9nJxER19D6diSyk-AWkPb%atXX7Nal-YARtTpjCikii9nJxER19D6diSyk-AWkPb%s', 'refs/stash', '--'], expect.objectContaining({ cwd: '/path/to/repo' }));
+		});
+
+		it('Should return the repository info (showStashes is FALSE)', async () => {
+			// Setup
+			mockGitSuccessOnce(
+				'* develop\n' +
+				'  master\n'
+			);
+			mockGitSuccessOnce('origin\n');
+
+			// Run
+			const result = await dataSource.getRepoInfo('/path/to/repo', true, false, []);
+
+			// Assert
+			expect(result).toStrictEqual({
+				branches: ['develop', 'master'],
+				head: 'develop',
+				remotes: ['origin'],
+				stashes: [],
+				error: null
+			});
+			expect(spyOnSpawn).toBeCalledWith('/path/to/git', ['branch', '-a', '--no-color'], expect.objectContaining({ cwd: '/path/to/repo' }));
+			expect(spyOnSpawn).toBeCalledWith('/path/to/git', ['remote'], expect.objectContaining({ cwd: '/path/to/repo' }));
+			expect(spyOnSpawn).toHaveBeenCalledTimes(2);
+		});
+
+		it('Should return the repository info (hidden remote and an invalid branch)', async () => {
+			// Setup
+			mockGitSuccessOnce(
+				'* develop\n' +
+				'  master\n' +
+				'  (invalid branch)\n' +
+				'  remotes/origin/develop\n' +
+				'  remotes/origin/master\n'
+			);
+			mockGitSuccessOnce('origin\n');
+			mockGitSuccessOnce('\n');
+			vscode.mockExtensionSettingReturnValue('repository.showRemoteHeads', true);
+
+			// Run
+			const result = await dataSource.getRepoInfo('/path/to/repo', true, true, ['origin']);
+
+			// Assert
+			expect(result).toStrictEqual({
+				branches: ['develop', 'master'],
+				head: 'develop',
+				remotes: ['origin'],
+				stashes: [],
+				error: null
+			});
+			expect(spyOnSpawn).toBeCalledWith('/path/to/git', ['branch', '-a', '--no-color'], expect.objectContaining({ cwd: '/path/to/repo' }));
+			expect(spyOnSpawn).toBeCalledWith('/path/to/git', ['remote'], expect.objectContaining({ cwd: '/path/to/repo' }));
+			expect(spyOnSpawn).toBeCalledWith('/path/to/git', ['reflog', '--format=%HXX7Nal-YARtTpjCikii9nJxER19D6diSyk-AWkPb%PXX7Nal-YARtTpjCikii9nJxER19D6diSyk-AWkPb%gDXX7Nal-YARtTpjCikii9nJxER19D6diSyk-AWkPb%anXX7Nal-YARtTpjCikii9nJxER19D6diSyk-AWkPb%aeXX7Nal-YARtTpjCikii9nJxER19D6diSyk-AWkPb%atXX7Nal-YARtTpjCikii9nJxER19D6diSyk-AWkPb%s', 'refs/stash', '--'], expect.objectContaining({ cwd: '/path/to/repo' }));
+		});
+
+		it('Should return the repository info (excluding remote heads)', async () => {
+			// Setup
+			mockGitSuccessOnce(
+				'* develop\n' +
+				'  master\n' +
+				'  remotes/origin/HEAD\n' +
+				'  remotes/origin/develop\n' +
+				'  remotes/origin/master\n'
+			);
+			mockGitSuccessOnce('origin\n');
+			mockGitSuccessOnce('\n');
+			vscode.mockExtensionSettingReturnValue('repository.showRemoteHeads', false);
+
+			// Run
+			const result = await dataSource.getRepoInfo('/path/to/repo', true, true, []);
+
+			// Assert
+			expect(result).toStrictEqual({
+				branches: ['develop', 'master', 'remotes/origin/develop', 'remotes/origin/master'],
+				head: 'develop',
+				remotes: ['origin'],
+				stashes: [],
+				error: null
+			});
+			expect(spyOnSpawn).toBeCalledWith('/path/to/git', ['branch', '-a', '--no-color'], expect.objectContaining({ cwd: '/path/to/repo' }));
+			expect(spyOnSpawn).toBeCalledWith('/path/to/git', ['remote'], expect.objectContaining({ cwd: '/path/to/repo' }));
+			expect(spyOnSpawn).toBeCalledWith('/path/to/git', ['reflog', '--format=%HXX7Nal-YARtTpjCikii9nJxER19D6diSyk-AWkPb%PXX7Nal-YARtTpjCikii9nJxER19D6diSyk-AWkPb%gDXX7Nal-YARtTpjCikii9nJxER19D6diSyk-AWkPb%anXX7Nal-YARtTpjCikii9nJxER19D6diSyk-AWkPb%aeXX7Nal-YARtTpjCikii9nJxER19D6diSyk-AWkPb%atXX7Nal-YARtTpjCikii9nJxER19D6diSyk-AWkPb%s', 'refs/stash', '--'], expect.objectContaining({ cwd: '/path/to/repo' }));
+		});
+
+		it('Should return an error message thrown by git (when getting branches)', async () => {
+			// Setup
+			mockGitThrowingErrorOnce();
+			mockGitSuccessOnce('origin\n');
+			mockGitSuccessOnce('\n');
+			vscode.mockExtensionSettingReturnValue('repository.showRemoteHeads', true);
+
+			// Run
+			const result = await dataSource.getRepoInfo('/path/to/repo', true, true, []);
+
+			// Assert
+			expect(result).toStrictEqual({
+				branches: [],
+				head: null,
+				remotes: [],
+				stashes: [],
+				error: 'error message'
+			});
+		});
+
+		it('Should return an error message thrown by git (when getting remotes)', async () => {
+			// Setup
+			mockGitSuccessOnce(
+				'* develop\n' +
+				'  master\n'
+			);
+			mockGitThrowingErrorOnce();
+			mockGitSuccessOnce('\n');
+			vscode.mockExtensionSettingReturnValue('repository.showRemoteHeads', true);
+
+			// Run
+			const result = await dataSource.getRepoInfo('/path/to/repo', true, true, []);
+
+			// Assert
+			expect(result).toStrictEqual({
+				branches: [],
+				head: null,
+				remotes: [],
+				stashes: [],
+				error: 'error message'
+			});
+		});
+
+		it('Should return no stashes when when getting stashes throws an error', async () => {
+			// Setup
+			mockGitSuccessOnce(
+				'* develop\n' +
+				'  master\n'
+			);
+			mockGitSuccessOnce('origin\n');
+			mockGitThrowingErrorOnce();
+			vscode.mockExtensionSettingReturnValue('repository.showRemoteHeads', true);
+
+			// Run
+			const result = await dataSource.getRepoInfo('/path/to/repo', true, true, []);
+
+			// Assert
+			expect(result).toStrictEqual({
+				branches: ['develop', 'master'],
+				head: 'develop',
+				remotes: ['origin'],
+				stashes: [],
+				error: null
+			});
+		});
+	});
+
+	describe('getCommits', () => {
+		it('Should return the commits (show all branches)', async () => {
+			// Setup
+			mockGitSuccessOnce(
+				'1a2b3c4d5e6f1a2b3c4d5e6f1a2b3c4d5e6f1a2bXX7Nal-YARtTpjCikii9nJxER19D6diSyk-AWkPb2b3c4d5e6f1a2b3c4d5e6f1a2b3c4d5e6f1a2b3cXX7Nal-YARtTpjCikii9nJxER19D6diSyk-AWkPbTest NameXX7Nal-YARtTpjCikii9nJxER19D6diSyk-AWkPbtest@mhutchie.comXX7Nal-YARtTpjCikii9nJxER19D6diSyk-AWkPb1587559258XX7Nal-YARtTpjCikii9nJxER19D6diSyk-AWkPbCommit Message 3\n' +
+				'2b3c4d5e6f1a2b3c4d5e6f1a2b3c4d5e6f1a2b3cXX7Nal-YARtTpjCikii9nJxER19D6diSyk-AWkPb3c4d5e6f1a2b3c4d5e6f1a2b3c4d5e6f1a2b3c4dXX7Nal-YARtTpjCikii9nJxER19D6diSyk-AWkPbTest NameXX7Nal-YARtTpjCikii9nJxER19D6diSyk-AWkPbtest@mhutchie.comXX7Nal-YARtTpjCikii9nJxER19D6diSyk-AWkPb1587559257XX7Nal-YARtTpjCikii9nJxER19D6diSyk-AWkPbCommit Message 2\n' +
+				'3c4d5e6f1a2b3c4d5e6f1a2b3c4d5e6f1a2b3c4dXX7Nal-YARtTpjCikii9nJxER19D6diSyk-AWkPbXX7Nal-YARtTpjCikii9nJxER19D6diSyk-AWkPbTest NameXX7Nal-YARtTpjCikii9nJxER19D6diSyk-AWkPbtest@mhutchie.comXX7Nal-YARtTpjCikii9nJxER19D6diSyk-AWkPb1587559256XX7Nal-YARtTpjCikii9nJxER19D6diSyk-AWkPbCommit Message 1\n'
+			);
+			mockGitSuccessOnce(
+				'1a2b3c4d5e6f1a2b3c4d5e6f1a2b3c4d5e6f1a2b HEAD\n' +
+				'1a2b3c4d5e6f1a2b3c4d5e6f1a2b3c4d5e6f1a2b refs/heads/master\n' +
+				'2b3c4d5e6f1a2b3c4d5e6f1a2b3c4d5e6f1a2b3c refs/heads/develop\n' +
+				'4d5e6f1a2b3c4d5e6f1a2b3c4d5e6f1a2b3c4d5e refs/heads/feature\n' +
+				'1a2b3c4d5e6f1a2b3c4d5e6f1a2b3c4d5e6f1a2b refs/remotes/origin/HEAD\n' +
+				'1a2b3c4d5e6f1a2b3c4d5e6f1a2b3c4d5e6f1a2b refs/remotes/origin/master\n' +
+				'4d5e6f1a2b3c4d5e6f1a2b3c4d5e6f1a2b3c4d5e refs/remotes/origin/feature\n' +
+				'1a2b3c4d5e6f1a2b3c4d5e6f1a2b3c4d5e6f1a2b refs/remotes/other-remote/master\n' +
+				'a1b2c3d4e5f6a1b2c3d4e5f6a1b2c3d4e5f6a1b2 refs/tags/tag1\n' +
+				'2b3c4d5e6f1a2b3c4d5e6f1a2b3c4d5e6f1a2b3c refs/tags/tag1^{}\n' +
+				'4d5e6f1a2b3c4d5e6f1a2b3c4d5e6f1a2b3c4d5e refs/tags/tag2\n'
+			);
+			mockGitSuccessOnce(
+				'M modified.txt\n' +
+				'?? untracked.txt\n'
+			);
+			vscode.mockExtensionSettingReturnValue('repository.showCommitsOnlyReferencedByTags', true);
+			vscode.mockExtensionSettingReturnValue('repository.showRemoteHeads', true);
+			vscode.mockExtensionSettingReturnValue('repository.showUncommittedChanges', true);
+			vscode.mockExtensionSettingReturnValue('repository.showUntrackedFiles', true);
+			date.setCurrentTime(1587559259);
+
+			// Run
+			const result = await dataSource.getCommits('/path/to/repo', null, 300, true, true, false, false, CommitOrdering.Date, ['origin'], [], []);
+
+			// Assert
+			expect(result).toStrictEqual({
+				commits: [
+					{
+						hash: '*',
+						parents: ['1a2b3c4d5e6f1a2b3c4d5e6f1a2b3c4d5e6f1a2b'],
+						author: '*',
+						email: '',
+						date: 1587559259,
+						message: 'Uncommitted Changes (2)',
+						heads: [],
+						tags: [],
+						remotes: [],
+						stash: null
+					},
+					{
+						hash: '1a2b3c4d5e6f1a2b3c4d5e6f1a2b3c4d5e6f1a2b',
+						parents: ['2b3c4d5e6f1a2b3c4d5e6f1a2b3c4d5e6f1a2b3c'],
+						author: 'Test Name',
+						email: 'test@mhutchie.com',
+						date: 1587559258,
+						message: 'Commit Message 3',
+						heads: ['master'],
+						tags: [],
+						remotes: [
+							{ name: 'origin/HEAD', remote: 'origin' },
+							{ name: 'origin/master', remote: 'origin' },
+							{ name: 'other-remote/master', remote: null }
+						],
+						stash: null
+					},
+					{
+						hash: '2b3c4d5e6f1a2b3c4d5e6f1a2b3c4d5e6f1a2b3c',
+						parents: ['3c4d5e6f1a2b3c4d5e6f1a2b3c4d5e6f1a2b3c4d'],
+						author: 'Test Name',
+						email: 'test@mhutchie.com',
+						date: 1587559257,
+						message: 'Commit Message 2',
+						heads: ['develop'],
+						tags: [{ name: 'tag1', annotated: true }],
+						remotes: [],
+						stash: null
+					},
+					{
+						hash: '3c4d5e6f1a2b3c4d5e6f1a2b3c4d5e6f1a2b3c4d',
+						parents: [],
+						author: 'Test Name',
+						email: 'test@mhutchie.com',
+						date: 1587559256,
+						message: 'Commit Message 1',
+						heads: [],
+						tags: [],
+						remotes: [],
+						stash: null
+					}
+				],
+				head: '1a2b3c4d5e6f1a2b3c4d5e6f1a2b3c4d5e6f1a2b',
+				tags: ['tag1', 'tag2'],
+				moreCommitsAvailable: false,
+				error: null
+			});
+			expect(spyOnSpawn).toBeCalledWith('/path/to/git', ['-c', 'log.showSignature=false', 'log', '--max-count=301', '--format=%HXX7Nal-YARtTpjCikii9nJxER19D6diSyk-AWkPb%PXX7Nal-YARtTpjCikii9nJxER19D6diSyk-AWkPb%anXX7Nal-YARtTpjCikii9nJxER19D6diSyk-AWkPb%aeXX7Nal-YARtTpjCikii9nJxER19D6diSyk-AWkPb%atXX7Nal-YARtTpjCikii9nJxER19D6diSyk-AWkPb%s', '--date-order', '--branches', '--tags', '--remotes', 'HEAD', '--'], expect.objectContaining({ cwd: '/path/to/repo' }));
+			expect(spyOnSpawn).toBeCalledWith('/path/to/git', ['show-ref', '-d', '--head'], expect.objectContaining({ cwd: '/path/to/repo' }));
+			expect(spyOnSpawn).toBeCalledWith('/path/to/git', ['status', '--untracked-files=all', '--porcelain'], expect.objectContaining({ cwd: '/path/to/repo' }));
+		});
+
+		it('Should return the commits (master & develop branches)', async () => {
+			// Setup
+			mockGitSuccessOnce(
+				'1a2b3c4d5e6f1a2b3c4d5e6f1a2b3c4d5e6f1a2bXX7Nal-YARtTpjCikii9nJxER19D6diSyk-AWkPb2b3c4d5e6f1a2b3c4d5e6f1a2b3c4d5e6f1a2b3cXX7Nal-YARtTpjCikii9nJxER19D6diSyk-AWkPbTest NameXX7Nal-YARtTpjCikii9nJxER19D6diSyk-AWkPbtest@mhutchie.comXX7Nal-YARtTpjCikii9nJxER19D6diSyk-AWkPb1587559258XX7Nal-YARtTpjCikii9nJxER19D6diSyk-AWkPbCommit Message 3\n' +
+				'2b3c4d5e6f1a2b3c4d5e6f1a2b3c4d5e6f1a2b3cXX7Nal-YARtTpjCikii9nJxER19D6diSyk-AWkPb3c4d5e6f1a2b3c4d5e6f1a2b3c4d5e6f1a2b3c4dXX7Nal-YARtTpjCikii9nJxER19D6diSyk-AWkPbTest NameXX7Nal-YARtTpjCikii9nJxER19D6diSyk-AWkPbtest@mhutchie.comXX7Nal-YARtTpjCikii9nJxER19D6diSyk-AWkPb1587559257XX7Nal-YARtTpjCikii9nJxER19D6diSyk-AWkPbCommit Message 2\n' +
+				'3c4d5e6f1a2b3c4d5e6f1a2b3c4d5e6f1a2b3c4dXX7Nal-YARtTpjCikii9nJxER19D6diSyk-AWkPbXX7Nal-YARtTpjCikii9nJxER19D6diSyk-AWkPbTest NameXX7Nal-YARtTpjCikii9nJxER19D6diSyk-AWkPbtest@mhutchie.comXX7Nal-YARtTpjCikii9nJxER19D6diSyk-AWkPb1587559256XX7Nal-YARtTpjCikii9nJxER19D6diSyk-AWkPbCommit Message 1\n'
+			);
+			mockGitSuccessOnce(
+				'1a2b3c4d5e6f1a2b3c4d5e6f1a2b3c4d5e6f1a2b HEAD\n' +
+				'1a2b3c4d5e6f1a2b3c4d5e6f1a2b3c4d5e6f1a2b refs/heads/master\n' +
+				'2b3c4d5e6f1a2b3c4d5e6f1a2b3c4d5e6f1a2b3c refs/heads/develop\n' +
+				'4d5e6f1a2b3c4d5e6f1a2b3c4d5e6f1a2b3c4d5e refs/heads/feature\n' +
+				'1a2b3c4d5e6f1a2b3c4d5e6f1a2b3c4d5e6f1a2b refs/remotes/origin/master\n' +
+				'4d5e6f1a2b3c4d5e6f1a2b3c4d5e6f1a2b3c4d5e refs/remotes/origin/feature\n' +
+				'a1b2c3d4e5f6a1b2c3d4e5f6a1b2c3d4e5f6a1b2 refs/tags/tag1\n' +
+				'2b3c4d5e6f1a2b3c4d5e6f1a2b3c4d5e6f1a2b3c refs/tags/tag1^{}\n'
+			);
+			mockGitSuccessOnce(
+				'M modified.txt\n' +
+				'?? untracked.txt\n'
+			);
+			vscode.mockExtensionSettingReturnValue('repository.showCommitsOnlyReferencedByTags', true);
+			vscode.mockExtensionSettingReturnValue('repository.showRemoteHeads', true);
+			vscode.mockExtensionSettingReturnValue('repository.showUncommittedChanges', true);
+			vscode.mockExtensionSettingReturnValue('repository.showUntrackedFiles', true);
+			date.setCurrentTime(1587559259);
+
+			// Run
+			const result = await dataSource.getCommits('/path/to/repo', ['master', 'develop'], 300, true, true, false, false, CommitOrdering.AuthorDate, ['origin'], [], []);
+
+			// Assert
+			expect(result).toStrictEqual({
+				commits: [
+					{
+						hash: '*',
+						parents: ['1a2b3c4d5e6f1a2b3c4d5e6f1a2b3c4d5e6f1a2b'],
+						author: '*',
+						email: '',
+						date: 1587559259,
+						message: 'Uncommitted Changes (2)',
+						heads: [],
+						tags: [],
+						remotes: [],
+						stash: null
+					},
+					{
+						hash: '1a2b3c4d5e6f1a2b3c4d5e6f1a2b3c4d5e6f1a2b',
+						parents: ['2b3c4d5e6f1a2b3c4d5e6f1a2b3c4d5e6f1a2b3c'],
+						author: 'Test Name',
+						email: 'test@mhutchie.com',
+						date: 1587559258,
+						message: 'Commit Message 3',
+						heads: ['master'],
+						tags: [],
+						remotes: [{ name: 'origin/master', remote: 'origin' }],
+						stash: null
+					},
+					{
+						hash: '2b3c4d5e6f1a2b3c4d5e6f1a2b3c4d5e6f1a2b3c',
+						parents: ['3c4d5e6f1a2b3c4d5e6f1a2b3c4d5e6f1a2b3c4d'],
+						author: 'Test Name',
+						email: 'test@mhutchie.com',
+						date: 1587559257,
+						message: 'Commit Message 2',
+						heads: ['develop'],
+						tags: [{ name: 'tag1', annotated: true }],
+						remotes: [],
+						stash: null
+					},
+					{
+						hash: '3c4d5e6f1a2b3c4d5e6f1a2b3c4d5e6f1a2b3c4d',
+						parents: [],
+						author: 'Test Name',
+						email: 'test@mhutchie.com',
+						date: 1587559256,
+						message: 'Commit Message 1',
+						heads: [],
+						tags: [],
+						remotes: [],
+						stash: null
+					}
+				],
+				head: '1a2b3c4d5e6f1a2b3c4d5e6f1a2b3c4d5e6f1a2b',
+				tags: ['tag1'],
+				moreCommitsAvailable: false,
+				error: null
+			});
+			expect(spyOnSpawn).toBeCalledWith('/path/to/git', ['-c', 'log.showSignature=false', 'log', '--max-count=301', '--format=%HXX7Nal-YARtTpjCikii9nJxER19D6diSyk-AWkPb%PXX7Nal-YARtTpjCikii9nJxER19D6diSyk-AWkPb%anXX7Nal-YARtTpjCikii9nJxER19D6diSyk-AWkPb%aeXX7Nal-YARtTpjCikii9nJxER19D6diSyk-AWkPb%atXX7Nal-YARtTpjCikii9nJxER19D6diSyk-AWkPb%s', '--author-date-order', 'master', 'develop', '--'], expect.objectContaining({ cwd: '/path/to/repo' }));
+			expect(spyOnSpawn).toBeCalledWith('/path/to/git', ['show-ref', '-d', '--head'], expect.objectContaining({ cwd: '/path/to/repo' }));
+			expect(spyOnSpawn).toBeCalledWith('/path/to/git', ['status', '--untracked-files=all', '--porcelain'], expect.objectContaining({ cwd: '/path/to/repo' }));
+		});
+
+		it('Should return the commits (no more commits)', async () => {
+			// Setup
+			mockGitSuccessOnce(
+				'1a2b3c4d5e6f1a2b3c4d5e6f1a2b3c4d5e6f1a2bXX7Nal-YARtTpjCikii9nJxER19D6diSyk-AWkPb2b3c4d5e6f1a2b3c4d5e6f1a2b3c4d5e6f1a2b3cXX7Nal-YARtTpjCikii9nJxER19D6diSyk-AWkPbTest NameXX7Nal-YARtTpjCikii9nJxER19D6diSyk-AWkPbtest@mhutchie.comXX7Nal-YARtTpjCikii9nJxER19D6diSyk-AWkPb1587559258XX7Nal-YARtTpjCikii9nJxER19D6diSyk-AWkPbCommit Message 3\n' +
+				'2b3c4d5e6f1a2b3c4d5e6f1a2b3c4d5e6f1a2b3cXX7Nal-YARtTpjCikii9nJxER19D6diSyk-AWkPb3c4d5e6f1a2b3c4d5e6f1a2b3c4d5e6f1a2b3c4dXX7Nal-YARtTpjCikii9nJxER19D6diSyk-AWkPbTest NameXX7Nal-YARtTpjCikii9nJxER19D6diSyk-AWkPbtest@mhutchie.comXX7Nal-YARtTpjCikii9nJxER19D6diSyk-AWkPb1587559257XX7Nal-YARtTpjCikii9nJxER19D6diSyk-AWkPbCommit Message 2\n' +
+				'3c4d5e6f1a2b3c4d5e6f1a2b3c4d5e6f1a2b3c4dXX7Nal-YARtTpjCikii9nJxER19D6diSyk-AWkPbXX7Nal-YARtTpjCikii9nJxER19D6diSyk-AWkPbTest NameXX7Nal-YARtTpjCikii9nJxER19D6diSyk-AWkPbtest@mhutchie.comXX7Nal-YARtTpjCikii9nJxER19D6diSyk-AWkPb1587559256XX7Nal-YARtTpjCikii9nJxER19D6diSyk-AWkPbCommit Message 1\n'
+			);
+			mockGitSuccessOnce(
+				'1a2b3c4d5e6f1a2b3c4d5e6f1a2b3c4d5e6f1a2b HEAD\n' +
+				'1a2b3c4d5e6f1a2b3c4d5e6f1a2b3c4d5e6f1a2b refs/heads/master\n'
+			);
+			mockGitSuccessOnce(
+				'M modified.txt\n' +
+				'?? untracked.txt\n'
+			);
+			vscode.mockExtensionSettingReturnValue('repository.showCommitsOnlyReferencedByTags', true);
+			vscode.mockExtensionSettingReturnValue('repository.showRemoteHeads', true);
+			vscode.mockExtensionSettingReturnValue('repository.showUncommittedChanges', true);
+			vscode.mockExtensionSettingReturnValue('repository.showUntrackedFiles', true);
+			date.setCurrentTime(1587559259);
+
+			// Run
+			const result = await dataSource.getCommits('/path/to/repo', null, 2, true, true, false, false, CommitOrdering.Topological, ['origin'], [], []);
+
+			// Assert
+			expect(result).toStrictEqual({
+				commits: [
+					{
+						hash: '*',
+						parents: ['1a2b3c4d5e6f1a2b3c4d5e6f1a2b3c4d5e6f1a2b'],
+						author: '*',
+						email: '',
+						date: 1587559259,
+						message: 'Uncommitted Changes (2)',
+						heads: [],
+						tags: [],
+						remotes: [],
+						stash: null
+					},
+					{
+						hash: '1a2b3c4d5e6f1a2b3c4d5e6f1a2b3c4d5e6f1a2b',
+						parents: ['2b3c4d5e6f1a2b3c4d5e6f1a2b3c4d5e6f1a2b3c'],
+						author: 'Test Name',
+						email: 'test@mhutchie.com',
+						date: 1587559258,
+						message: 'Commit Message 3',
+						heads: ['master'],
+						tags: [],
+						remotes: [],
+						stash: null
+					},
+					{
+						hash: '2b3c4d5e6f1a2b3c4d5e6f1a2b3c4d5e6f1a2b3c',
+						parents: ['3c4d5e6f1a2b3c4d5e6f1a2b3c4d5e6f1a2b3c4d'],
+						author: 'Test Name',
+						email: 'test@mhutchie.com',
+						date: 1587559257,
+						message: 'Commit Message 2',
+						heads: [],
+						tags: [],
+						remotes: [],
+						stash: null
+					}
+				],
+				head: '1a2b3c4d5e6f1a2b3c4d5e6f1a2b3c4d5e6f1a2b',
+				tags: [],
+				moreCommitsAvailable: true,
+				error: null
+			});
+			expect(spyOnSpawn).toBeCalledWith('/path/to/git', ['-c', 'log.showSignature=false', 'log', '--max-count=3', '--format=%HXX7Nal-YARtTpjCikii9nJxER19D6diSyk-AWkPb%PXX7Nal-YARtTpjCikii9nJxER19D6diSyk-AWkPb%anXX7Nal-YARtTpjCikii9nJxER19D6diSyk-AWkPb%aeXX7Nal-YARtTpjCikii9nJxER19D6diSyk-AWkPb%atXX7Nal-YARtTpjCikii9nJxER19D6diSyk-AWkPb%s', '--topo-order', '--branches', '--tags', '--remotes', 'HEAD', '--'], expect.objectContaining({ cwd: '/path/to/repo' }));
+			expect(spyOnSpawn).toBeCalledWith('/path/to/git', ['show-ref', '-d', '--head'], expect.objectContaining({ cwd: '/path/to/repo' }));
+			expect(spyOnSpawn).toBeCalledWith('/path/to/git', ['status', '--untracked-files=all', '--porcelain'], expect.objectContaining({ cwd: '/path/to/repo' }));
+		});
+
+		it('Should return the commits (HEAD is not in the commits)', async () => {
+			// Setup
+			mockGitSuccessOnce(
+				'1a2b3c4d5e6f1a2b3c4d5e6f1a2b3c4d5e6f1a2bXX7Nal-YARtTpjCikii9nJxER19D6diSyk-AWkPb2b3c4d5e6f1a2b3c4d5e6f1a2b3c4d5e6f1a2b3cXX7Nal-YARtTpjCikii9nJxER19D6diSyk-AWkPbTest NameXX7Nal-YARtTpjCikii9nJxER19D6diSyk-AWkPbtest@mhutchie.comXX7Nal-YARtTpjCikii9nJxER19D6diSyk-AWkPb1587559258XX7Nal-YARtTpjCikii9nJxER19D6diSyk-AWkPbCommit Message 3\n' +
+				'2b3c4d5e6f1a2b3c4d5e6f1a2b3c4d5e6f1a2b3cXX7Nal-YARtTpjCikii9nJxER19D6diSyk-AWkPb3c4d5e6f1a2b3c4d5e6f1a2b3c4d5e6f1a2b3c4dXX7Nal-YARtTpjCikii9nJxER19D6diSyk-AWkPbTest NameXX7Nal-YARtTpjCikii9nJxER19D6diSyk-AWkPbtest@mhutchie.comXX7Nal-YARtTpjCikii9nJxER19D6diSyk-AWkPb1587559257XX7Nal-YARtTpjCikii9nJxER19D6diSyk-AWkPbCommit Message 2\n' +
+				'3c4d5e6f1a2b3c4d5e6f1a2b3c4d5e6f1a2b3c4dXX7Nal-YARtTpjCikii9nJxER19D6diSyk-AWkPbXX7Nal-YARtTpjCikii9nJxER19D6diSyk-AWkPbTest NameXX7Nal-YARtTpjCikii9nJxER19D6diSyk-AWkPbtest@mhutchie.comXX7Nal-YARtTpjCikii9nJxER19D6diSyk-AWkPb1587559256XX7Nal-YARtTpjCikii9nJxER19D6diSyk-AWkPbCommit Message 1\n'
+			);
+			mockGitSuccessOnce(
+				'4d5e6f1a2b3c4d5e6f1a2b3c4d5e6f1a2b3c4d5e HEAD\n' +
+				'1a2b3c4d5e6f1a2b3c4d5e6f1a2b3c4d5e6f1a2b refs/heads/master\n' +
+				'2b3c4d5e6f1a2b3c4d5e6f1a2b3c4d5e6f1a2b3c refs/heads/develop\n' +
+				'4d5e6f1a2b3c4d5e6f1a2b3c4d5e6f1a2b3c4d5e refs/heads/feature\n' +
+				'1a2b3c4d5e6f1a2b3c4d5e6f1a2b3c4d5e6f1a2b refs/remotes/origin/master\n' +
+				'a1b2c3d4e5f6a1b2c3d4e5f6a1b2c3d4e5f6a1b2 refs/tags/tag1\n' +
+				'2b3c4d5e6f1a2b3c4d5e6f1a2b3c4d5e6f1a2b3c refs/tags/tag1^{}\n'
+			);
+			vscode.mockExtensionSettingReturnValue('repository.showCommitsOnlyReferencedByTags', true);
+			vscode.mockExtensionSettingReturnValue('repository.showRemoteHeads', true);
+			vscode.mockExtensionSettingReturnValue('repository.showUncommittedChanges', true);
+			date.setCurrentTime(1587559259);
+
+			// Run
+			const result = await dataSource.getCommits('/path/to/repo', null, 300, true, true, false, false, CommitOrdering.Date, ['origin'], [], []);
+
+			// Assert
+			expect(result).toStrictEqual({
+				commits: [
+					{
+						hash: '1a2b3c4d5e6f1a2b3c4d5e6f1a2b3c4d5e6f1a2b',
+						parents: ['2b3c4d5e6f1a2b3c4d5e6f1a2b3c4d5e6f1a2b3c'],
+						author: 'Test Name',
+						email: 'test@mhutchie.com',
+						date: 1587559258,
+						message: 'Commit Message 3',
+						heads: ['master'],
+						tags: [],
+						remotes: [{ name: 'origin/master', remote: 'origin' }],
+						stash: null
+					},
+					{
+						hash: '2b3c4d5e6f1a2b3c4d5e6f1a2b3c4d5e6f1a2b3c',
+						parents: ['3c4d5e6f1a2b3c4d5e6f1a2b3c4d5e6f1a2b3c4d'],
+						author: 'Test Name',
+						email: 'test@mhutchie.com',
+						date: 1587559257,
+						message: 'Commit Message 2',
+						heads: ['develop'],
+						tags: [{ name: 'tag1', annotated: true }],
+						remotes: [],
+						stash: null
+					},
+					{
+						hash: '3c4d5e6f1a2b3c4d5e6f1a2b3c4d5e6f1a2b3c4d',
+						parents: [],
+						author: 'Test Name',
+						email: 'test@mhutchie.com',
+						date: 1587559256,
+						message: 'Commit Message 1',
+						heads: [],
+						tags: [],
+						remotes: [],
+						stash: null
+					}
+				],
+				head: '4d5e6f1a2b3c4d5e6f1a2b3c4d5e6f1a2b3c4d5e',
+				tags: ['tag1'],
+				moreCommitsAvailable: false,
+				error: null
+			});
+			expect(spyOnSpawn).toHaveBeenCalledTimes(2);
+			expect(spyOnSpawn).toBeCalledWith('/path/to/git', ['-c', 'log.showSignature=false', 'log', '--max-count=301', '--format=%HXX7Nal-YARtTpjCikii9nJxER19D6diSyk-AWkPb%PXX7Nal-YARtTpjCikii9nJxER19D6diSyk-AWkPb%anXX7Nal-YARtTpjCikii9nJxER19D6diSyk-AWkPb%aeXX7Nal-YARtTpjCikii9nJxER19D6diSyk-AWkPb%atXX7Nal-YARtTpjCikii9nJxER19D6diSyk-AWkPb%s', '--date-order', '--branches', '--tags', '--remotes', 'HEAD', '--'], expect.objectContaining({ cwd: '/path/to/repo' }));
+			expect(spyOnSpawn).toBeCalledWith('/path/to/git', ['show-ref', '-d', '--head'], expect.objectContaining({ cwd: '/path/to/repo' }));
+		});
+
+		it('Should return the commits (showUncommittedChanges === FALSE)', async () => {
+			// Setup
+			mockGitSuccessOnce(
+				'1a2b3c4d5e6f1a2b3c4d5e6f1a2b3c4d5e6f1a2bXX7Nal-YARtTpjCikii9nJxER19D6diSyk-AWkPb2b3c4d5e6f1a2b3c4d5e6f1a2b3c4d5e6f1a2b3cXX7Nal-YARtTpjCikii9nJxER19D6diSyk-AWkPbTest NameXX7Nal-YARtTpjCikii9nJxER19D6diSyk-AWkPbtest@mhutchie.comXX7Nal-YARtTpjCikii9nJxER19D6diSyk-AWkPb1587559258XX7Nal-YARtTpjCikii9nJxER19D6diSyk-AWkPbCommit Message 3\n' +
+				'2b3c4d5e6f1a2b3c4d5e6f1a2b3c4d5e6f1a2b3cXX7Nal-YARtTpjCikii9nJxER19D6diSyk-AWkPb3c4d5e6f1a2b3c4d5e6f1a2b3c4d5e6f1a2b3c4dXX7Nal-YARtTpjCikii9nJxER19D6diSyk-AWkPbTest NameXX7Nal-YARtTpjCikii9nJxER19D6diSyk-AWkPbtest@mhutchie.comXX7Nal-YARtTpjCikii9nJxER19D6diSyk-AWkPb1587559257XX7Nal-YARtTpjCikii9nJxER19D6diSyk-AWkPbCommit Message 2\n' +
+				'3c4d5e6f1a2b3c4d5e6f1a2b3c4d5e6f1a2b3c4dXX7Nal-YARtTpjCikii9nJxER19D6diSyk-AWkPbXX7Nal-YARtTpjCikii9nJxER19D6diSyk-AWkPbTest NameXX7Nal-YARtTpjCikii9nJxER19D6diSyk-AWkPbtest@mhutchie.comXX7Nal-YARtTpjCikii9nJxER19D6diSyk-AWkPb1587559256XX7Nal-YARtTpjCikii9nJxER19D6diSyk-AWkPbCommit Message 1\n'
+			);
+			mockGitSuccessOnce(
+				'1a2b3c4d5e6f1a2b3c4d5e6f1a2b3c4d5e6f1a2b HEAD\n' +
+				'1a2b3c4d5e6f1a2b3c4d5e6f1a2b3c4d5e6f1a2b refs/heads/master\n' +
+				'2b3c4d5e6f1a2b3c4d5e6f1a2b3c4d5e6f1a2b3c refs/heads/develop\n' +
+				'4d5e6f1a2b3c4d5e6f1a2b3c4d5e6f1a2b3c4d5e refs/heads/feature\n' +
+				'1a2b3c4d5e6f1a2b3c4d5e6f1a2b3c4d5e6f1a2b refs/remotes/origin/master\n' +
+				'a1b2c3d4e5f6a1b2c3d4e5f6a1b2c3d4e5f6a1b2 refs/tags/tag1\n' +
+				'2b3c4d5e6f1a2b3c4d5e6f1a2b3c4d5e6f1a2b3c refs/tags/tag1^{}\n'
+			);
+			vscode.mockExtensionSettingReturnValue('repository.showCommitsOnlyReferencedByTags', true);
+			vscode.mockExtensionSettingReturnValue('repository.showRemoteHeads', true);
+			vscode.mockExtensionSettingReturnValue('repository.showUncommittedChanges', false);
+			date.setCurrentTime(1587559259);
+
+			// Run
+			const result = await dataSource.getCommits('/path/to/repo', null, 300, true, true, false, false, CommitOrdering.Date, ['origin'], [], []);
+
+			// Assert
+			expect(result).toStrictEqual({
+				commits: [
+					{
+						hash: '1a2b3c4d5e6f1a2b3c4d5e6f1a2b3c4d5e6f1a2b',
+						parents: ['2b3c4d5e6f1a2b3c4d5e6f1a2b3c4d5e6f1a2b3c'],
+						author: 'Test Name',
+						email: 'test@mhutchie.com',
+						date: 1587559258,
+						message: 'Commit Message 3',
+						heads: ['master'],
+						tags: [],
+						remotes: [{ name: 'origin/master', remote: 'origin' }],
+						stash: null
+					},
+					{
+						hash: '2b3c4d5e6f1a2b3c4d5e6f1a2b3c4d5e6f1a2b3c',
+						parents: ['3c4d5e6f1a2b3c4d5e6f1a2b3c4d5e6f1a2b3c4d'],
+						author: 'Test Name',
+						email: 'test@mhutchie.com',
+						date: 1587559257,
+						message: 'Commit Message 2',
+						heads: ['develop'],
+						tags: [{ name: 'tag1', annotated: true }],
+						remotes: [],
+						stash: null
+					},
+					{
+						hash: '3c4d5e6f1a2b3c4d5e6f1a2b3c4d5e6f1a2b3c4d',
+						parents: [],
+						author: 'Test Name',
+						email: 'test@mhutchie.com',
+						date: 1587559256,
+						message: 'Commit Message 1',
+						heads: [],
+						tags: [],
+						remotes: [],
+						stash: null
+					}
+				],
+				head: '1a2b3c4d5e6f1a2b3c4d5e6f1a2b3c4d5e6f1a2b',
+				tags: ['tag1'],
+				moreCommitsAvailable: false,
+				error: null
+			});
+			expect(spyOnSpawn).toHaveBeenCalledTimes(2);
+			expect(spyOnSpawn).toBeCalledWith('/path/to/git', ['-c', 'log.showSignature=false', 'log', '--max-count=301', '--format=%HXX7Nal-YARtTpjCikii9nJxER19D6diSyk-AWkPb%PXX7Nal-YARtTpjCikii9nJxER19D6diSyk-AWkPb%anXX7Nal-YARtTpjCikii9nJxER19D6diSyk-AWkPb%aeXX7Nal-YARtTpjCikii9nJxER19D6diSyk-AWkPb%atXX7Nal-YARtTpjCikii9nJxER19D6diSyk-AWkPb%s', '--date-order', '--branches', '--tags', '--remotes', 'HEAD', '--'], expect.objectContaining({ cwd: '/path/to/repo' }));
+			expect(spyOnSpawn).toBeCalledWith('/path/to/git', ['show-ref', '-d', '--head'], expect.objectContaining({ cwd: '/path/to/repo' }));
+		});
+
+		it('Should return the commits (showUntrackedFiles === FALSE)', async () => {
+			// Setup
+			mockGitSuccessOnce(
+				'1a2b3c4d5e6f1a2b3c4d5e6f1a2b3c4d5e6f1a2bXX7Nal-YARtTpjCikii9nJxER19D6diSyk-AWkPb2b3c4d5e6f1a2b3c4d5e6f1a2b3c4d5e6f1a2b3cXX7Nal-YARtTpjCikii9nJxER19D6diSyk-AWkPbTest NameXX7Nal-YARtTpjCikii9nJxER19D6diSyk-AWkPbtest@mhutchie.comXX7Nal-YARtTpjCikii9nJxER19D6diSyk-AWkPb1587559258XX7Nal-YARtTpjCikii9nJxER19D6diSyk-AWkPbCommit Message 3\n' +
+				'2b3c4d5e6f1a2b3c4d5e6f1a2b3c4d5e6f1a2b3cXX7Nal-YARtTpjCikii9nJxER19D6diSyk-AWkPb3c4d5e6f1a2b3c4d5e6f1a2b3c4d5e6f1a2b3c4dXX7Nal-YARtTpjCikii9nJxER19D6diSyk-AWkPbTest NameXX7Nal-YARtTpjCikii9nJxER19D6diSyk-AWkPbtest@mhutchie.comXX7Nal-YARtTpjCikii9nJxER19D6diSyk-AWkPb1587559257XX7Nal-YARtTpjCikii9nJxER19D6diSyk-AWkPbCommit Message 2\n' +
+				'3c4d5e6f1a2b3c4d5e6f1a2b3c4d5e6f1a2b3c4dXX7Nal-YARtTpjCikii9nJxER19D6diSyk-AWkPbXX7Nal-YARtTpjCikii9nJxER19D6diSyk-AWkPbTest NameXX7Nal-YARtTpjCikii9nJxER19D6diSyk-AWkPbtest@mhutchie.comXX7Nal-YARtTpjCikii9nJxER19D6diSyk-AWkPb1587559256XX7Nal-YARtTpjCikii9nJxER19D6diSyk-AWkPbCommit Message 1\n'
+			);
+			mockGitSuccessOnce(
+				'1a2b3c4d5e6f1a2b3c4d5e6f1a2b3c4d5e6f1a2b HEAD\n' +
+				'1a2b3c4d5e6f1a2b3c4d5e6f1a2b3c4d5e6f1a2b refs/heads/master\n' +
+				'2b3c4d5e6f1a2b3c4d5e6f1a2b3c4d5e6f1a2b3c refs/heads/develop\n' +
+				'4d5e6f1a2b3c4d5e6f1a2b3c4d5e6f1a2b3c4d5e refs/heads/feature\n' +
+				'1a2b3c4d5e6f1a2b3c4d5e6f1a2b3c4d5e6f1a2b refs/remotes/origin/master\n' +
+				'a1b2c3d4e5f6a1b2c3d4e5f6a1b2c3d4e5f6a1b2 refs/tags/tag1\n' +
+				'2b3c4d5e6f1a2b3c4d5e6f1a2b3c4d5e6f1a2b3c refs/tags/tag1^{}\n'
+			);
+			mockGitSuccessOnce(
+				'M modified.txt\n'
+			);
+			vscode.mockExtensionSettingReturnValue('repository.showCommitsOnlyReferencedByTags', true);
+			vscode.mockExtensionSettingReturnValue('repository.showRemoteHeads', true);
+			vscode.mockExtensionSettingReturnValue('repository.showUncommittedChanges', true);
+			vscode.mockExtensionSettingReturnValue('repository.showUntrackedFiles', false);
+			date.setCurrentTime(1587559259);
+
+			// Run
+			const result = await dataSource.getCommits('/path/to/repo', null, 300, true, true, false, false, CommitOrdering.Date, ['origin'], [], []);
+
+			// Assert
+			expect(result).toStrictEqual({
+				commits: [
+					{
+						hash: '*',
+						parents: ['1a2b3c4d5e6f1a2b3c4d5e6f1a2b3c4d5e6f1a2b'],
+						author: '*',
+						email: '',
+						date: 1587559259,
+						message: 'Uncommitted Changes (1)',
+						heads: [],
+						tags: [],
+						remotes: [],
+						stash: null
+					},
+					{
+						hash: '1a2b3c4d5e6f1a2b3c4d5e6f1a2b3c4d5e6f1a2b',
+						parents: ['2b3c4d5e6f1a2b3c4d5e6f1a2b3c4d5e6f1a2b3c'],
+						author: 'Test Name',
+						email: 'test@mhutchie.com',
+						date: 1587559258,
+						message: 'Commit Message 3',
+						heads: ['master'],
+						tags: [],
+						remotes: [{ name: 'origin/master', remote: 'origin' }],
+						stash: null
+					},
+					{
+						hash: '2b3c4d5e6f1a2b3c4d5e6f1a2b3c4d5e6f1a2b3c',
+						parents: ['3c4d5e6f1a2b3c4d5e6f1a2b3c4d5e6f1a2b3c4d'],
+						author: 'Test Name',
+						email: 'test@mhutchie.com',
+						date: 1587559257,
+						message: 'Commit Message 2',
+						heads: ['develop'],
+						tags: [{ name: 'tag1', annotated: true }],
+						remotes: [],
+						stash: null
+					},
+					{
+						hash: '3c4d5e6f1a2b3c4d5e6f1a2b3c4d5e6f1a2b3c4d',
+						parents: [],
+						author: 'Test Name',
+						email: 'test@mhutchie.com',
+						date: 1587559256,
+						message: 'Commit Message 1',
+						heads: [],
+						tags: [],
+						remotes: [],
+						stash: null
+					}
+				],
+				head: '1a2b3c4d5e6f1a2b3c4d5e6f1a2b3c4d5e6f1a2b',
+				tags: ['tag1'],
+				moreCommitsAvailable: false,
+				error: null
+			});
+			expect(spyOnSpawn).toBeCalledWith('/path/to/git', ['-c', 'log.showSignature=false', 'log', '--max-count=301', '--format=%HXX7Nal-YARtTpjCikii9nJxER19D6diSyk-AWkPb%PXX7Nal-YARtTpjCikii9nJxER19D6diSyk-AWkPb%anXX7Nal-YARtTpjCikii9nJxER19D6diSyk-AWkPb%aeXX7Nal-YARtTpjCikii9nJxER19D6diSyk-AWkPb%atXX7Nal-YARtTpjCikii9nJxER19D6diSyk-AWkPb%s', '--date-order', '--branches', '--tags', '--remotes', 'HEAD', '--'], expect.objectContaining({ cwd: '/path/to/repo' }));
+			expect(spyOnSpawn).toBeCalledWith('/path/to/git', ['show-ref', '-d', '--head'], expect.objectContaining({ cwd: '/path/to/repo' }));
+			expect(spyOnSpawn).toBeCalledWith('/path/to/git', ['status', '--untracked-files=no', '--porcelain'], expect.objectContaining({ cwd: '/path/to/repo' }));
+		});
+
+		it('Should return the commits (showTags === FALSE)', async () => {
+			// Setup
+			mockGitSuccessOnce(
+				'1a2b3c4d5e6f1a2b3c4d5e6f1a2b3c4d5e6f1a2bXX7Nal-YARtTpjCikii9nJxER19D6diSyk-AWkPb2b3c4d5e6f1a2b3c4d5e6f1a2b3c4d5e6f1a2b3cXX7Nal-YARtTpjCikii9nJxER19D6diSyk-AWkPbTest NameXX7Nal-YARtTpjCikii9nJxER19D6diSyk-AWkPbtest@mhutchie.comXX7Nal-YARtTpjCikii9nJxER19D6diSyk-AWkPb1587559258XX7Nal-YARtTpjCikii9nJxER19D6diSyk-AWkPbCommit Message 3\n' +
+				'2b3c4d5e6f1a2b3c4d5e6f1a2b3c4d5e6f1a2b3cXX7Nal-YARtTpjCikii9nJxER19D6diSyk-AWkPb3c4d5e6f1a2b3c4d5e6f1a2b3c4d5e6f1a2b3c4dXX7Nal-YARtTpjCikii9nJxER19D6diSyk-AWkPbTest NameXX7Nal-YARtTpjCikii9nJxER19D6diSyk-AWkPbtest@mhutchie.comXX7Nal-YARtTpjCikii9nJxER19D6diSyk-AWkPb1587559257XX7Nal-YARtTpjCikii9nJxER19D6diSyk-AWkPbCommit Message 2\n' +
+				'3c4d5e6f1a2b3c4d5e6f1a2b3c4d5e6f1a2b3c4dXX7Nal-YARtTpjCikii9nJxER19D6diSyk-AWkPbXX7Nal-YARtTpjCikii9nJxER19D6diSyk-AWkPbTest NameXX7Nal-YARtTpjCikii9nJxER19D6diSyk-AWkPbtest@mhutchie.comXX7Nal-YARtTpjCikii9nJxER19D6diSyk-AWkPb1587559256XX7Nal-YARtTpjCikii9nJxER19D6diSyk-AWkPbCommit Message 1\n'
+			);
+			mockGitSuccessOnce(
+				'1a2b3c4d5e6f1a2b3c4d5e6f1a2b3c4d5e6f1a2b HEAD\n' +
+				'1a2b3c4d5e6f1a2b3c4d5e6f1a2b3c4d5e6f1a2b refs/heads/master\n' +
+				'2b3c4d5e6f1a2b3c4d5e6f1a2b3c4d5e6f1a2b3c refs/heads/develop\n' +
+				'4d5e6f1a2b3c4d5e6f1a2b3c4d5e6f1a2b3c4d5e refs/heads/feature\n' +
+				'1a2b3c4d5e6f1a2b3c4d5e6f1a2b3c4d5e6f1a2b refs/remotes/origin/master\n' +
+				'a1b2c3d4e5f6a1b2c3d4e5f6a1b2c3d4e5f6a1b2 refs/tags/tag1\n' +
+				'2b3c4d5e6f1a2b3c4d5e6f1a2b3c4d5e6f1a2b3c refs/tags/tag1^{}\n'
+			);
+			mockGitSuccessOnce(
+				'M modified.txt\n' +
+				'?? untracked.txt\n'
+			);
+			vscode.mockExtensionSettingReturnValue('repository.showCommitsOnlyReferencedByTags', true);
+			vscode.mockExtensionSettingReturnValue('repository.showRemoteHeads', true);
+			vscode.mockExtensionSettingReturnValue('repository.showUncommittedChanges', true);
+			vscode.mockExtensionSettingReturnValue('repository.showUntrackedFiles', true);
+			date.setCurrentTime(1587559259);
+
+			// Run
+			const result = await dataSource.getCommits('/path/to/repo', null, 300, false, true, false, false, CommitOrdering.Date, ['origin'], [], []);
+
+			// Assert
+			expect(result).toStrictEqual({
+				commits: [
+					{
+						hash: '*',
+						parents: ['1a2b3c4d5e6f1a2b3c4d5e6f1a2b3c4d5e6f1a2b'],
+						author: '*',
+						email: '',
+						date: 1587559259,
+						message: 'Uncommitted Changes (2)',
+						heads: [],
+						tags: [],
+						remotes: [],
+						stash: null
+					},
+					{
+						hash: '1a2b3c4d5e6f1a2b3c4d5e6f1a2b3c4d5e6f1a2b',
+						parents: ['2b3c4d5e6f1a2b3c4d5e6f1a2b3c4d5e6f1a2b3c'],
+						author: 'Test Name',
+						email: 'test@mhutchie.com',
+						date: 1587559258,
+						message: 'Commit Message 3',
+						heads: ['master'],
+						tags: [],
+						remotes: [{ name: 'origin/master', remote: 'origin' }],
+						stash: null
+					},
+					{
+						hash: '2b3c4d5e6f1a2b3c4d5e6f1a2b3c4d5e6f1a2b3c',
+						parents: ['3c4d5e6f1a2b3c4d5e6f1a2b3c4d5e6f1a2b3c4d'],
+						author: 'Test Name',
+						email: 'test@mhutchie.com',
+						date: 1587559257,
+						message: 'Commit Message 2',
+						heads: ['develop'],
+						tags: [],
+						remotes: [],
+						stash: null
+					},
+					{
+						hash: '3c4d5e6f1a2b3c4d5e6f1a2b3c4d5e6f1a2b3c4d',
+						parents: [],
+						author: 'Test Name',
+						email: 'test@mhutchie.com',
+						date: 1587559256,
+						message: 'Commit Message 1',
+						heads: [],
+						tags: [],
+						remotes: [],
+						stash: null
+					}
+				],
+				head: '1a2b3c4d5e6f1a2b3c4d5e6f1a2b3c4d5e6f1a2b',
+				tags: ['tag1'],
+				moreCommitsAvailable: false,
+				error: null
+			});
+			expect(spyOnSpawn).toBeCalledWith('/path/to/git', ['-c', 'log.showSignature=false', 'log', '--max-count=301', '--format=%HXX7Nal-YARtTpjCikii9nJxER19D6diSyk-AWkPb%PXX7Nal-YARtTpjCikii9nJxER19D6diSyk-AWkPb%anXX7Nal-YARtTpjCikii9nJxER19D6diSyk-AWkPb%aeXX7Nal-YARtTpjCikii9nJxER19D6diSyk-AWkPb%atXX7Nal-YARtTpjCikii9nJxER19D6diSyk-AWkPb%s', '--date-order', '--branches', '--remotes', 'HEAD', '--'], expect.objectContaining({ cwd: '/path/to/repo' }));
+			expect(spyOnSpawn).toBeCalledWith('/path/to/git', ['show-ref', '-d', '--head'], expect.objectContaining({ cwd: '/path/to/repo' }));
+			expect(spyOnSpawn).toBeCalledWith('/path/to/git', ['status', '--untracked-files=all', '--porcelain'], expect.objectContaining({ cwd: '/path/to/repo' }));
+		});
+
+		it('Should return the commits (showCommitsOnlyReferencedByTags === FALSE)', async () => {
+			// Setup
+			mockGitSuccessOnce(
+				'1a2b3c4d5e6f1a2b3c4d5e6f1a2b3c4d5e6f1a2bXX7Nal-YARtTpjCikii9nJxER19D6diSyk-AWkPb2b3c4d5e6f1a2b3c4d5e6f1a2b3c4d5e6f1a2b3cXX7Nal-YARtTpjCikii9nJxER19D6diSyk-AWkPbTest NameXX7Nal-YARtTpjCikii9nJxER19D6diSyk-AWkPbtest@mhutchie.comXX7Nal-YARtTpjCikii9nJxER19D6diSyk-AWkPb1587559258XX7Nal-YARtTpjCikii9nJxER19D6diSyk-AWkPbCommit Message 3\n' +
+				'2b3c4d5e6f1a2b3c4d5e6f1a2b3c4d5e6f1a2b3cXX7Nal-YARtTpjCikii9nJxER19D6diSyk-AWkPb3c4d5e6f1a2b3c4d5e6f1a2b3c4d5e6f1a2b3c4dXX7Nal-YARtTpjCikii9nJxER19D6diSyk-AWkPbTest NameXX7Nal-YARtTpjCikii9nJxER19D6diSyk-AWkPbtest@mhutchie.comXX7Nal-YARtTpjCikii9nJxER19D6diSyk-AWkPb1587559257XX7Nal-YARtTpjCikii9nJxER19D6diSyk-AWkPbCommit Message 2\n' +
+				'3c4d5e6f1a2b3c4d5e6f1a2b3c4d5e6f1a2b3c4dXX7Nal-YARtTpjCikii9nJxER19D6diSyk-AWkPbXX7Nal-YARtTpjCikii9nJxER19D6diSyk-AWkPbTest NameXX7Nal-YARtTpjCikii9nJxER19D6diSyk-AWkPbtest@mhutchie.comXX7Nal-YARtTpjCikii9nJxER19D6diSyk-AWkPb1587559256XX7Nal-YARtTpjCikii9nJxER19D6diSyk-AWkPbCommit Message 1\n'
+			);
+			mockGitSuccessOnce(
+				'1a2b3c4d5e6f1a2b3c4d5e6f1a2b3c4d5e6f1a2b HEAD\n' +
+				'1a2b3c4d5e6f1a2b3c4d5e6f1a2b3c4d5e6f1a2b refs/heads/master\n' +
+				'2b3c4d5e6f1a2b3c4d5e6f1a2b3c4d5e6f1a2b3c refs/heads/develop\n' +
+				'4d5e6f1a2b3c4d5e6f1a2b3c4d5e6f1a2b3c4d5e refs/heads/feature\n' +
+				'1a2b3c4d5e6f1a2b3c4d5e6f1a2b3c4d5e6f1a2b refs/remotes/origin/master\n' +
+				'a1b2c3d4e5f6a1b2c3d4e5f6a1b2c3d4e5f6a1b2 refs/tags/tag1\n' +
+				'2b3c4d5e6f1a2b3c4d5e6f1a2b3c4d5e6f1a2b3c refs/tags/tag1^{}\n'
+			);
+			mockGitSuccessOnce(
+				'M modified.txt\n' +
+				'?? untracked.txt\n'
+			);
+			vscode.mockExtensionSettingReturnValue('repository.showCommitsOnlyReferencedByTags', false);
+			vscode.mockExtensionSettingReturnValue('repository.showRemoteHeads', true);
+			vscode.mockExtensionSettingReturnValue('repository.showUncommittedChanges', true);
+			vscode.mockExtensionSettingReturnValue('repository.showUntrackedFiles', true);
+			date.setCurrentTime(1587559259);
+
+			// Run
+			const result = await dataSource.getCommits('/path/to/repo', null, 300, true, true, false, false, CommitOrdering.Date, ['origin'], [], []);
+
+			// Assert
+			expect(result).toStrictEqual({
+				commits: [
+					{
+						hash: '*',
+						parents: ['1a2b3c4d5e6f1a2b3c4d5e6f1a2b3c4d5e6f1a2b'],
+						author: '*',
+						email: '',
+						date: 1587559259,
+						message: 'Uncommitted Changes (2)',
+						heads: [],
+						tags: [],
+						remotes: [],
+						stash: null
+					},
+					{
+						hash: '1a2b3c4d5e6f1a2b3c4d5e6f1a2b3c4d5e6f1a2b',
+						parents: ['2b3c4d5e6f1a2b3c4d5e6f1a2b3c4d5e6f1a2b3c'],
+						author: 'Test Name',
+						email: 'test@mhutchie.com',
+						date: 1587559258,
+						message: 'Commit Message 3',
+						heads: ['master'],
+						tags: [],
+						remotes: [{ name: 'origin/master', remote: 'origin' }],
+						stash: null
+					},
+					{
+						hash: '2b3c4d5e6f1a2b3c4d5e6f1a2b3c4d5e6f1a2b3c',
+						parents: ['3c4d5e6f1a2b3c4d5e6f1a2b3c4d5e6f1a2b3c4d'],
+						author: 'Test Name',
+						email: 'test@mhutchie.com',
+						date: 1587559257,
+						message: 'Commit Message 2',
+						heads: ['develop'],
+						tags: [{ name: 'tag1', annotated: true }],
+						remotes: [],
+						stash: null
+					},
+					{
+						hash: '3c4d5e6f1a2b3c4d5e6f1a2b3c4d5e6f1a2b3c4d',
+						parents: [],
+						author: 'Test Name',
+						email: 'test@mhutchie.com',
+						date: 1587559256,
+						message: 'Commit Message 1',
+						heads: [],
+						tags: [],
+						remotes: [],
+						stash: null
+					}
+				],
+				head: '1a2b3c4d5e6f1a2b3c4d5e6f1a2b3c4d5e6f1a2b',
+				tags: ['tag1'],
+				moreCommitsAvailable: false,
+				error: null
+			});
+			expect(spyOnSpawn).toBeCalledWith('/path/to/git', ['-c', 'log.showSignature=false', 'log', '--max-count=301', '--format=%HXX7Nal-YARtTpjCikii9nJxER19D6diSyk-AWkPb%PXX7Nal-YARtTpjCikii9nJxER19D6diSyk-AWkPb%anXX7Nal-YARtTpjCikii9nJxER19D6diSyk-AWkPb%aeXX7Nal-YARtTpjCikii9nJxER19D6diSyk-AWkPb%atXX7Nal-YARtTpjCikii9nJxER19D6diSyk-AWkPb%s', '--date-order', '--branches', '--remotes', 'HEAD', '--'], expect.objectContaining({ cwd: '/path/to/repo' }));
+			expect(spyOnSpawn).toBeCalledWith('/path/to/git', ['show-ref', '-d', '--head'], expect.objectContaining({ cwd: '/path/to/repo' }));
+			expect(spyOnSpawn).toBeCalledWith('/path/to/git', ['status', '--untracked-files=all', '--porcelain'], expect.objectContaining({ cwd: '/path/to/repo' }));
+		});
+
+		it('Should return the commits (showRemoteBranches === FALSE)', async () => {
+			// Setup
+			mockGitSuccessOnce(
+				'1a2b3c4d5e6f1a2b3c4d5e6f1a2b3c4d5e6f1a2bXX7Nal-YARtTpjCikii9nJxER19D6diSyk-AWkPb2b3c4d5e6f1a2b3c4d5e6f1a2b3c4d5e6f1a2b3cXX7Nal-YARtTpjCikii9nJxER19D6diSyk-AWkPbTest NameXX7Nal-YARtTpjCikii9nJxER19D6diSyk-AWkPbtest@mhutchie.comXX7Nal-YARtTpjCikii9nJxER19D6diSyk-AWkPb1587559258XX7Nal-YARtTpjCikii9nJxER19D6diSyk-AWkPbCommit Message 3\n' +
+				'2b3c4d5e6f1a2b3c4d5e6f1a2b3c4d5e6f1a2b3cXX7Nal-YARtTpjCikii9nJxER19D6diSyk-AWkPb3c4d5e6f1a2b3c4d5e6f1a2b3c4d5e6f1a2b3c4dXX7Nal-YARtTpjCikii9nJxER19D6diSyk-AWkPbTest NameXX7Nal-YARtTpjCikii9nJxER19D6diSyk-AWkPbtest@mhutchie.comXX7Nal-YARtTpjCikii9nJxER19D6diSyk-AWkPb1587559257XX7Nal-YARtTpjCikii9nJxER19D6diSyk-AWkPbCommit Message 2\n' +
+				'3c4d5e6f1a2b3c4d5e6f1a2b3c4d5e6f1a2b3c4dXX7Nal-YARtTpjCikii9nJxER19D6diSyk-AWkPbXX7Nal-YARtTpjCikii9nJxER19D6diSyk-AWkPbTest NameXX7Nal-YARtTpjCikii9nJxER19D6diSyk-AWkPbtest@mhutchie.comXX7Nal-YARtTpjCikii9nJxER19D6diSyk-AWkPb1587559256XX7Nal-YARtTpjCikii9nJxER19D6diSyk-AWkPbCommit Message 1\n'
+			);
+			mockGitSuccessOnce(
+				'1a2b3c4d5e6f1a2b3c4d5e6f1a2b3c4d5e6f1a2b HEAD\n' +
+				'1a2b3c4d5e6f1a2b3c4d5e6f1a2b3c4d5e6f1a2b refs/heads/master\n' +
+				'2b3c4d5e6f1a2b3c4d5e6f1a2b3c4d5e6f1a2b3c refs/heads/develop\n' +
+				'4d5e6f1a2b3c4d5e6f1a2b3c4d5e6f1a2b3c4d5e refs/heads/feature\n' +
+				'a1b2c3d4e5f6a1b2c3d4e5f6a1b2c3d4e5f6a1b2 refs/tags/tag1\n' +
+				'2b3c4d5e6f1a2b3c4d5e6f1a2b3c4d5e6f1a2b3c refs/tags/tag1^{}\n'
+			);
+			mockGitSuccessOnce(
+				'M modified.txt\n' +
+				'?? untracked.txt\n'
+			);
+			vscode.mockExtensionSettingReturnValue('repository.showCommitsOnlyReferencedByTags', true);
+			vscode.mockExtensionSettingReturnValue('repository.showRemoteHeads', true);
+			vscode.mockExtensionSettingReturnValue('repository.showUncommittedChanges', true);
+			vscode.mockExtensionSettingReturnValue('repository.showUntrackedFiles', true);
+			date.setCurrentTime(1587559259);
+
+			// Run
+			const result = await dataSource.getCommits('/path/to/repo', null, 300, true, false, false, false, CommitOrdering.Date, ['origin'], [], []);
+
+			// Assert
+			expect(result).toStrictEqual({
+				commits: [
+					{
+						hash: '*',
+						parents: ['1a2b3c4d5e6f1a2b3c4d5e6f1a2b3c4d5e6f1a2b'],
+						author: '*',
+						email: '',
+						date: 1587559259,
+						message: 'Uncommitted Changes (2)',
+						heads: [],
+						tags: [],
+						remotes: [],
+						stash: null
+					},
+					{
+						hash: '1a2b3c4d5e6f1a2b3c4d5e6f1a2b3c4d5e6f1a2b',
+						parents: ['2b3c4d5e6f1a2b3c4d5e6f1a2b3c4d5e6f1a2b3c'],
+						author: 'Test Name',
+						email: 'test@mhutchie.com',
+						date: 1587559258,
+						message: 'Commit Message 3',
+						heads: ['master'],
+						tags: [],
+						remotes: [],
+						stash: null
+					},
+					{
+						hash: '2b3c4d5e6f1a2b3c4d5e6f1a2b3c4d5e6f1a2b3c',
+						parents: ['3c4d5e6f1a2b3c4d5e6f1a2b3c4d5e6f1a2b3c4d'],
+						author: 'Test Name',
+						email: 'test@mhutchie.com',
+						date: 1587559257,
+						message: 'Commit Message 2',
+						heads: ['develop'],
+						tags: [{ name: 'tag1', annotated: true }],
+						remotes: [],
+						stash: null
+					},
+					{
+						hash: '3c4d5e6f1a2b3c4d5e6f1a2b3c4d5e6f1a2b3c4d',
+						parents: [],
+						author: 'Test Name',
+						email: 'test@mhutchie.com',
+						date: 1587559256,
+						message: 'Commit Message 1',
+						heads: [],
+						tags: [],
+						remotes: [],
+						stash: null
+					}
+				],
+				head: '1a2b3c4d5e6f1a2b3c4d5e6f1a2b3c4d5e6f1a2b',
+				tags: ['tag1'],
+				moreCommitsAvailable: false,
+				error: null
+			});
+			expect(spyOnSpawn).toBeCalledWith('/path/to/git', ['-c', 'log.showSignature=false', 'log', '--max-count=301', '--format=%HXX7Nal-YARtTpjCikii9nJxER19D6diSyk-AWkPb%PXX7Nal-YARtTpjCikii9nJxER19D6diSyk-AWkPb%anXX7Nal-YARtTpjCikii9nJxER19D6diSyk-AWkPb%aeXX7Nal-YARtTpjCikii9nJxER19D6diSyk-AWkPb%atXX7Nal-YARtTpjCikii9nJxER19D6diSyk-AWkPb%s', '--date-order', '--branches', '--tags', 'HEAD', '--'], expect.objectContaining({ cwd: '/path/to/repo' }));
+			expect(spyOnSpawn).toBeCalledWith('/path/to/git', ['show-ref', '--heads', '--tags', '-d', '--head'], expect.objectContaining({ cwd: '/path/to/repo' }));
+			expect(spyOnSpawn).toBeCalledWith('/path/to/git', ['status', '--untracked-files=all', '--porcelain'], expect.objectContaining({ cwd: '/path/to/repo' }));
+		});
+
+		it('Should return the commits (includeCommitsMentionedByReflogs === TRUE)', async () => {
+			// Setup
+			mockGitSuccessOnce(
+				'1a2b3c4d5e6f1a2b3c4d5e6f1a2b3c4d5e6f1a2bXX7Nal-YARtTpjCikii9nJxER19D6diSyk-AWkPb2b3c4d5e6f1a2b3c4d5e6f1a2b3c4d5e6f1a2b3cXX7Nal-YARtTpjCikii9nJxER19D6diSyk-AWkPbTest NameXX7Nal-YARtTpjCikii9nJxER19D6diSyk-AWkPbtest@mhutchie.comXX7Nal-YARtTpjCikii9nJxER19D6diSyk-AWkPb1587559258XX7Nal-YARtTpjCikii9nJxER19D6diSyk-AWkPbCommit Message 3\n' +
+				'2b3c4d5e6f1a2b3c4d5e6f1a2b3c4d5e6f1a2b3cXX7Nal-YARtTpjCikii9nJxER19D6diSyk-AWkPb3c4d5e6f1a2b3c4d5e6f1a2b3c4d5e6f1a2b3c4dXX7Nal-YARtTpjCikii9nJxER19D6diSyk-AWkPbTest NameXX7Nal-YARtTpjCikii9nJxER19D6diSyk-AWkPbtest@mhutchie.comXX7Nal-YARtTpjCikii9nJxER19D6diSyk-AWkPb1587559257XX7Nal-YARtTpjCikii9nJxER19D6diSyk-AWkPbCommit Message 2\n' +
+				'3c4d5e6f1a2b3c4d5e6f1a2b3c4d5e6f1a2b3c4dXX7Nal-YARtTpjCikii9nJxER19D6diSyk-AWkPbXX7Nal-YARtTpjCikii9nJxER19D6diSyk-AWkPbTest NameXX7Nal-YARtTpjCikii9nJxER19D6diSyk-AWkPbtest@mhutchie.comXX7Nal-YARtTpjCikii9nJxER19D6diSyk-AWkPb1587559256XX7Nal-YARtTpjCikii9nJxER19D6diSyk-AWkPbCommit Message 1\n'
+			);
+			mockGitSuccessOnce(
+				'1a2b3c4d5e6f1a2b3c4d5e6f1a2b3c4d5e6f1a2b HEAD\n' +
+				'1a2b3c4d5e6f1a2b3c4d5e6f1a2b3c4d5e6f1a2b refs/heads/master\n' +
+				'2b3c4d5e6f1a2b3c4d5e6f1a2b3c4d5e6f1a2b3c refs/heads/develop\n' +
+				'4d5e6f1a2b3c4d5e6f1a2b3c4d5e6f1a2b3c4d5e refs/heads/feature\n' +
+				'1a2b3c4d5e6f1a2b3c4d5e6f1a2b3c4d5e6f1a2b refs/remotes/origin/master\n' +
+				'4d5e6f1a2b3c4d5e6f1a2b3c4d5e6f1a2b3c4d5e refs/remotes/origin/feature\n' +
+				'a1b2c3d4e5f6a1b2c3d4e5f6a1b2c3d4e5f6a1b2 refs/tags/tag1\n' +
+				'2b3c4d5e6f1a2b3c4d5e6f1a2b3c4d5e6f1a2b3c refs/tags/tag1^{}\n'
+			);
+			mockGitSuccessOnce(
+				'M modified.txt\n' +
+				'?? untracked.txt\n'
+			);
+			vscode.mockExtensionSettingReturnValue('repository.showCommitsOnlyReferencedByTags', true);
+			vscode.mockExtensionSettingReturnValue('repository.showRemoteHeads', true);
+			vscode.mockExtensionSettingReturnValue('repository.showUncommittedChanges', true);
+			vscode.mockExtensionSettingReturnValue('repository.showUntrackedFiles', true);
+			date.setCurrentTime(1587559259);
+
+			// Run
+			const result = await dataSource.getCommits('/path/to/repo', null, 300, true, true, true, false, CommitOrdering.Date, ['origin'], [], []);
+
+			// Assert
+			expect(result).toStrictEqual({
+				commits: [
+					{
+						hash: '*',
+						parents: ['1a2b3c4d5e6f1a2b3c4d5e6f1a2b3c4d5e6f1a2b'],
+						author: '*',
+						email: '',
+						date: 1587559259,
+						message: 'Uncommitted Changes (2)',
+						heads: [],
+						tags: [],
+						remotes: [],
+						stash: null
+					},
+					{
+						hash: '1a2b3c4d5e6f1a2b3c4d5e6f1a2b3c4d5e6f1a2b',
+						parents: ['2b3c4d5e6f1a2b3c4d5e6f1a2b3c4d5e6f1a2b3c'],
+						author: 'Test Name',
+						email: 'test@mhutchie.com',
+						date: 1587559258,
+						message: 'Commit Message 3',
+						heads: ['master'],
+						tags: [],
+						remotes: [{ name: 'origin/master', remote: 'origin' }],
+						stash: null
+					},
+					{
+						hash: '2b3c4d5e6f1a2b3c4d5e6f1a2b3c4d5e6f1a2b3c',
+						parents: ['3c4d5e6f1a2b3c4d5e6f1a2b3c4d5e6f1a2b3c4d'],
+						author: 'Test Name',
+						email: 'test@mhutchie.com',
+						date: 1587559257,
+						message: 'Commit Message 2',
+						heads: ['develop'],
+						tags: [{ name: 'tag1', annotated: true }],
+						remotes: [],
+						stash: null
+					},
+					{
+						hash: '3c4d5e6f1a2b3c4d5e6f1a2b3c4d5e6f1a2b3c4d',
+						parents: [],
+						author: 'Test Name',
+						email: 'test@mhutchie.com',
+						date: 1587559256,
+						message: 'Commit Message 1',
+						heads: [],
+						tags: [],
+						remotes: [],
+						stash: null
+					}
+				],
+				head: '1a2b3c4d5e6f1a2b3c4d5e6f1a2b3c4d5e6f1a2b',
+				tags: ['tag1'],
+				moreCommitsAvailable: false,
+				error: null
+			});
+			expect(spyOnSpawn).toBeCalledWith('/path/to/git', ['-c', 'log.showSignature=false', 'log', '--max-count=301', '--format=%HXX7Nal-YARtTpjCikii9nJxER19D6diSyk-AWkPb%PXX7Nal-YARtTpjCikii9nJxER19D6diSyk-AWkPb%anXX7Nal-YARtTpjCikii9nJxER19D6diSyk-AWkPb%aeXX7Nal-YARtTpjCikii9nJxER19D6diSyk-AWkPb%atXX7Nal-YARtTpjCikii9nJxER19D6diSyk-AWkPb%s', '--date-order', '--branches', '--tags', '--reflog', '--remotes', 'HEAD', '--'], expect.objectContaining({ cwd: '/path/to/repo' }));
+			expect(spyOnSpawn).toBeCalledWith('/path/to/git', ['show-ref', '-d', '--head'], expect.objectContaining({ cwd: '/path/to/repo' }));
+			expect(spyOnSpawn).toBeCalledWith('/path/to/git', ['status', '--untracked-files=all', '--porcelain'], expect.objectContaining({ cwd: '/path/to/repo' }));
+		});
+
+		it('Should return the commits (onlyFollowFirstParent === TRUE)', async () => {
+			// Setup
+			mockGitSuccessOnce(
+				'1a2b3c4d5e6f1a2b3c4d5e6f1a2b3c4d5e6f1a2bXX7Nal-YARtTpjCikii9nJxER19D6diSyk-AWkPb2b3c4d5e6f1a2b3c4d5e6f1a2b3c4d5e6f1a2b3cXX7Nal-YARtTpjCikii9nJxER19D6diSyk-AWkPbTest NameXX7Nal-YARtTpjCikii9nJxER19D6diSyk-AWkPbtest@mhutchie.comXX7Nal-YARtTpjCikii9nJxER19D6diSyk-AWkPb1587559258XX7Nal-YARtTpjCikii9nJxER19D6diSyk-AWkPbCommit Message 3\n' +
+				'2b3c4d5e6f1a2b3c4d5e6f1a2b3c4d5e6f1a2b3cXX7Nal-YARtTpjCikii9nJxER19D6diSyk-AWkPb3c4d5e6f1a2b3c4d5e6f1a2b3c4d5e6f1a2b3c4dXX7Nal-YARtTpjCikii9nJxER19D6diSyk-AWkPbTest NameXX7Nal-YARtTpjCikii9nJxER19D6diSyk-AWkPbtest@mhutchie.comXX7Nal-YARtTpjCikii9nJxER19D6diSyk-AWkPb1587559257XX7Nal-YARtTpjCikii9nJxER19D6diSyk-AWkPbCommit Message 2\n' +
+				'3c4d5e6f1a2b3c4d5e6f1a2b3c4d5e6f1a2b3c4dXX7Nal-YARtTpjCikii9nJxER19D6diSyk-AWkPbXX7Nal-YARtTpjCikii9nJxER19D6diSyk-AWkPbTest NameXX7Nal-YARtTpjCikii9nJxER19D6diSyk-AWkPbtest@mhutchie.comXX7Nal-YARtTpjCikii9nJxER19D6diSyk-AWkPb1587559256XX7Nal-YARtTpjCikii9nJxER19D6diSyk-AWkPbCommit Message 1\n'
+			);
+			mockGitSuccessOnce(
+				'1a2b3c4d5e6f1a2b3c4d5e6f1a2b3c4d5e6f1a2b HEAD\n' +
+				'1a2b3c4d5e6f1a2b3c4d5e6f1a2b3c4d5e6f1a2b refs/heads/master\n' +
+				'2b3c4d5e6f1a2b3c4d5e6f1a2b3c4d5e6f1a2b3c refs/heads/develop\n' +
+				'4d5e6f1a2b3c4d5e6f1a2b3c4d5e6f1a2b3c4d5e refs/heads/feature\n' +
+				'1a2b3c4d5e6f1a2b3c4d5e6f1a2b3c4d5e6f1a2b refs/remotes/origin/master\n' +
+				'4d5e6f1a2b3c4d5e6f1a2b3c4d5e6f1a2b3c4d5e refs/remotes/origin/feature\n' +
+				'a1b2c3d4e5f6a1b2c3d4e5f6a1b2c3d4e5f6a1b2 refs/tags/tag1\n' +
+				'2b3c4d5e6f1a2b3c4d5e6f1a2b3c4d5e6f1a2b3c refs/tags/tag1^{}\n'
+			);
+			mockGitSuccessOnce(
+				'M modified.txt\n' +
+				'?? untracked.txt\n'
+			);
+			vscode.mockExtensionSettingReturnValue('repository.showCommitsOnlyReferencedByTags', true);
+			vscode.mockExtensionSettingReturnValue('repository.showRemoteHeads', true);
+			vscode.mockExtensionSettingReturnValue('repository.showUncommittedChanges', true);
+			vscode.mockExtensionSettingReturnValue('repository.showUntrackedFiles', true);
+			date.setCurrentTime(1587559259);
+
+			// Run
+			const result = await dataSource.getCommits('/path/to/repo', null, 300, true, true, false, true, CommitOrdering.Date, ['origin'], [], []);
+
+			// Assert
+			expect(result).toStrictEqual({
+				commits: [
+					{
+						hash: '*',
+						parents: ['1a2b3c4d5e6f1a2b3c4d5e6f1a2b3c4d5e6f1a2b'],
+						author: '*',
+						email: '',
+						date: 1587559259,
+						message: 'Uncommitted Changes (2)',
+						heads: [],
+						tags: [],
+						remotes: [],
+						stash: null
+					},
+					{
+						hash: '1a2b3c4d5e6f1a2b3c4d5e6f1a2b3c4d5e6f1a2b',
+						parents: ['2b3c4d5e6f1a2b3c4d5e6f1a2b3c4d5e6f1a2b3c'],
+						author: 'Test Name',
+						email: 'test@mhutchie.com',
+						date: 1587559258,
+						message: 'Commit Message 3',
+						heads: ['master'],
+						tags: [],
+						remotes: [{ name: 'origin/master', remote: 'origin' }],
+						stash: null
+					},
+					{
+						hash: '2b3c4d5e6f1a2b3c4d5e6f1a2b3c4d5e6f1a2b3c',
+						parents: ['3c4d5e6f1a2b3c4d5e6f1a2b3c4d5e6f1a2b3c4d'],
+						author: 'Test Name',
+						email: 'test@mhutchie.com',
+						date: 1587559257,
+						message: 'Commit Message 2',
+						heads: ['develop'],
+						tags: [{ name: 'tag1', annotated: true }],
+						remotes: [],
+						stash: null
+					},
+					{
+						hash: '3c4d5e6f1a2b3c4d5e6f1a2b3c4d5e6f1a2b3c4d',
+						parents: [],
+						author: 'Test Name',
+						email: 'test@mhutchie.com',
+						date: 1587559256,
+						message: 'Commit Message 1',
+						heads: [],
+						tags: [],
+						remotes: [],
+						stash: null
+					}
+				],
+				head: '1a2b3c4d5e6f1a2b3c4d5e6f1a2b3c4d5e6f1a2b',
+				tags: ['tag1'],
+				moreCommitsAvailable: false,
+				error: null
+			});
+			expect(spyOnSpawn).toBeCalledWith('/path/to/git', ['-c', 'log.showSignature=false', 'log', '--max-count=301', '--format=%HXX7Nal-YARtTpjCikii9nJxER19D6diSyk-AWkPb%PXX7Nal-YARtTpjCikii9nJxER19D6diSyk-AWkPb%anXX7Nal-YARtTpjCikii9nJxER19D6diSyk-AWkPb%aeXX7Nal-YARtTpjCikii9nJxER19D6diSyk-AWkPb%atXX7Nal-YARtTpjCikii9nJxER19D6diSyk-AWkPb%s', '--date-order', '--first-parent', '--branches', '--tags', '--remotes', 'HEAD', '--'], expect.objectContaining({ cwd: '/path/to/repo' }));
+			expect(spyOnSpawn).toBeCalledWith('/path/to/git', ['show-ref', '-d', '--head'], expect.objectContaining({ cwd: '/path/to/repo' }));
+			expect(spyOnSpawn).toBeCalledWith('/path/to/git', ['status', '--untracked-files=all', '--porcelain'], expect.objectContaining({ cwd: '/path/to/repo' }));
+		});
+
+		it('Should return the commits (showRemoteHeads === FALSE)', async () => {
+			// Setup
+			mockGitSuccessOnce(
+				'1a2b3c4d5e6f1a2b3c4d5e6f1a2b3c4d5e6f1a2bXX7Nal-YARtTpjCikii9nJxER19D6diSyk-AWkPb2b3c4d5e6f1a2b3c4d5e6f1a2b3c4d5e6f1a2b3cXX7Nal-YARtTpjCikii9nJxER19D6diSyk-AWkPbTest NameXX7Nal-YARtTpjCikii9nJxER19D6diSyk-AWkPbtest@mhutchie.comXX7Nal-YARtTpjCikii9nJxER19D6diSyk-AWkPb1587559258XX7Nal-YARtTpjCikii9nJxER19D6diSyk-AWkPbCommit Message 3\n' +
+				'2b3c4d5e6f1a2b3c4d5e6f1a2b3c4d5e6f1a2b3cXX7Nal-YARtTpjCikii9nJxER19D6diSyk-AWkPb3c4d5e6f1a2b3c4d5e6f1a2b3c4d5e6f1a2b3c4dXX7Nal-YARtTpjCikii9nJxER19D6diSyk-AWkPbTest NameXX7Nal-YARtTpjCikii9nJxER19D6diSyk-AWkPbtest@mhutchie.comXX7Nal-YARtTpjCikii9nJxER19D6diSyk-AWkPb1587559257XX7Nal-YARtTpjCikii9nJxER19D6diSyk-AWkPbCommit Message 2\n' +
+				'3c4d5e6f1a2b3c4d5e6f1a2b3c4d5e6f1a2b3c4dXX7Nal-YARtTpjCikii9nJxER19D6diSyk-AWkPbXX7Nal-YARtTpjCikii9nJxER19D6diSyk-AWkPbTest NameXX7Nal-YARtTpjCikii9nJxER19D6diSyk-AWkPbtest@mhutchie.comXX7Nal-YARtTpjCikii9nJxER19D6diSyk-AWkPb1587559256XX7Nal-YARtTpjCikii9nJxER19D6diSyk-AWkPbCommit Message 1\n'
+			);
+			mockGitSuccessOnce(
+				'1a2b3c4d5e6f1a2b3c4d5e6f1a2b3c4d5e6f1a2b HEAD\n' +
+				'1a2b3c4d5e6f1a2b3c4d5e6f1a2b3c4d5e6f1a2b refs/heads/master\n' +
+				'2b3c4d5e6f1a2b3c4d5e6f1a2b3c4d5e6f1a2b3c refs/heads/develop\n' +
+				'4d5e6f1a2b3c4d5e6f1a2b3c4d5e6f1a2b3c4d5e refs/heads/feature\n' +
+				'1a2b3c4d5e6f1a2b3c4d5e6f1a2b3c4d5e6f1a2b refs/remotes/origin/HEAD\n' +
+				'1a2b3c4d5e6f1a2b3c4d5e6f1a2b3c4d5e6f1a2b refs/remotes/origin/master\n' +
+				'4d5e6f1a2b3c4d5e6f1a2b3c4d5e6f1a2b3c4d5e refs/remotes/origin/feature\n' +
+				'1a2b3c4d5e6f1a2b3c4d5e6f1a2b3c4d5e6f1a2b refs/remotes/other-remote/HEAD\n' +
+				'1a2b3c4d5e6f1a2b3c4d5e6f1a2b3c4d5e6f1a2b refs/remotes/other-remote/master\n' +
+				'a1b2c3d4e5f6a1b2c3d4e5f6a1b2c3d4e5f6a1b2 refs/tags/tag1\n' +
+				'2b3c4d5e6f1a2b3c4d5e6f1a2b3c4d5e6f1a2b3c refs/tags/tag1^{}\n'
+			);
+			mockGitSuccessOnce(
+				'M modified.txt\n' +
+				'?? untracked.txt\n'
+			);
+			vscode.mockExtensionSettingReturnValue('repository.showCommitsOnlyReferencedByTags', true);
+			vscode.mockExtensionSettingReturnValue('repository.showRemoteHeads', false);
+			vscode.mockExtensionSettingReturnValue('repository.showUncommittedChanges', true);
+			vscode.mockExtensionSettingReturnValue('repository.showUntrackedFiles', true);
+			date.setCurrentTime(1587559259);
+
+			// Run
+			const result = await dataSource.getCommits('/path/to/repo', null, 300, true, true, false, false, CommitOrdering.Date, ['origin'], [], []);
+
+			// Assert
+			expect(result).toStrictEqual({
+				commits: [
+					{
+						hash: '*',
+						parents: ['1a2b3c4d5e6f1a2b3c4d5e6f1a2b3c4d5e6f1a2b'],
+						author: '*',
+						email: '',
+						date: 1587559259,
+						message: 'Uncommitted Changes (2)',
+						heads: [],
+						tags: [],
+						remotes: [],
+						stash: null
+					},
+					{
+						hash: '1a2b3c4d5e6f1a2b3c4d5e6f1a2b3c4d5e6f1a2b',
+						parents: ['2b3c4d5e6f1a2b3c4d5e6f1a2b3c4d5e6f1a2b3c'],
+						author: 'Test Name',
+						email: 'test@mhutchie.com',
+						date: 1587559258,
+						message: 'Commit Message 3',
+						heads: ['master'],
+						tags: [],
+						remotes: [
+							{ name: 'origin/master', remote: 'origin' },
+							{ name: 'other-remote/master', remote: null }
+						],
+						stash: null
+					},
+					{
+						hash: '2b3c4d5e6f1a2b3c4d5e6f1a2b3c4d5e6f1a2b3c',
+						parents: ['3c4d5e6f1a2b3c4d5e6f1a2b3c4d5e6f1a2b3c4d'],
+						author: 'Test Name',
+						email: 'test@mhutchie.com',
+						date: 1587559257,
+						message: 'Commit Message 2',
+						heads: ['develop'],
+						tags: [{ name: 'tag1', annotated: true }],
+						remotes: [],
+						stash: null
+					},
+					{
+						hash: '3c4d5e6f1a2b3c4d5e6f1a2b3c4d5e6f1a2b3c4d',
+						parents: [],
+						author: 'Test Name',
+						email: 'test@mhutchie.com',
+						date: 1587559256,
+						message: 'Commit Message 1',
+						heads: [],
+						tags: [],
+						remotes: [],
+						stash: null
+					}
+				],
+				head: '1a2b3c4d5e6f1a2b3c4d5e6f1a2b3c4d5e6f1a2b',
+				tags: ['tag1'],
+				moreCommitsAvailable: false,
+				error: null
+			});
+			expect(spyOnSpawn).toBeCalledWith('/path/to/git', ['-c', 'log.showSignature=false', 'log', '--max-count=301', '--format=%HXX7Nal-YARtTpjCikii9nJxER19D6diSyk-AWkPb%PXX7Nal-YARtTpjCikii9nJxER19D6diSyk-AWkPb%anXX7Nal-YARtTpjCikii9nJxER19D6diSyk-AWkPb%aeXX7Nal-YARtTpjCikii9nJxER19D6diSyk-AWkPb%atXX7Nal-YARtTpjCikii9nJxER19D6diSyk-AWkPb%s', '--date-order', '--branches', '--tags', '--remotes', 'HEAD', '--'], expect.objectContaining({ cwd: '/path/to/repo' }));
+			expect(spyOnSpawn).toBeCalledWith('/path/to/git', ['show-ref', '-d', '--head'], expect.objectContaining({ cwd: '/path/to/repo' }));
+			expect(spyOnSpawn).toBeCalledWith('/path/to/git', ['status', '--untracked-files=all', '--porcelain'], expect.objectContaining({ cwd: '/path/to/repo' }));
+		});
+
+		it('Should return the commits (hiding the remote branches from a hidden remote)', async () => {
+			// Setup
+			mockGitSuccessOnce(
+				'1a2b3c4d5e6f1a2b3c4d5e6f1a2b3c4d5e6f1a2bXX7Nal-YARtTpjCikii9nJxER19D6diSyk-AWkPb2b3c4d5e6f1a2b3c4d5e6f1a2b3c4d5e6f1a2b3cXX7Nal-YARtTpjCikii9nJxER19D6diSyk-AWkPbTest NameXX7Nal-YARtTpjCikii9nJxER19D6diSyk-AWkPbtest@mhutchie.comXX7Nal-YARtTpjCikii9nJxER19D6diSyk-AWkPb1587559258XX7Nal-YARtTpjCikii9nJxER19D6diSyk-AWkPbCommit Message 3\n' +
+				'2b3c4d5e6f1a2b3c4d5e6f1a2b3c4d5e6f1a2b3cXX7Nal-YARtTpjCikii9nJxER19D6diSyk-AWkPb3c4d5e6f1a2b3c4d5e6f1a2b3c4d5e6f1a2b3c4dXX7Nal-YARtTpjCikii9nJxER19D6diSyk-AWkPbTest NameXX7Nal-YARtTpjCikii9nJxER19D6diSyk-AWkPbtest@mhutchie.comXX7Nal-YARtTpjCikii9nJxER19D6diSyk-AWkPb1587559257XX7Nal-YARtTpjCikii9nJxER19D6diSyk-AWkPbCommit Message 2\n' +
+				'3c4d5e6f1a2b3c4d5e6f1a2b3c4d5e6f1a2b3c4dXX7Nal-YARtTpjCikii9nJxER19D6diSyk-AWkPbXX7Nal-YARtTpjCikii9nJxER19D6diSyk-AWkPbTest NameXX7Nal-YARtTpjCikii9nJxER19D6diSyk-AWkPbtest@mhutchie.comXX7Nal-YARtTpjCikii9nJxER19D6diSyk-AWkPb1587559256XX7Nal-YARtTpjCikii9nJxER19D6diSyk-AWkPbCommit Message 1\n'
+			);
+			mockGitSuccessOnce(
+				'1a2b3c4d5e6f1a2b3c4d5e6f1a2b3c4d5e6f1a2b HEAD\n' +
+				'1a2b3c4d5e6f1a2b3c4d5e6f1a2b3c4d5e6f1a2b refs/heads/master\n' +
+				'2b3c4d5e6f1a2b3c4d5e6f1a2b3c4d5e6f1a2b3c refs/heads/develop\n' +
+				'4d5e6f1a2b3c4d5e6f1a2b3c4d5e6f1a2b3c4d5e refs/heads/feature\n' +
+				'1a2b3c4d5e6f1a2b3c4d5e6f1a2b3c4d5e6f1a2b refs/remotes/origin/master\n' +
+				'4d5e6f1a2b3c4d5e6f1a2b3c4d5e6f1a2b3c4d5e refs/remotes/origin/feature\n' +
+				'1a2b3c4d5e6f1a2b3c4d5e6f1a2b3c4d5e6f1a2b refs/remotes/other-remote/master\n' +
+				'a1b2c3d4e5f6a1b2c3d4e5f6a1b2c3d4e5f6a1b2 refs/tags/tag1\n' +
+				'2b3c4d5e6f1a2b3c4d5e6f1a2b3c4d5e6f1a2b3c refs/tags/tag1^{}\n'
+			);
+			mockGitSuccessOnce(
+				'M modified.txt\n' +
+				'?? untracked.txt\n'
+			);
+			vscode.mockExtensionSettingReturnValue('repository.showCommitsOnlyReferencedByTags', true);
+			vscode.mockExtensionSettingReturnValue('repository.showRemoteHeads', true);
+			vscode.mockExtensionSettingReturnValue('repository.showUncommittedChanges', true);
+			vscode.mockExtensionSettingReturnValue('repository.showUntrackedFiles', true);
+			date.setCurrentTime(1587559259);
+
+			// Run
+			const result = await dataSource.getCommits('/path/to/repo', null, 300, true, true, false, false, CommitOrdering.Date, ['origin', 'other-remote'], ['other-remote'], []);
+
+			// Assert
+			expect(result).toStrictEqual({
+				commits: [
+					{
+						hash: '*',
+						parents: ['1a2b3c4d5e6f1a2b3c4d5e6f1a2b3c4d5e6f1a2b'],
+						author: '*',
+						email: '',
+						date: 1587559259,
+						message: 'Uncommitted Changes (2)',
+						heads: [],
+						tags: [],
+						remotes: [],
+						stash: null
+					},
+					{
+						hash: '1a2b3c4d5e6f1a2b3c4d5e6f1a2b3c4d5e6f1a2b',
+						parents: ['2b3c4d5e6f1a2b3c4d5e6f1a2b3c4d5e6f1a2b3c'],
+						author: 'Test Name',
+						email: 'test@mhutchie.com',
+						date: 1587559258,
+						message: 'Commit Message 3',
+						heads: ['master'],
+						tags: [],
+						remotes: [{ name: 'origin/master', remote: 'origin' }],
+						stash: null
+					},
+					{
+						hash: '2b3c4d5e6f1a2b3c4d5e6f1a2b3c4d5e6f1a2b3c',
+						parents: ['3c4d5e6f1a2b3c4d5e6f1a2b3c4d5e6f1a2b3c4d'],
+						author: 'Test Name',
+						email: 'test@mhutchie.com',
+						date: 1587559257,
+						message: 'Commit Message 2',
+						heads: ['develop'],
+						tags: [{ name: 'tag1', annotated: true }],
+						remotes: [],
+						stash: null
+					},
+					{
+						hash: '3c4d5e6f1a2b3c4d5e6f1a2b3c4d5e6f1a2b3c4d',
+						parents: [],
+						author: 'Test Name',
+						email: 'test@mhutchie.com',
+						date: 1587559256,
+						message: 'Commit Message 1',
+						heads: [],
+						tags: [],
+						remotes: [],
+						stash: null
+					}
+				],
+				head: '1a2b3c4d5e6f1a2b3c4d5e6f1a2b3c4d5e6f1a2b',
+				tags: ['tag1'],
+				moreCommitsAvailable: false,
+				error: null
+			});
+			expect(spyOnSpawn).toBeCalledWith('/path/to/git', ['-c', 'log.showSignature=false', 'log', '--max-count=301', '--format=%HXX7Nal-YARtTpjCikii9nJxER19D6diSyk-AWkPb%PXX7Nal-YARtTpjCikii9nJxER19D6diSyk-AWkPb%anXX7Nal-YARtTpjCikii9nJxER19D6diSyk-AWkPb%aeXX7Nal-YARtTpjCikii9nJxER19D6diSyk-AWkPb%atXX7Nal-YARtTpjCikii9nJxER19D6diSyk-AWkPb%s', '--date-order', '--branches', '--tags', '--glob=refs/remotes/origin', 'HEAD', '--'], expect.objectContaining({ cwd: '/path/to/repo' }));
+			expect(spyOnSpawn).toBeCalledWith('/path/to/git', ['show-ref', '-d', '--head'], expect.objectContaining({ cwd: '/path/to/repo' }));
+			expect(spyOnSpawn).toBeCalledWith('/path/to/git', ['status', '--untracked-files=all', '--porcelain'], expect.objectContaining({ cwd: '/path/to/repo' }));
+		});
+
+		it('Should return the commits (stash returned in git log commits)', async () => {
+			// Setup
+			mockGitSuccessOnce(
+				'1a2b3c4d5e6f1a2b3c4d5e6f1a2b3c4d5e6f1a2bXX7Nal-YARtTpjCikii9nJxER19D6diSyk-AWkPb2b3c4d5e6f1a2b3c4d5e6f1a2b3c4d5e6f1a2b3cXX7Nal-YARtTpjCikii9nJxER19D6diSyk-AWkPbTest NameXX7Nal-YARtTpjCikii9nJxER19D6diSyk-AWkPbtest@mhutchie.comXX7Nal-YARtTpjCikii9nJxER19D6diSyk-AWkPb1587559258XX7Nal-YARtTpjCikii9nJxER19D6diSyk-AWkPbWIP\n' +
+				'2b3c4d5e6f1a2b3c4d5e6f1a2b3c4d5e6f1a2b3cXX7Nal-YARtTpjCikii9nJxER19D6diSyk-AWkPb3c4d5e6f1a2b3c4d5e6f1a2b3c4d5e6f1a2b3c4dXX7Nal-YARtTpjCikii9nJxER19D6diSyk-AWkPbTest NameXX7Nal-YARtTpjCikii9nJxER19D6diSyk-AWkPbtest@mhutchie.comXX7Nal-YARtTpjCikii9nJxER19D6diSyk-AWkPb1587559257XX7Nal-YARtTpjCikii9nJxER19D6diSyk-AWkPbCommit Message 2\n' +
+				'3c4d5e6f1a2b3c4d5e6f1a2b3c4d5e6f1a2b3c4dXX7Nal-YARtTpjCikii9nJxER19D6diSyk-AWkPbXX7Nal-YARtTpjCikii9nJxER19D6diSyk-AWkPbTest NameXX7Nal-YARtTpjCikii9nJxER19D6diSyk-AWkPbtest@mhutchie.comXX7Nal-YARtTpjCikii9nJxER19D6diSyk-AWkPb1587559256XX7Nal-YARtTpjCikii9nJxER19D6diSyk-AWkPbCommit Message 1\n'
+			);
+			mockGitSuccessOnce(
+				'2b3c4d5e6f1a2b3c4d5e6f1a2b3c4d5e6f1a2b3c HEAD\n' +
+				'2b3c4d5e6f1a2b3c4d5e6f1a2b3c4d5e6f1a2b3c refs/heads/master\n' +
+				'2b3c4d5e6f1a2b3c4d5e6f1a2b3c4d5e6f1a2b3c refs/heads/develop\n' +
+				'4d5e6f1a2b3c4d5e6f1a2b3c4d5e6f1a2b3c4d5e refs/heads/feature\n' +
+				'2b3c4d5e6f1a2b3c4d5e6f1a2b3c4d5e6f1a2b3c refs/remotes/origin/master\n' +
+				'a1b2c3d4e5f6a1b2c3d4e5f6a1b2c3d4e5f6a1b2 refs/tags/tag1\n' +
+				'2b3c4d5e6f1a2b3c4d5e6f1a2b3c4d5e6f1a2b3c refs/tags/tag1^{}\n'
+			);
+			mockGitSuccessOnce(
+				'M modified.txt\n' +
+				'?? untracked.txt\n'
+			);
+			vscode.mockExtensionSettingReturnValue('repository.showCommitsOnlyReferencedByTags', true);
+			vscode.mockExtensionSettingReturnValue('repository.showRemoteHeads', true);
+			vscode.mockExtensionSettingReturnValue('repository.showUncommittedChanges', true);
+			vscode.mockExtensionSettingReturnValue('repository.showUntrackedFiles', true);
+			date.setCurrentTime(1587559259);
+
+			// Run
+			const result = await dataSource.getCommits('/path/to/repo', null, 300, true, true, false, false, CommitOrdering.Date, ['origin'], [], [
+				{
+					hash: '1a2b3c4d5e6f1a2b3c4d5e6f1a2b3c4d5e6f1a2b',
+					baseHash: '2b3c4d5e6f1a2b3c4d5e6f1a2b3c4d5e6f1a2b3c',
+					untrackedFilesHash: '5e6f1a2b3c4d5e6f1a2b3c4d5e6f1a2b3c4d5e6f',
+					selector: 'refs/stash@{0}',
+					author: 'Test Stash Author',
+					email: 'test-stash@mhutchie.com',
+					date: 1587559258,
+					message: 'WIP'
+				}
+			]);
+
+			// Assert
+			expect(result).toStrictEqual({
+				commits: [
+					{
+						hash: '*',
+						parents: ['2b3c4d5e6f1a2b3c4d5e6f1a2b3c4d5e6f1a2b3c'],
+						author: '*',
+						email: '',
+						date: 1587559259,
+						message: 'Uncommitted Changes (2)',
+						heads: [],
+						tags: [],
+						remotes: [],
+						stash: null
+					},
+					{
+						hash: '1a2b3c4d5e6f1a2b3c4d5e6f1a2b3c4d5e6f1a2b',
+						parents: ['2b3c4d5e6f1a2b3c4d5e6f1a2b3c4d5e6f1a2b3c'],
+						author: 'Test Name',
+						email: 'test@mhutchie.com',
+						date: 1587559258,
+						message: 'WIP',
+						heads: [],
+						tags: [],
+						remotes: [],
+						stash: {
+							baseHash: '2b3c4d5e6f1a2b3c4d5e6f1a2b3c4d5e6f1a2b3c',
+							selector: 'refs/stash@{0}',
+							untrackedFilesHash: '5e6f1a2b3c4d5e6f1a2b3c4d5e6f1a2b3c4d5e6f'
+						}
+					},
+					{
+						hash: '2b3c4d5e6f1a2b3c4d5e6f1a2b3c4d5e6f1a2b3c',
+						parents: ['3c4d5e6f1a2b3c4d5e6f1a2b3c4d5e6f1a2b3c4d'],
+						author: 'Test Name',
+						email: 'test@mhutchie.com',
+						date: 1587559257,
+						message: 'Commit Message 2',
+						heads: ['master', 'develop'],
+						tags: [{ name: 'tag1', annotated: true }],
+						remotes: [{ name: 'origin/master', remote: 'origin' }],
+						stash: null
+					},
+					{
+						hash: '3c4d5e6f1a2b3c4d5e6f1a2b3c4d5e6f1a2b3c4d',
+						parents: [],
+						author: 'Test Name',
+						email: 'test@mhutchie.com',
+						date: 1587559256,
+						message: 'Commit Message 1',
+						heads: [],
+						tags: [],
+						remotes: [],
+						stash: null
+					}
+				],
+				head: '2b3c4d5e6f1a2b3c4d5e6f1a2b3c4d5e6f1a2b3c',
+				tags: ['tag1'],
+				moreCommitsAvailable: false,
+				error: null
+			});
+			expect(spyOnSpawn).toBeCalledWith('/path/to/git', ['-c', 'log.showSignature=false', 'log', '--max-count=301', '--format=%HXX7Nal-YARtTpjCikii9nJxER19D6diSyk-AWkPb%PXX7Nal-YARtTpjCikii9nJxER19D6diSyk-AWkPb%anXX7Nal-YARtTpjCikii9nJxER19D6diSyk-AWkPb%aeXX7Nal-YARtTpjCikii9nJxER19D6diSyk-AWkPb%atXX7Nal-YARtTpjCikii9nJxER19D6diSyk-AWkPb%s', '--date-order', '--branches', '--tags', '--remotes', '2b3c4d5e6f1a2b3c4d5e6f1a2b3c4d5e6f1a2b3c', 'HEAD', '--'], expect.objectContaining({ cwd: '/path/to/repo' }));
+			expect(spyOnSpawn).toBeCalledWith('/path/to/git', ['show-ref', '-d', '--head'], expect.objectContaining({ cwd: '/path/to/repo' }));
+			expect(spyOnSpawn).toBeCalledWith('/path/to/git', ['status', '--untracked-files=all', '--porcelain'], expect.objectContaining({ cwd: '/path/to/repo' }));
+		});
+
+		it('Should return the commits (stashes are based on different commits returned by git log)', async () => {
+			// Setup
+			mockGitSuccessOnce(
+				'1a2b3c4d5e6f1a2b3c4d5e6f1a2b3c4d5e6f1a2bXX7Nal-YARtTpjCikii9nJxER19D6diSyk-AWkPb2b3c4d5e6f1a2b3c4d5e6f1a2b3c4d5e6f1a2b3cXX7Nal-YARtTpjCikii9nJxER19D6diSyk-AWkPbTest NameXX7Nal-YARtTpjCikii9nJxER19D6diSyk-AWkPbtest@mhutchie.comXX7Nal-YARtTpjCikii9nJxER19D6diSyk-AWkPb1587559258XX7Nal-YARtTpjCikii9nJxER19D6diSyk-AWkPbCommit Message 3\n' +
+				'2b3c4d5e6f1a2b3c4d5e6f1a2b3c4d5e6f1a2b3cXX7Nal-YARtTpjCikii9nJxER19D6diSyk-AWkPb3c4d5e6f1a2b3c4d5e6f1a2b3c4d5e6f1a2b3c4dXX7Nal-YARtTpjCikii9nJxER19D6diSyk-AWkPbTest NameXX7Nal-YARtTpjCikii9nJxER19D6diSyk-AWkPbtest@mhutchie.comXX7Nal-YARtTpjCikii9nJxER19D6diSyk-AWkPb1587559257XX7Nal-YARtTpjCikii9nJxER19D6diSyk-AWkPbCommit Message 2\n' +
+				'3c4d5e6f1a2b3c4d5e6f1a2b3c4d5e6f1a2b3c4dXX7Nal-YARtTpjCikii9nJxER19D6diSyk-AWkPbXX7Nal-YARtTpjCikii9nJxER19D6diSyk-AWkPbTest NameXX7Nal-YARtTpjCikii9nJxER19D6diSyk-AWkPbtest@mhutchie.comXX7Nal-YARtTpjCikii9nJxER19D6diSyk-AWkPb1587559256XX7Nal-YARtTpjCikii9nJxER19D6diSyk-AWkPbCommit Message 1\n'
+			);
+			mockGitSuccessOnce(
+				'1a2b3c4d5e6f1a2b3c4d5e6f1a2b3c4d5e6f1a2b HEAD\n' +
+				'1a2b3c4d5e6f1a2b3c4d5e6f1a2b3c4d5e6f1a2b refs/heads/master\n' +
+				'2b3c4d5e6f1a2b3c4d5e6f1a2b3c4d5e6f1a2b3c refs/heads/develop\n' +
+				'4d5e6f1a2b3c4d5e6f1a2b3c4d5e6f1a2b3c4d5e refs/heads/feature\n' +
+				'1a2b3c4d5e6f1a2b3c4d5e6f1a2b3c4d5e6f1a2b refs/remotes/origin/master\n'
+			);
+			mockGitSuccessOnce(
+				'M modified.txt\n' +
+				'?? untracked.txt\n'
+			);
+			vscode.mockExtensionSettingReturnValue('repository.showCommitsOnlyReferencedByTags', true);
+			vscode.mockExtensionSettingReturnValue('repository.showRemoteHeads', true);
+			vscode.mockExtensionSettingReturnValue('repository.showUncommittedChanges', true);
+			vscode.mockExtensionSettingReturnValue('repository.showUntrackedFiles', true);
+			date.setCurrentTime(1587559259);
+
+			// Run
+			const result = await dataSource.getCommits('/path/to/repo', null, 300, true, true, false, false, CommitOrdering.Date, ['origin'], [], [
+				{
+					hash: 'a1b2c3d4e5f6a1b2c3d4e5f6a1b2c3d4e5f6a1b2',
+					baseHash: '1a2b3c4d5e6f1a2b3c4d5e6f1a2b3c4d5e6f1a2b',
+					untrackedFilesHash: '5e6f1a2b3c4d5e6f1a2b3c4d5e6f1a2b3c4d5e6f',
+					selector: 'refs/stash@{0}',
+					author: 'Test Stash Author',
+					email: 'test-stash@mhutchie.com',
+					date: 1587559258,
+					message: 'WIP 1'
+				},
+				{
+					hash: 'b2c3d4e5f6a1b2c3d4e5f6a1b2c3d4e5f6a1b2c3',
+					baseHash: '2b3c4d5e6f1a2b3c4d5e6f1a2b3c4d5e6f1a2b3c',
+					untrackedFilesHash: '6f1a2b3c4d5e6f1a2b3c4d5e6f1a2b3c4d5e6f1a',
+					selector: 'refs/stash@{1}',
+					author: 'Test Stash Author',
+					email: 'test-stash@mhutchie.com',
+					date: 1587559258,
+					message: 'WIP 2'
+				}
+			]);
+
+			// Assert
+			expect(result).toStrictEqual({
+				commits: [
+					{
+						hash: '*',
+						parents: ['1a2b3c4d5e6f1a2b3c4d5e6f1a2b3c4d5e6f1a2b'],
+						author: '*',
+						email: '',
+						date: 1587559259,
+						message: 'Uncommitted Changes (2)',
+						heads: [],
+						tags: [],
+						remotes: [],
+						stash: null
+					},
+					{
+						hash: 'a1b2c3d4e5f6a1b2c3d4e5f6a1b2c3d4e5f6a1b2',
+						parents: ['1a2b3c4d5e6f1a2b3c4d5e6f1a2b3c4d5e6f1a2b'],
+						author: 'Test Stash Author',
+						email: 'test-stash@mhutchie.com',
+						date: 1587559258,
+						message: 'WIP 1',
+						heads: [],
+						tags: [],
+						remotes: [],
+						stash: {
+							baseHash: '1a2b3c4d5e6f1a2b3c4d5e6f1a2b3c4d5e6f1a2b',
+							selector: 'refs/stash@{0}',
+							untrackedFilesHash: '5e6f1a2b3c4d5e6f1a2b3c4d5e6f1a2b3c4d5e6f'
+						}
+					},
+					{
+						hash: '1a2b3c4d5e6f1a2b3c4d5e6f1a2b3c4d5e6f1a2b',
+						parents: ['2b3c4d5e6f1a2b3c4d5e6f1a2b3c4d5e6f1a2b3c'],
+						author: 'Test Name',
+						email: 'test@mhutchie.com',
+						date: 1587559258,
+						message: 'Commit Message 3',
+						heads: ['master'],
+						tags: [],
+						remotes: [{ name: 'origin/master', remote: 'origin' }],
+						stash: null
+					},
+					{
+						hash: 'b2c3d4e5f6a1b2c3d4e5f6a1b2c3d4e5f6a1b2c3',
+						parents: ['2b3c4d5e6f1a2b3c4d5e6f1a2b3c4d5e6f1a2b3c'],
+						author: 'Test Stash Author',
+						email: 'test-stash@mhutchie.com',
+						date: 1587559258,
+						message: 'WIP 2',
+						heads: [],
+						tags: [],
+						remotes: [],
+						stash: {
+							baseHash: '2b3c4d5e6f1a2b3c4d5e6f1a2b3c4d5e6f1a2b3c',
+							selector: 'refs/stash@{1}',
+							untrackedFilesHash: '6f1a2b3c4d5e6f1a2b3c4d5e6f1a2b3c4d5e6f1a'
+						}
+					},
+					{
+						hash: '2b3c4d5e6f1a2b3c4d5e6f1a2b3c4d5e6f1a2b3c',
+						parents: ['3c4d5e6f1a2b3c4d5e6f1a2b3c4d5e6f1a2b3c4d'],
+						author: 'Test Name',
+						email: 'test@mhutchie.com',
+						date: 1587559257,
+						message: 'Commit Message 2',
+						heads: ['develop'],
+						tags: [],
+						remotes: [],
+						stash: null
+					},
+					{
+						hash: '3c4d5e6f1a2b3c4d5e6f1a2b3c4d5e6f1a2b3c4d',
+						parents: [],
+						author: 'Test Name',
+						email: 'test@mhutchie.com',
+						date: 1587559256,
+						message: 'Commit Message 1',
+						heads: [],
+						tags: [],
+						remotes: [],
+						stash: null
+					}
+				],
+				head: '1a2b3c4d5e6f1a2b3c4d5e6f1a2b3c4d5e6f1a2b',
+				tags: [],
+				moreCommitsAvailable: false,
+				error: null
+			});
+			expect(spyOnSpawn).toBeCalledWith('/path/to/git', ['-c', 'log.showSignature=false', 'log', '--max-count=301', '--format=%HXX7Nal-YARtTpjCikii9nJxER19D6diSyk-AWkPb%PXX7Nal-YARtTpjCikii9nJxER19D6diSyk-AWkPb%anXX7Nal-YARtTpjCikii9nJxER19D6diSyk-AWkPb%aeXX7Nal-YARtTpjCikii9nJxER19D6diSyk-AWkPb%atXX7Nal-YARtTpjCikii9nJxER19D6diSyk-AWkPb%s', '--date-order', '--branches', '--tags', '--remotes', '1a2b3c4d5e6f1a2b3c4d5e6f1a2b3c4d5e6f1a2b', '2b3c4d5e6f1a2b3c4d5e6f1a2b3c4d5e6f1a2b3c', 'HEAD', '--'], expect.objectContaining({ cwd: '/path/to/repo' }));
+			expect(spyOnSpawn).toBeCalledWith('/path/to/git', ['show-ref', '-d', '--head'], expect.objectContaining({ cwd: '/path/to/repo' }));
+			expect(spyOnSpawn).toBeCalledWith('/path/to/git', ['status', '--untracked-files=all', '--porcelain'], expect.objectContaining({ cwd: '/path/to/repo' }));
+		});
+
+		it('Should return the commits (stashes are based on a commit returned by git log)', async () => {
+			// Setup
+			mockGitSuccessOnce(
+				'1a2b3c4d5e6f1a2b3c4d5e6f1a2b3c4d5e6f1a2bXX7Nal-YARtTpjCikii9nJxER19D6diSyk-AWkPb2b3c4d5e6f1a2b3c4d5e6f1a2b3c4d5e6f1a2b3cXX7Nal-YARtTpjCikii9nJxER19D6diSyk-AWkPbTest NameXX7Nal-YARtTpjCikii9nJxER19D6diSyk-AWkPbtest@mhutchie.comXX7Nal-YARtTpjCikii9nJxER19D6diSyk-AWkPb1587559258XX7Nal-YARtTpjCikii9nJxER19D6diSyk-AWkPbCommit Message 3\n' +
+				'2b3c4d5e6f1a2b3c4d5e6f1a2b3c4d5e6f1a2b3cXX7Nal-YARtTpjCikii9nJxER19D6diSyk-AWkPb3c4d5e6f1a2b3c4d5e6f1a2b3c4d5e6f1a2b3c4dXX7Nal-YARtTpjCikii9nJxER19D6diSyk-AWkPbTest NameXX7Nal-YARtTpjCikii9nJxER19D6diSyk-AWkPbtest@mhutchie.comXX7Nal-YARtTpjCikii9nJxER19D6diSyk-AWkPb1587559257XX7Nal-YARtTpjCikii9nJxER19D6diSyk-AWkPbCommit Message 2\n' +
+				'3c4d5e6f1a2b3c4d5e6f1a2b3c4d5e6f1a2b3c4dXX7Nal-YARtTpjCikii9nJxER19D6diSyk-AWkPbXX7Nal-YARtTpjCikii9nJxER19D6diSyk-AWkPbTest NameXX7Nal-YARtTpjCikii9nJxER19D6diSyk-AWkPbtest@mhutchie.comXX7Nal-YARtTpjCikii9nJxER19D6diSyk-AWkPb1587559256XX7Nal-YARtTpjCikii9nJxER19D6diSyk-AWkPbCommit Message 1\n'
+			);
+			mockGitSuccessOnce(
+				'1a2b3c4d5e6f1a2b3c4d5e6f1a2b3c4d5e6f1a2b HEAD\n' +
+				'1a2b3c4d5e6f1a2b3c4d5e6f1a2b3c4d5e6f1a2b refs/heads/master\n' +
+				'2b3c4d5e6f1a2b3c4d5e6f1a2b3c4d5e6f1a2b3c refs/heads/develop\n' +
+				'4d5e6f1a2b3c4d5e6f1a2b3c4d5e6f1a2b3c4d5e refs/heads/feature\n' +
+				'1a2b3c4d5e6f1a2b3c4d5e6f1a2b3c4d5e6f1a2b refs/remotes/origin/master\n'
+			);
+			mockGitSuccessOnce(
+				'M modified.txt\n' +
+				'?? untracked.txt\n'
+			);
+			vscode.mockExtensionSettingReturnValue('repository.showCommitsOnlyReferencedByTags', true);
+			vscode.mockExtensionSettingReturnValue('repository.showRemoteHeads', true);
+			vscode.mockExtensionSettingReturnValue('repository.showUncommittedChanges', true);
+			vscode.mockExtensionSettingReturnValue('repository.showUntrackedFiles', true);
+			date.setCurrentTime(1587559259);
+
+			// Run
+			const result = await dataSource.getCommits('/path/to/repo', null, 300, true, true, false, false, CommitOrdering.Date, ['origin'], [], [
+				{
+					hash: 'a1b2c3d4e5f6a1b2c3d4e5f6a1b2c3d4e5f6a1b2',
+					baseHash: '1a2b3c4d5e6f1a2b3c4d5e6f1a2b3c4d5e6f1a2b',
+					untrackedFilesHash: '5e6f1a2b3c4d5e6f1a2b3c4d5e6f1a2b3c4d5e6f',
+					selector: 'refs/stash@{0}',
+					author: 'Test Stash Author',
+					email: 'test-stash@mhutchie.com',
+					date: 1587559261,
+					message: 'WIP 1'
+				},
+				{
+					hash: 'b2c3d4e5f6a1b2c3d4e5f6a1b2c3d4e5f6a1b2c3',
+					baseHash: '1a2b3c4d5e6f1a2b3c4d5e6f1a2b3c4d5e6f1a2b',
+					untrackedFilesHash: '6f1a2b3c4d5e6f1a2b3c4d5e6f1a2b3c4d5e6f1a',
+					selector: 'refs/stash@{1}',
+					author: 'Test Stash Author',
+					email: 'test-stash@mhutchie.com',
+					date: 1587559260,
+					message: 'WIP 2'
+				}
+			]);
+
+			// Assert
+			expect(result).toStrictEqual({
+				commits: [
+					{
+						hash: '*',
+						parents: ['1a2b3c4d5e6f1a2b3c4d5e6f1a2b3c4d5e6f1a2b'],
+						author: '*',
+						email: '',
+						date: 1587559259,
+						message: 'Uncommitted Changes (2)',
+						heads: [],
+						tags: [],
+						remotes: [],
+						stash: null
+					},
+					{
+						hash: 'a1b2c3d4e5f6a1b2c3d4e5f6a1b2c3d4e5f6a1b2',
+						parents: ['1a2b3c4d5e6f1a2b3c4d5e6f1a2b3c4d5e6f1a2b'],
+						author: 'Test Stash Author',
+						email: 'test-stash@mhutchie.com',
+						date: 1587559261,
+						message: 'WIP 1',
+						heads: [],
+						tags: [],
+						remotes: [],
+						stash: {
+							baseHash: '1a2b3c4d5e6f1a2b3c4d5e6f1a2b3c4d5e6f1a2b',
+							selector: 'refs/stash@{0}',
+							untrackedFilesHash: '5e6f1a2b3c4d5e6f1a2b3c4d5e6f1a2b3c4d5e6f'
+						}
+					},
+					{
+						hash: 'b2c3d4e5f6a1b2c3d4e5f6a1b2c3d4e5f6a1b2c3',
+						parents: ['1a2b3c4d5e6f1a2b3c4d5e6f1a2b3c4d5e6f1a2b'],
+						author: 'Test Stash Author',
+						email: 'test-stash@mhutchie.com',
+						date: 1587559260,
+						message: 'WIP 2',
+						heads: [],
+						tags: [],
+						remotes: [],
+						stash: {
+							baseHash: '1a2b3c4d5e6f1a2b3c4d5e6f1a2b3c4d5e6f1a2b',
+							selector: 'refs/stash@{1}',
+							untrackedFilesHash: '6f1a2b3c4d5e6f1a2b3c4d5e6f1a2b3c4d5e6f1a'
+						}
+					},
+					{
+						hash: '1a2b3c4d5e6f1a2b3c4d5e6f1a2b3c4d5e6f1a2b',
+						parents: ['2b3c4d5e6f1a2b3c4d5e6f1a2b3c4d5e6f1a2b3c'],
+						author: 'Test Name',
+						email: 'test@mhutchie.com',
+						date: 1587559258,
+						message: 'Commit Message 3',
+						heads: ['master'],
+						tags: [],
+						remotes: [{ name: 'origin/master', remote: 'origin' }],
+						stash: null
+					},
+					{
+						hash: '2b3c4d5e6f1a2b3c4d5e6f1a2b3c4d5e6f1a2b3c',
+						parents: ['3c4d5e6f1a2b3c4d5e6f1a2b3c4d5e6f1a2b3c4d'],
+						author: 'Test Name',
+						email: 'test@mhutchie.com',
+						date: 1587559257,
+						message: 'Commit Message 2',
+						heads: ['develop'],
+						tags: [],
+						remotes: [],
+						stash: null
+					},
+					{
+						hash: '3c4d5e6f1a2b3c4d5e6f1a2b3c4d5e6f1a2b3c4d',
+						parents: [],
+						author: 'Test Name',
+						email: 'test@mhutchie.com',
+						date: 1587559256,
+						message: 'Commit Message 1',
+						heads: [],
+						tags: [],
+						remotes: [],
+						stash: null
+					}
+				],
+				head: '1a2b3c4d5e6f1a2b3c4d5e6f1a2b3c4d5e6f1a2b',
+				tags: [],
+				moreCommitsAvailable: false,
+				error: null
+			});
+			expect(spyOnSpawn).toBeCalledWith('/path/to/git', ['-c', 'log.showSignature=false', 'log', '--max-count=301', '--format=%HXX7Nal-YARtTpjCikii9nJxER19D6diSyk-AWkPb%PXX7Nal-YARtTpjCikii9nJxER19D6diSyk-AWkPb%anXX7Nal-YARtTpjCikii9nJxER19D6diSyk-AWkPb%aeXX7Nal-YARtTpjCikii9nJxER19D6diSyk-AWkPb%atXX7Nal-YARtTpjCikii9nJxER19D6diSyk-AWkPb%s', '--date-order', '--branches', '--tags', '--remotes', '1a2b3c4d5e6f1a2b3c4d5e6f1a2b3c4d5e6f1a2b', 'HEAD', '--'], expect.objectContaining({ cwd: '/path/to/repo' }));
+			expect(spyOnSpawn).toBeCalledWith('/path/to/git', ['show-ref', '-d', '--head'], expect.objectContaining({ cwd: '/path/to/repo' }));
+			expect(spyOnSpawn).toBeCalledWith('/path/to/git', ['status', '--untracked-files=all', '--porcelain'], expect.objectContaining({ cwd: '/path/to/repo' }));
+		});
+
+		it('Should return the commits (stash isn\'t based on a commit returned by git log)', async () => {
+			// Setup
+			mockGitSuccessOnce(
+				'1a2b3c4d5e6f1a2b3c4d5e6f1a2b3c4d5e6f1a2bXX7Nal-YARtTpjCikii9nJxER19D6diSyk-AWkPb2b3c4d5e6f1a2b3c4d5e6f1a2b3c4d5e6f1a2b3cXX7Nal-YARtTpjCikii9nJxER19D6diSyk-AWkPbTest NameXX7Nal-YARtTpjCikii9nJxER19D6diSyk-AWkPbtest@mhutchie.comXX7Nal-YARtTpjCikii9nJxER19D6diSyk-AWkPb1587559258XX7Nal-YARtTpjCikii9nJxER19D6diSyk-AWkPbCommit Message 3\n' +
+				'2b3c4d5e6f1a2b3c4d5e6f1a2b3c4d5e6f1a2b3cXX7Nal-YARtTpjCikii9nJxER19D6diSyk-AWkPb3c4d5e6f1a2b3c4d5e6f1a2b3c4d5e6f1a2b3c4dXX7Nal-YARtTpjCikii9nJxER19D6diSyk-AWkPbTest NameXX7Nal-YARtTpjCikii9nJxER19D6diSyk-AWkPbtest@mhutchie.comXX7Nal-YARtTpjCikii9nJxER19D6diSyk-AWkPb1587559257XX7Nal-YARtTpjCikii9nJxER19D6diSyk-AWkPbCommit Message 2\n' +
+				'3c4d5e6f1a2b3c4d5e6f1a2b3c4d5e6f1a2b3c4dXX7Nal-YARtTpjCikii9nJxER19D6diSyk-AWkPbXX7Nal-YARtTpjCikii9nJxER19D6diSyk-AWkPbTest NameXX7Nal-YARtTpjCikii9nJxER19D6diSyk-AWkPbtest@mhutchie.comXX7Nal-YARtTpjCikii9nJxER19D6diSyk-AWkPb1587559256XX7Nal-YARtTpjCikii9nJxER19D6diSyk-AWkPbCommit Message 1\n'
+			);
+			mockGitSuccessOnce(
+				'1a2b3c4d5e6f1a2b3c4d5e6f1a2b3c4d5e6f1a2b HEAD\n' +
+				'1a2b3c4d5e6f1a2b3c4d5e6f1a2b3c4d5e6f1a2b refs/heads/master\n' +
+				'2b3c4d5e6f1a2b3c4d5e6f1a2b3c4d5e6f1a2b3c refs/heads/develop\n' +
+				'4d5e6f1a2b3c4d5e6f1a2b3c4d5e6f1a2b3c4d5e refs/heads/feature\n' +
+				'1a2b3c4d5e6f1a2b3c4d5e6f1a2b3c4d5e6f1a2b refs/remotes/origin/master\n'
+			);
+			mockGitSuccessOnce(
+				'M modified.txt\n' +
+				'?? untracked.txt\n'
+			);
+			vscode.mockExtensionSettingReturnValue('repository.showCommitsOnlyReferencedByTags', true);
+			vscode.mockExtensionSettingReturnValue('repository.showRemoteHeads', true);
+			vscode.mockExtensionSettingReturnValue('repository.showUncommittedChanges', true);
+			vscode.mockExtensionSettingReturnValue('repository.showUntrackedFiles', true);
+			date.setCurrentTime(1587559259);
+
+			// Run
+			const result = await dataSource.getCommits('/path/to/repo', null, 300, true, true, false, false, CommitOrdering.Date, ['origin'], [], [
+				{
+					hash: 'a1b2c3d4e5f6a1b2c3d4e5f6a1b2c3d4e5f6a1b2',
+					baseHash: '6f1a2b3c4d5e6f1a2b3c4d5e6f1a2b3c4d5e6f1a',
+					untrackedFilesHash: '5e6f1a2b3c4d5e6f1a2b3c4d5e6f1a2b3c4d5e6f',
+					selector: 'refs/stash@{0}',
+					author: 'Test Stash Author',
+					email: 'test-stash@mhutchie.com',
+					date: 1587559258,
+					message: 'WIP 1'
+				}
+			]);
+
+			// Assert
+			expect(result).toStrictEqual({
+				commits: [
+					{
+						hash: '*',
+						parents: ['1a2b3c4d5e6f1a2b3c4d5e6f1a2b3c4d5e6f1a2b'],
+						author: '*',
+						email: '',
+						date: 1587559259,
+						message: 'Uncommitted Changes (2)',
+						heads: [],
+						tags: [],
+						remotes: [],
+						stash: null
+					},
+					{
+						hash: '1a2b3c4d5e6f1a2b3c4d5e6f1a2b3c4d5e6f1a2b',
+						parents: ['2b3c4d5e6f1a2b3c4d5e6f1a2b3c4d5e6f1a2b3c'],
+						author: 'Test Name',
+						email: 'test@mhutchie.com',
+						date: 1587559258,
+						message: 'Commit Message 3',
+						heads: ['master'],
+						tags: [],
+						remotes: [{ name: 'origin/master', remote: 'origin' }],
+						stash: null
+					},
+					{
+						hash: '2b3c4d5e6f1a2b3c4d5e6f1a2b3c4d5e6f1a2b3c',
+						parents: ['3c4d5e6f1a2b3c4d5e6f1a2b3c4d5e6f1a2b3c4d'],
+						author: 'Test Name',
+						email: 'test@mhutchie.com',
+						date: 1587559257,
+						message: 'Commit Message 2',
+						heads: ['develop'],
+						tags: [],
+						remotes: [],
+						stash: null
+					},
+					{
+						hash: '3c4d5e6f1a2b3c4d5e6f1a2b3c4d5e6f1a2b3c4d',
+						parents: [],
+						author: 'Test Name',
+						email: 'test@mhutchie.com',
+						date: 1587559256,
+						message: 'Commit Message 1',
+						heads: [],
+						tags: [],
+						remotes: [],
+						stash: null
+					}
+				],
+				head: '1a2b3c4d5e6f1a2b3c4d5e6f1a2b3c4d5e6f1a2b',
+				tags: [],
+				moreCommitsAvailable: false,
+				error: null
+			});
+			expect(spyOnSpawn).toBeCalledWith('/path/to/git', ['-c', 'log.showSignature=false', 'log', '--max-count=301', '--format=%HXX7Nal-YARtTpjCikii9nJxER19D6diSyk-AWkPb%PXX7Nal-YARtTpjCikii9nJxER19D6diSyk-AWkPb%anXX7Nal-YARtTpjCikii9nJxER19D6diSyk-AWkPb%aeXX7Nal-YARtTpjCikii9nJxER19D6diSyk-AWkPb%atXX7Nal-YARtTpjCikii9nJxER19D6diSyk-AWkPb%s', '--date-order', '--branches', '--tags', '--remotes', '6f1a2b3c4d5e6f1a2b3c4d5e6f1a2b3c4d5e6f1a', 'HEAD', '--'], expect.objectContaining({ cwd: '/path/to/repo' }));
+			expect(spyOnSpawn).toBeCalledWith('/path/to/git', ['show-ref', '-d', '--head'], expect.objectContaining({ cwd: '/path/to/repo' }));
+			expect(spyOnSpawn).toBeCalledWith('/path/to/git', ['status', '--untracked-files=all', '--porcelain'], expect.objectContaining({ cwd: '/path/to/repo' }));
+		});
+
+		it('Should return the commits (no uncommitted changes)', async () => {
+			// Setup
+			mockGitSuccessOnce(
+				'1a2b3c4d5e6f1a2b3c4d5e6f1a2b3c4d5e6f1a2bXX7Nal-YARtTpjCikii9nJxER19D6diSyk-AWkPb2b3c4d5e6f1a2b3c4d5e6f1a2b3c4d5e6f1a2b3cXX7Nal-YARtTpjCikii9nJxER19D6diSyk-AWkPbTest NameXX7Nal-YARtTpjCikii9nJxER19D6diSyk-AWkPbtest@mhutchie.comXX7Nal-YARtTpjCikii9nJxER19D6diSyk-AWkPb1587559258XX7Nal-YARtTpjCikii9nJxER19D6diSyk-AWkPbCommit Message 3\n' +
+				'2b3c4d5e6f1a2b3c4d5e6f1a2b3c4d5e6f1a2b3cXX7Nal-YARtTpjCikii9nJxER19D6diSyk-AWkPb3c4d5e6f1a2b3c4d5e6f1a2b3c4d5e6f1a2b3c4dXX7Nal-YARtTpjCikii9nJxER19D6diSyk-AWkPbTest NameXX7Nal-YARtTpjCikii9nJxER19D6diSyk-AWkPbtest@mhutchie.comXX7Nal-YARtTpjCikii9nJxER19D6diSyk-AWkPb1587559257XX7Nal-YARtTpjCikii9nJxER19D6diSyk-AWkPbCommit Message 2\n' +
+				'3c4d5e6f1a2b3c4d5e6f1a2b3c4d5e6f1a2b3c4dXX7Nal-YARtTpjCikii9nJxER19D6diSyk-AWkPbXX7Nal-YARtTpjCikii9nJxER19D6diSyk-AWkPbTest NameXX7Nal-YARtTpjCikii9nJxER19D6diSyk-AWkPbtest@mhutchie.comXX7Nal-YARtTpjCikii9nJxER19D6diSyk-AWkPb1587559256XX7Nal-YARtTpjCikii9nJxER19D6diSyk-AWkPbCommit Message 1\n'
+			);
+			mockGitSuccessOnce(
+				'1a2b3c4d5e6f1a2b3c4d5e6f1a2b3c4d5e6f1a2b HEAD\n' +
+				'1a2b3c4d5e6f1a2b3c4d5e6f1a2b3c4d5e6f1a2b refs/heads/master\n' +
+				'2b3c4d5e6f1a2b3c4d5e6f1a2b3c4d5e6f1a2b3c refs/heads/develop\n' +
+				'4d5e6f1a2b3c4d5e6f1a2b3c4d5e6f1a2b3c4d5e refs/heads/feature\n' +
+				'1a2b3c4d5e6f1a2b3c4d5e6f1a2b3c4d5e6f1a2b refs/remotes/origin/master\n' +
+				'a1b2c3d4e5f6a1b2c3d4e5f6a1b2c3d4e5f6a1b2 refs/tags/tag1\n' +
+				'2b3c4d5e6f1a2b3c4d5e6f1a2b3c4d5e6f1a2b3c refs/tags/tag1^{}\n'
+			);
+			mockGitSuccessOnce('');
+			vscode.mockExtensionSettingReturnValue('repository.showCommitsOnlyReferencedByTags', true);
+			vscode.mockExtensionSettingReturnValue('repository.showRemoteHeads', true);
+			vscode.mockExtensionSettingReturnValue('repository.showUncommittedChanges', true);
+			vscode.mockExtensionSettingReturnValue('repository.showUntrackedFiles', true);
+			date.setCurrentTime(1587559259);
+
+			// Run
+			const result = await dataSource.getCommits('/path/to/repo', null, 300, true, true, false, false, CommitOrdering.Date, ['origin'], [], []);
+
+			// Assert
+			expect(result).toStrictEqual({
+				commits: [
+					{
+						hash: '1a2b3c4d5e6f1a2b3c4d5e6f1a2b3c4d5e6f1a2b',
+						parents: ['2b3c4d5e6f1a2b3c4d5e6f1a2b3c4d5e6f1a2b3c'],
+						author: 'Test Name',
+						email: 'test@mhutchie.com',
+						date: 1587559258,
+						message: 'Commit Message 3',
+						heads: ['master'],
+						tags: [],
+						remotes: [{ name: 'origin/master', remote: 'origin' }],
+						stash: null
+					},
+					{
+						hash: '2b3c4d5e6f1a2b3c4d5e6f1a2b3c4d5e6f1a2b3c',
+						parents: ['3c4d5e6f1a2b3c4d5e6f1a2b3c4d5e6f1a2b3c4d'],
+						author: 'Test Name',
+						email: 'test@mhutchie.com',
+						date: 1587559257,
+						message: 'Commit Message 2',
+						heads: ['develop'],
+						tags: [{ name: 'tag1', annotated: true }],
+						remotes: [],
+						stash: null
+					},
+					{
+						hash: '3c4d5e6f1a2b3c4d5e6f1a2b3c4d5e6f1a2b3c4d',
+						parents: [],
+						author: 'Test Name',
+						email: 'test@mhutchie.com',
+						date: 1587559256,
+						message: 'Commit Message 1',
+						heads: [],
+						tags: [],
+						remotes: [],
+						stash: null
+					}
+				],
+				head: '1a2b3c4d5e6f1a2b3c4d5e6f1a2b3c4d5e6f1a2b',
+				tags: ['tag1'],
+				moreCommitsAvailable: false,
+				error: null
+			});
+			expect(spyOnSpawn).toBeCalledWith('/path/to/git', ['-c', 'log.showSignature=false', 'log', '--max-count=301', '--format=%HXX7Nal-YARtTpjCikii9nJxER19D6diSyk-AWkPb%PXX7Nal-YARtTpjCikii9nJxER19D6diSyk-AWkPb%anXX7Nal-YARtTpjCikii9nJxER19D6diSyk-AWkPb%aeXX7Nal-YARtTpjCikii9nJxER19D6diSyk-AWkPb%atXX7Nal-YARtTpjCikii9nJxER19D6diSyk-AWkPb%s', '--date-order', '--branches', '--tags', '--remotes', 'HEAD', '--'], expect.objectContaining({ cwd: '/path/to/repo' }));
+			expect(spyOnSpawn).toBeCalledWith('/path/to/git', ['show-ref', '-d', '--head'], expect.objectContaining({ cwd: '/path/to/repo' }));
+			expect(spyOnSpawn).toBeCalledWith('/path/to/git', ['status', '--untracked-files=all', '--porcelain'], expect.objectContaining({ cwd: '/path/to/repo' }));
+		});
+
+		it('Should return no commits (when in an empty repository)', async () => {
+			// Setup
+			mockGitSuccessOnce('\n');
+			mockGitThrowingErrorOnce();
+			vscode.mockExtensionSettingReturnValue('repository.showCommitsOnlyReferencedByTags', true);
+			vscode.mockExtensionSettingReturnValue('repository.showRemoteHeads', true);
+
+			// Run
+			const result = await dataSource.getCommits('/path/to/repo', null, 300, true, true, false, false, CommitOrdering.Date, ['origin'], [], []);
+
+			// Assert
+			expect(result).toStrictEqual({
+				commits: [],
+				head: null,
+				tags: [],
+				moreCommitsAvailable: false,
+				error: null
+			});
+			expect(spyOnSpawn).toHaveBeenCalledTimes(2);
+		});
+
+		it('Should return the commits (ignoring invalid show-ref records)', async () => {
+			// Setup
+			mockGitSuccessOnce(
+				'1a2b3c4d5e6f1a2b3c4d5e6f1a2b3c4d5e6f1a2bXX7Nal-YARtTpjCikii9nJxER19D6diSyk-AWkPb2b3c4d5e6f1a2b3c4d5e6f1a2b3c4d5e6f1a2b3cXX7Nal-YARtTpjCikii9nJxER19D6diSyk-AWkPbTest NameXX7Nal-YARtTpjCikii9nJxER19D6diSyk-AWkPbtest@mhutchie.comXX7Nal-YARtTpjCikii9nJxER19D6diSyk-AWkPb1587559258XX7Nal-YARtTpjCikii9nJxER19D6diSyk-AWkPbCommit Message 3\n' +
+				'2b3c4d5e6f1a2b3c4d5e6f1a2b3c4d5e6f1a2b3cXX7Nal-YARtTpjCikii9nJxER19D6diSyk-AWkPb3c4d5e6f1a2b3c4d5e6f1a2b3c4d5e6f1a2b3c4dXX7Nal-YARtTpjCikii9nJxER19D6diSyk-AWkPbTest NameXX7Nal-YARtTpjCikii9nJxER19D6diSyk-AWkPbtest@mhutchie.comXX7Nal-YARtTpjCikii9nJxER19D6diSyk-AWkPb1587559257XX7Nal-YARtTpjCikii9nJxER19D6diSyk-AWkPbCommit Message 2\n' +
+				'3c4d5e6f1a2b3c4d5e6f1a2b3c4d5e6f1a2b3c4dXX7Nal-YARtTpjCikii9nJxER19D6diSyk-AWkPbXX7Nal-YARtTpjCikii9nJxER19D6diSyk-AWkPbTest NameXX7Nal-YARtTpjCikii9nJxER19D6diSyk-AWkPbtest@mhutchie.comXX7Nal-YARtTpjCikii9nJxER19D6diSyk-AWkPb1587559256XX7Nal-YARtTpjCikii9nJxER19D6diSyk-AWkPbCommit Message 1\n'
+			);
+			mockGitSuccessOnce(
+				'1a2b3c4d5e6f1a2b3c4d5e6f1a2b3c4d5e6f1a2b HEAD\n' +
+				'1a2b3c4d5e6f1a2b3c4d5e6f1a2b3c4d5e6f1a2b\n' +
+				'1a2b3c4d5e6f1a2b3c4d5e6f1a2b3c4d5e6f1a2b refs/heads/master\n' +
+				'2b3c4d5e6f1a2b3c4d5e6f1a2b3c4d5e6f1a2b3c refs/heads/develop\n' +
+				'4d5e6f1a2b3c4d5e6f1a2b3c4d5e6f1a2b3c4d5e refs/heads/feature\n' +
+				'1a2b3c4d5e6f1a2b3c4d5e6f1a2b3c4d5e6f1a2b refs/invalid/master\n' +
+				'1a2b3c4d5e6f1a2b3c4d5e6f1a2b3c4d5e6f1a2b refs/remotes/origin/master\n' +
+				'4d5e6f1a2b3c4d5e6f1a2b3c4d5e6f1a2b3c4d5e refs/remotes/origin/feature\n' +
+				'1a2b3c4d5e6f1a2b3c4d5e6f1a2b3c4d5e6f1a2b refs/remotes/other-remote/master\n' +
+				'a1b2c3d4e5f6a1b2c3d4e5f6a1b2c3d4e5f6a1b2 refs/tags/tag1\n' +
+				'2b3c4d5e6f1a2b3c4d5e6f1a2b3c4d5e6f1a2b3c refs/tags/tag1^{}\n'
+			);
+			mockGitSuccessOnce(
+				'M modified.txt\n' +
+				'?? untracked.txt\n'
+			);
+			vscode.mockExtensionSettingReturnValue('repository.showCommitsOnlyReferencedByTags', true);
+			vscode.mockExtensionSettingReturnValue('repository.showRemoteHeads', true);
+			vscode.mockExtensionSettingReturnValue('repository.showUncommittedChanges', true);
+			vscode.mockExtensionSettingReturnValue('repository.showUntrackedFiles', true);
+			date.setCurrentTime(1587559259);
+
+			// Run
+			const result = await dataSource.getCommits('/path/to/repo', null, 300, true, true, false, false, CommitOrdering.Date, ['origin'], [], []);
+
+			// Assert
+			expect(result).toStrictEqual({
+				commits: [
+					{
+						hash: '*',
+						parents: ['1a2b3c4d5e6f1a2b3c4d5e6f1a2b3c4d5e6f1a2b'],
+						author: '*',
+						email: '',
+						date: 1587559259,
+						message: 'Uncommitted Changes (2)',
+						heads: [],
+						tags: [],
+						remotes: [],
+						stash: null
+					},
+					{
+						hash: '1a2b3c4d5e6f1a2b3c4d5e6f1a2b3c4d5e6f1a2b',
+						parents: ['2b3c4d5e6f1a2b3c4d5e6f1a2b3c4d5e6f1a2b3c'],
+						author: 'Test Name',
+						email: 'test@mhutchie.com',
+						date: 1587559258,
+						message: 'Commit Message 3',
+						heads: ['master'],
+						tags: [],
+						remotes: [{ name: 'origin/master', remote: 'origin' }, { name: 'other-remote/master', remote: null }],
+						stash: null
+					},
+					{
+						hash: '2b3c4d5e6f1a2b3c4d5e6f1a2b3c4d5e6f1a2b3c',
+						parents: ['3c4d5e6f1a2b3c4d5e6f1a2b3c4d5e6f1a2b3c4d'],
+						author: 'Test Name',
+						email: 'test@mhutchie.com',
+						date: 1587559257,
+						message: 'Commit Message 2',
+						heads: ['develop'],
+						tags: [{ name: 'tag1', annotated: true }],
+						remotes: [],
+						stash: null
+					},
+					{
+						hash: '3c4d5e6f1a2b3c4d5e6f1a2b3c4d5e6f1a2b3c4d',
+						parents: [],
+						author: 'Test Name',
+						email: 'test@mhutchie.com',
+						date: 1587559256,
+						message: 'Commit Message 1',
+						heads: [],
+						tags: [],
+						remotes: [],
+						stash: null
+					}
+				],
+				head: '1a2b3c4d5e6f1a2b3c4d5e6f1a2b3c4d5e6f1a2b',
+				tags: ['tag1'],
+				moreCommitsAvailable: false,
+				error: null
+			});
+			expect(spyOnSpawn).toBeCalledWith('/path/to/git', ['-c', 'log.showSignature=false', 'log', '--max-count=301', '--format=%HXX7Nal-YARtTpjCikii9nJxER19D6diSyk-AWkPb%PXX7Nal-YARtTpjCikii9nJxER19D6diSyk-AWkPb%anXX7Nal-YARtTpjCikii9nJxER19D6diSyk-AWkPb%aeXX7Nal-YARtTpjCikii9nJxER19D6diSyk-AWkPb%atXX7Nal-YARtTpjCikii9nJxER19D6diSyk-AWkPb%s', '--date-order', '--branches', '--tags', '--remotes', 'HEAD', '--'], expect.objectContaining({ cwd: '/path/to/repo' }));
+			expect(spyOnSpawn).toBeCalledWith('/path/to/git', ['show-ref', '-d', '--head'], expect.objectContaining({ cwd: '/path/to/repo' }));
+			expect(spyOnSpawn).toBeCalledWith('/path/to/git', ['status', '--untracked-files=all', '--porcelain'], expect.objectContaining({ cwd: '/path/to/repo' }));
+		});
+
+		it('Should return an error message thrown by git (when thrown by git log)', async () => {
+			// Setup
+			mockGitThrowingErrorOnce();
+			mockGitSuccessOnce(
+				'1a2b3c4d5e6f1a2b3c4d5e6f1a2b3c4d5e6f1a2b HEAD\n' +
+				'1a2b3c4d5e6f1a2b3c4d5e6f1a2b3c4d5e6f1a2b refs/heads/master\n' +
+				'2b3c4d5e6f1a2b3c4d5e6f1a2b3c4d5e6f1a2b3c refs/heads/develop\n' +
+				'4d5e6f1a2b3c4d5e6f1a2b3c4d5e6f1a2b3c4d5e refs/heads/feature\n' +
+				'1a2b3c4d5e6f1a2b3c4d5e6f1a2b3c4d5e6f1a2b refs/remotes/origin/master\n' +
+				'a1b2c3d4e5f6a1b2c3d4e5f6a1b2c3d4e5f6a1b2 refs/tags/tag1\n' +
+				'2b3c4d5e6f1a2b3c4d5e6f1a2b3c4d5e6f1a2b3c refs/tags/tag1^{}\n'
+			);
+			vscode.mockExtensionSettingReturnValue('repository.showCommitsOnlyReferencedByTags', true);
+			vscode.mockExtensionSettingReturnValue('repository.showRemoteHeads', true);
+
+			// Run
+			const result = await dataSource.getCommits('/path/to/repo', null, 300, true, true, false, false, CommitOrdering.Date, ['origin'], [], []);
+
+			// Assert
+			expect(result).toStrictEqual({
+				commits: [],
+				head: null,
+				tags: [],
+				moreCommitsAvailable: false,
+				error: 'error message'
+			});
+		});
+
+		it('Should return an error message thrown by git (when thrown by git show-ref)', async () => {
+			// Setup
+			mockGitSuccessOnce(
+				'1a2b3c4d5e6f1a2b3c4d5e6f1a2b3c4d5e6f1a2bXX7Nal-YARtTpjCikii9nJxER19D6diSyk-AWkPb2b3c4d5e6f1a2b3c4d5e6f1a2b3c4d5e6f1a2b3cXX7Nal-YARtTpjCikii9nJxER19D6diSyk-AWkPbTest NameXX7Nal-YARtTpjCikii9nJxER19D6diSyk-AWkPbtest@mhutchie.comXX7Nal-YARtTpjCikii9nJxER19D6diSyk-AWkPb1587559258XX7Nal-YARtTpjCikii9nJxER19D6diSyk-AWkPbCommit Message 3\n' +
+				'2b3c4d5e6f1a2b3c4d5e6f1a2b3c4d5e6f1a2b3cXX7Nal-YARtTpjCikii9nJxER19D6diSyk-AWkPb3c4d5e6f1a2b3c4d5e6f1a2b3c4d5e6f1a2b3c4dXX7Nal-YARtTpjCikii9nJxER19D6diSyk-AWkPbTest NameXX7Nal-YARtTpjCikii9nJxER19D6diSyk-AWkPbtest@mhutchie.comXX7Nal-YARtTpjCikii9nJxER19D6diSyk-AWkPb1587559257XX7Nal-YARtTpjCikii9nJxER19D6diSyk-AWkPbCommit Message 2\n' +
+				'3c4d5e6f1a2b3c4d5e6f1a2b3c4d5e6f1a2b3c4dXX7Nal-YARtTpjCikii9nJxER19D6diSyk-AWkPbXX7Nal-YARtTpjCikii9nJxER19D6diSyk-AWkPbTest NameXX7Nal-YARtTpjCikii9nJxER19D6diSyk-AWkPbtest@mhutchie.comXX7Nal-YARtTpjCikii9nJxER19D6diSyk-AWkPb1587559256XX7Nal-YARtTpjCikii9nJxER19D6diSyk-AWkPbCommit Message 1\n'
+			);
+			mockGitThrowingErrorOnce();
+			vscode.mockExtensionSettingReturnValue('repository.showCommitsOnlyReferencedByTags', true);
+			vscode.mockExtensionSettingReturnValue('repository.showRemoteHeads', true);
+
+			// Run
+			const result = await dataSource.getCommits('/path/to/repo', null, 300, true, true, false, false, CommitOrdering.Date, ['origin'], [], []);
+
+			// Assert
+			expect(result).toStrictEqual({
+				commits: [],
+				head: null,
+				tags: [],
+				moreCommitsAvailable: false,
+				error: 'error message'
+			});
+		});
+	});
+
+	describe('getConfig', () => {
+		it('Should return the config values', async () => {
+			// Setup
+			mockGitSuccessOnce(
+				'user.name\nLocal Name\0' +
+				'diff.tool\nabc\0' +
+				'diff.guitool\ndef\0' +
+				'remote.pushdefault\norigin\0'
+			);
+			mockGitSuccessOnce(
+				'user.name\nLocal Name\0' +
+				'user.email\nunused@mhutchie.com\0' +
+				'user.email\nlocal@mhutchie.com\0' +
+				'remote.origin.url\nhttps://github.com/mhutchie/vscode-git-graph.git\0' +
+				'remote.origin.pushurl\nhttps://github.com/mhutchie/vscode-git-graph-push.git\0' +
+				'remote.origin.fetch\n+refs/heads/*:refs/remotes/origin/*\0' +
+				'branch.master.remote\norigin\0' +
+				'branch.master.pushremote\norigin2\0' +
+				'branch.master.other\norigin3\0' +
+				'branch.develop.pushremote\norigin\0' +
+				'branch.develop.remote\norigin2\0' +
+				'branch.branch1.remote\norigin\0' +
+				'branch.branch2.pushremote\norigin\0'
+			);
+			mockGitSuccessOnce(
+				'user.name\nGlobal Name\0' +
+				'user.email\nglobal@mhutchie.com\0'
+			);
+
+			// Run
+			const result = await dataSource.getConfig('/path/to/repo', ['origin']);
+
+			// Assert
+			expect(result).toStrictEqual({
+				config: {
+					branches: {
+						master: {
+							pushRemote: 'origin2',
+							remote: 'origin'
+						},
+						develop: {
+							pushRemote: 'origin',
+							remote: 'origin2'
+						},
+						branch1: {
+							pushRemote: null,
+							remote: 'origin'
+						},
+						branch2: {
+							pushRemote: 'origin',
+							remote: null
+						}
+					},
+					diffTool: 'abc',
+					guiDiffTool: 'def',
+					pushDefault: 'origin',
+					remotes: [
+						{
+							name: 'origin',
+							url: 'https://github.com/mhutchie/vscode-git-graph.git',
+							pushUrl: 'https://github.com/mhutchie/vscode-git-graph-push.git'
+						}
+					],
+					user: {
+						name: {
+							local: 'Local Name',
+							global: 'Global Name'
+						},
+						email: {
+							local: 'local@mhutchie.com',
+							global: 'global@mhutchie.com'
+						}
+					}
+				},
+				error: null
+			});
+			expect(spyOnSpawn).toBeCalledWith('/path/to/git', ['--no-pager', 'config', '--list', '-z', '--includes'], expect.objectContaining({ cwd: '/path/to/repo' }));
+			expect(spyOnSpawn).toBeCalledWith('/path/to/git', ['--no-pager', 'config', '--list', '-z', '--includes', '--local'], expect.objectContaining({ cwd: '/path/to/repo' }));
+			expect(spyOnSpawn).toBeCalledWith('/path/to/git', ['--no-pager', 'config', '--list', '-z', '--includes', '--global'], expect.objectContaining({ cwd: '/path/to/repo' }));
+		});
+
+		it('Should return the config values', async () => {
+			// Setup
+			mockGitSuccessOnce(
+				'diff.tool\nabc\0' +
+				'diff.guitool\ndef\0'
+			);
+			mockGitSuccessOnce(
+				'user.email\nlocal@mhutchie.com\0' +
+				'remote.origin.url\nhttps://github.com/mhutchie/vscode-git-graph.git\0'
+			);
+			mockGitSuccessOnce(
+				'user.name\nGlobal Name\0'
+			);
+
+			// Run
+			const result = await dataSource.getConfig('/path/to/repo', ['origin']);
+
+			// Assert
+			expect(result).toStrictEqual({
+				config: {
+					branches: {},
+					diffTool: 'abc',
+					guiDiffTool: 'def',
+					pushDefault: null,
+					remotes: [
+						{
+							name: 'origin',
+							url: 'https://github.com/mhutchie/vscode-git-graph.git',
+							pushUrl: null
+						}
+					],
+					user: {
+						name: {
+							local: null,
+							global: 'Global Name'
+						},
+						email: {
+							local: 'local@mhutchie.com',
+							global: null
+						}
+					}
+				},
+				error: null
+			});
+			expect(spyOnSpawn).toBeCalledWith('/path/to/git', ['--no-pager', 'config', '--list', '-z', '--includes'], expect.objectContaining({ cwd: '/path/to/repo' }));
+			expect(spyOnSpawn).toBeCalledWith('/path/to/git', ['--no-pager', 'config', '--list', '-z', '--includes', '--local'], expect.objectContaining({ cwd: '/path/to/repo' }));
+			expect(spyOnSpawn).toBeCalledWith('/path/to/git', ['--no-pager', 'config', '--list', '-z', '--includes', '--global'], expect.objectContaining({ cwd: '/path/to/repo' }));
+		});
+
+		it('Should return NULL values when the config variables aren\'t set', async () => {
+			// Setup
+			mockGitSuccessOnce(
+				'other.setting\nvalue\0'
+			);
+			mockGitSuccessOnce(
+				'other.setting\nvalue\0'
+			);
+			mockGitSuccessOnce(
+				'other.setting\nvalue\0'
+			);
+
+			// Run
+			const result = await dataSource.getConfig('/path/to/repo', []);
+
+			// Assert
+			expect(result).toStrictEqual({
+				config: {
+					branches: {},
+					diffTool: null,
+					guiDiffTool: null,
+					pushDefault: null,
+					remotes: [],
+					user: {
+						name: {
+							local: null,
+							global: null
+						},
+						email: {
+							local: null,
+							global: null
+						}
+					}
+				},
+				error: null
+			});
+			expect(spyOnSpawn).toBeCalledWith('/path/to/git', ['--no-pager', 'config', '--list', '-z', '--includes'], expect.objectContaining({ cwd: '/path/to/repo' }));
+			expect(spyOnSpawn).toBeCalledWith('/path/to/git', ['--no-pager', 'config', '--list', '-z', '--includes', '--local'], expect.objectContaining({ cwd: '/path/to/repo' }));
+			expect(spyOnSpawn).toBeCalledWith('/path/to/git', ['--no-pager', 'config', '--list', '-z', '--includes', '--global'], expect.objectContaining({ cwd: '/path/to/repo' }));
+		});
+
+		it('Should return the repositories settings (ignoring Git exception when either the global or local .gitconfig file doesn\'t exist)', async () => {
+			// Setup
+			mockGitSuccessOnce(
+				'user.name\nLocal Name\0' +
+				'diff.tool\nabc\0' +
+				'diff.guitool\ndef\0'
+			);
+			mockGitSuccessOnce(
+				'user.name\nLocal\r\nMultiline\nName\0' +
+				'user.email\nunused@mhutchie.com\0' +
+				'user.email\nlocal@mhutchie.com\0' +
+				'remote.origin.url\nhttps://github.com/mhutchie/vscode-git-graph.git\0' +
+				'remote.origin.pushurl\nhttps://github.com/mhutchie/vscode-git-graph-push.git\0' +
+				'remote.origin.fetch\n+refs/heads/*:refs/remotes/origin/*\0'
+			);
+			mockGitThrowingErrorOnce('fatal: unable to read config file \'c:/users/michael/.gitconfig\': no such file or directory');
+
+			// Run
+			const result = await dataSource.getConfig('/path/to/repo', ['origin']);
+
+			// Assert
+			expect(result).toStrictEqual({
+				config: {
+					branches: {},
+					diffTool: 'abc',
+					guiDiffTool: 'def',
+					pushDefault: null,
+					remotes: [
+						{
+							name: 'origin',
+							url: 'https://github.com/mhutchie/vscode-git-graph.git',
+							pushUrl: 'https://github.com/mhutchie/vscode-git-graph-push.git'
+						}
+					],
+					user: {
+						name: {
+							local: 'Local\nMultiline\nName',
+							global: null
+						},
+						email: {
+							local: 'local@mhutchie.com',
+							global: null
+						}
+					}
+				},
+				error: null
+			});
+			expect(spyOnSpawn).toBeCalledWith('/path/to/git', ['--no-pager', 'config', '--list', '-z', '--includes'], expect.objectContaining({ cwd: '/path/to/repo' }));
+			expect(spyOnSpawn).toBeCalledWith('/path/to/git', ['--no-pager', 'config', '--list', '-z', '--includes', '--local'], expect.objectContaining({ cwd: '/path/to/repo' }));
+			expect(spyOnSpawn).toBeCalledWith('/path/to/git', ['--no-pager', 'config', '--list', '-z', '--includes', '--global'], expect.objectContaining({ cwd: '/path/to/repo' }));
+		});
+
+		it('Should return an error message thrown by git', async () => {
+			// Setup
+			mockGitThrowingErrorOnce();
+			mockGitThrowingErrorOnce();
+			mockGitThrowingErrorOnce();
+
+			// Run
+			const result = await dataSource.getConfig('/path/to/repo', []);
+
+			// Assert
+			expect(result).toStrictEqual({
+				config: null,
+				error: 'error message'
+			});
+		});
+
+		it('Should return an error message indicating an unexpected error occurred', async () => {
+			// Setup
+			const error = new Error();
+			mockGitSuccessOnce(
+				'user.name\nLocal Name\0' +
+				'diff.tool\nabc\0' +
+				'diff.guitool\ndef\0'
+			);
+			mockGitSuccessOnce(
+				'user.name\nLocal Name\0' +
+				'user.email\nunused@mhutchie.com\0' +
+				'user.email\nlocal@mhutchie.com\0' +
+				'remote.origin.url\nhttps://github.com/mhutchie/vscode-git-graph.git\0' +
+				'remote.origin.pushurl\nhttps://github.com/mhutchie/vscode-git-graph-push.git\0' +
+				'remote.origin.fetch\n+refs/heads/*:refs/remotes/origin/*\0'
+			);
+			spyOnSpawn.mockImplementationOnce(() => {
+				throw error;
+			});
+
+			// Run
+			const result = await dataSource.getConfig('/path/to/repo', ['origin']);
+
+			// Assert
+			expect(result).toStrictEqual({
+				config: null,
+				error: 'An unexpected error occurred while spawning the Git child process.'
+			});
+		});
+	});
+
+	describe('getCommitDetails', () => {
+		it('Should return the commit details', async () => {
+			// Setup
+			mockGitSuccessOnce('1a2b3c4d5e6f1a2b3c4d5e6f1a2b3c4d5e6f1a2bXX7Nal-YARtTpjCikii9nJxER19D6diSyk-AWkPba1b2c3d4e5f6a1b2c3d4e5f6a1b2c3d4e5f6a1b2XX7Nal-YARtTpjCikii9nJxER19D6diSyk-AWkPbTest AuthorXX7Nal-YARtTpjCikii9nJxER19D6diSyk-AWkPbtest-author@mhutchie.comXX7Nal-YARtTpjCikii9nJxER19D6diSyk-AWkPb1587559258XX7Nal-YARtTpjCikii9nJxER19D6diSyk-AWkPbTest CommitterXX7Nal-YARtTpjCikii9nJxER19D6diSyk-AWkPbtest-committer@mhutchie.comXX7Nal-YARtTpjCikii9nJxER19D6diSyk-AWkPb1587559259XX7Nal-YARtTpjCikii9nJxER19D6diSyk-AWkPbXX7Nal-YARtTpjCikii9nJxER19D6diSyk-AWkPbXX7Nal-YARtTpjCikii9nJxER19D6diSyk-AWkPbXX7Nal-YARtTpjCikii9nJxER19D6diSyk-AWkPbCommit Message.\r\nSecond Line.');
+			mockGitSuccessOnce(['D', 'dir/deleted.txt', 'M', 'dir/modified.txt', 'R100', 'dir/renamed-old.txt', 'dir/renamed-new.txt', ''].join('\0'));
+			mockGitSuccessOnce(['0	0	dir/deleted.txt', '1	1	dir/modified.txt', '2	3	', 'dir/renamed-old.txt', 'dir/renamed-new.txt', ''].join('\0'));
+
+			// Run
+			const result = await dataSource.getCommitDetails('/path/to/repo', '1a2b3c4d5e6f1a2b3c4d5e6f1a2b3c4d5e6f1a2b', true, 1);
+
+			// Assert
+			expect(result).toStrictEqual({
+				commitDetails: {
+					hash: '1a2b3c4d5e6f1a2b3c4d5e6f1a2b3c4d5e6f1a2b',
+					parents: ['a1b2c3d4e5f6a1b2c3d4e5f6a1b2c3d4e5f6a1b2'],
+					author: 'Test Author',
+					authorEmail: 'test-author@mhutchie.com',
+					authorDate: 1587559258,
+					committer: 'Test Committer',
+					committerEmail: 'test-committer@mhutchie.com',
+					committerDate: 1587559259,
+					signature: null,
+					body: 'Commit Message.\nSecond Line.',
+					fileChanges: [
+						{
+							additions: 0,
+							deletions: 0,
+							newFilePath: 'dir/deleted.txt',
+							oldFilePath: 'dir/deleted.txt',
+							type: 'D'
+						},
+						{
+							additions: 1,
+							deletions: 1,
+							newFilePath: 'dir/modified.txt',
+							oldFilePath: 'dir/modified.txt',
+							type: 'M'
+						},
+						{
+							additions: 2,
+							deletions: 3,
+							newFilePath: 'dir/renamed-new.txt',
+							oldFilePath: 'dir/renamed-old.txt',
+							type: 'R'
+						}
+					]
+				},
+				error: null
+			});
+			expect(spyOnSpawn).toBeCalledWith('/path/to/git', ['-c', 'log.showSignature=false', 'show', '--quiet', '1a2b3c4d5e6f1a2b3c4d5e6f1a2b3c4d5e6f1a2b', '--format=%HXX7Nal-YARtTpjCikii9nJxER19D6diSyk-AWkPb%PXX7Nal-YARtTpjCikii9nJxER19D6diSyk-AWkPb%anXX7Nal-YARtTpjCikii9nJxER19D6diSyk-AWkPb%aeXX7Nal-YARtTpjCikii9nJxER19D6diSyk-AWkPb%atXX7Nal-YARtTpjCikii9nJxER19D6diSyk-AWkPb%cnXX7Nal-YARtTpjCikii9nJxER19D6diSyk-AWkPb%ceXX7Nal-YARtTpjCikii9nJxER19D6diSyk-AWkPb%ctXX7Nal-YARtTpjCikii9nJxER19D6diSyk-AWkPbXX7Nal-YARtTpjCikii9nJxER19D6diSyk-AWkPbXX7Nal-YARtTpjCikii9nJxER19D6diSyk-AWkPbXX7Nal-YARtTpjCikii9nJxER19D6diSyk-AWkPb%B'], expect.objectContaining({ cwd: '/path/to/repo' }));
+			expect(spyOnSpawn).toBeCalledWith('/path/to/git', ['diff', '--name-status', '--find-renames', '--diff-filter=AMDR', '-z', '1a2b3c4d5e6f1a2b3c4d5e6f1a2b3c4d5e6f1a2b^1', '1a2b3c4d5e6f1a2b3c4d5e6f1a2b3c4d5e6f1a2b'], expect.objectContaining({ cwd: '/path/to/repo' }));
+			expect(spyOnSpawn).toBeCalledWith('/path/to/git', ['diff', '--numstat', '--find-renames', '--diff-filter=AMDR', '-z', '1a2b3c4d5e6f1a2b3c4d5e6f1a2b3c4d5e6f1a2b^1', '1a2b3c4d5e6f1a2b3c4d5e6f1a2b3c4d5e6f1a2b'], expect.objectContaining({ cwd: '/path/to/repo' }));
+		});
+
+		it('Should return the commit details (commit doesn\'t have parents)', async () => {
+			// Setup
+			mockGitSuccessOnce('1a2b3c4d5e6f1a2b3c4d5e6f1a2b3c4d5e6f1a2bXX7Nal-YARtTpjCikii9nJxER19D6diSyk-AWkPbXX7Nal-YARtTpjCikii9nJxER19D6diSyk-AWkPbTest AuthorXX7Nal-YARtTpjCikii9nJxER19D6diSyk-AWkPbtest-author@mhutchie.comXX7Nal-YARtTpjCikii9nJxER19D6diSyk-AWkPb1587559258XX7Nal-YARtTpjCikii9nJxER19D6diSyk-AWkPbTest CommitterXX7Nal-YARtTpjCikii9nJxER19D6diSyk-AWkPbtest-committer@mhutchie.comXX7Nal-YARtTpjCikii9nJxER19D6diSyk-AWkPb1587559259XX7Nal-YARtTpjCikii9nJxER19D6diSyk-AWkPbXX7Nal-YARtTpjCikii9nJxER19D6diSyk-AWkPbXX7Nal-YARtTpjCikii9nJxER19D6diSyk-AWkPbXX7Nal-YARtTpjCikii9nJxER19D6diSyk-AWkPbCommit Message.\r\nSecond Line.');
+			mockGitSuccessOnce(['1a2b3c4d5e6f1a2b3c4d5e6f1a2b3c4d5e6f1a2b', 'D', 'dir/deleted.txt', 'M', 'dir/modified.txt', 'R100', 'dir/renamed-old.txt', 'dir/renamed-new.txt', ''].join('\0'));
+			mockGitSuccessOnce(['1a2b3c4d5e6f1a2b3c4d5e6f1a2b3c4d5e6f1a2b', '0	0	dir/deleted.txt', '1	1	dir/modified.txt', '2	3	', 'dir/renamed-old.txt', 'dir/renamed-new.txt', ''].join('\0'));
+
+			// Run
+			const result = await dataSource.getCommitDetails('/path/to/repo', '1a2b3c4d5e6f1a2b3c4d5e6f1a2b3c4d5e6f1a2b', false, 1);
+
+			// Assert
+			expect(result).toStrictEqual({
+				commitDetails: {
+					hash: '1a2b3c4d5e6f1a2b3c4d5e6f1a2b3c4d5e6f1a2b',
+					parents: [],
+					author: 'Test Author',
+					authorEmail: 'test-author@mhutchie.com',
+					authorDate: 1587559258,
+					committer: 'Test Committer',
+					committerEmail: 'test-committer@mhutchie.com',
+					committerDate: 1587559259,
+					signature: null,
+					body: 'Commit Message.\nSecond Line.',
+					fileChanges: [
+						{
+							additions: 0,
+							deletions: 0,
+							newFilePath: 'dir/deleted.txt',
+							oldFilePath: 'dir/deleted.txt',
+							type: 'D'
+						},
+						{
+							additions: 1,
+							deletions: 1,
+							newFilePath: 'dir/modified.txt',
+							oldFilePath: 'dir/modified.txt',
+							type: 'M'
+						},
+						{
+							additions: 2,
+							deletions: 3,
+							newFilePath: 'dir/renamed-new.txt',
+							oldFilePath: 'dir/renamed-old.txt',
+							type: 'R'
+						}
+					]
+				},
+				error: null
+			});
+			expect(spyOnSpawn).toBeCalledWith('/path/to/git', ['-c', 'log.showSignature=false', 'show', '--quiet', '1a2b3c4d5e6f1a2b3c4d5e6f1a2b3c4d5e6f1a2b', '--format=%HXX7Nal-YARtTpjCikii9nJxER19D6diSyk-AWkPb%PXX7Nal-YARtTpjCikii9nJxER19D6diSyk-AWkPb%anXX7Nal-YARtTpjCikii9nJxER19D6diSyk-AWkPb%aeXX7Nal-YARtTpjCikii9nJxER19D6diSyk-AWkPb%atXX7Nal-YARtTpjCikii9nJxER19D6diSyk-AWkPb%cnXX7Nal-YARtTpjCikii9nJxER19D6diSyk-AWkPb%ceXX7Nal-YARtTpjCikii9nJxER19D6diSyk-AWkPb%ctXX7Nal-YARtTpjCikii9nJxER19D6diSyk-AWkPbXX7Nal-YARtTpjCikii9nJxER19D6diSyk-AWkPbXX7Nal-YARtTpjCikii9nJxER19D6diSyk-AWkPbXX7Nal-YARtTpjCikii9nJxER19D6diSyk-AWkPb%B'], expect.objectContaining({ cwd: '/path/to/repo' }));
+			expect(spyOnSpawn).toBeCalledWith('/path/to/git', ['diff-tree', '--name-status', '-r', '--root', '--find-renames', '--diff-filter=AMDR', '-z', '1a2b3c4d5e6f1a2b3c4d5e6f1a2b3c4d5e6f1a2b'], expect.objectContaining({ cwd: '/path/to/repo' }));
+			expect(spyOnSpawn).toBeCalledWith('/path/to/git', ['diff-tree', '--numstat', '-r', '--root', '--find-renames', '--diff-filter=AMDR', '-z', '1a2b3c4d5e6f1a2b3c4d5e6f1a2b3c4d5e6f1a2b'], expect.objectContaining({ cwd: '/path/to/repo' }));
+		});
+
+		it('Should return the commit details (using git-graph.repository.commits.showSignatureStatus)', async () => {
+			// Setup
+			mockGitSuccessOnce('1a2b3c4d5e6f1a2b3c4d5e6f1a2b3c4d5e6f1a2bXX7Nal-YARtTpjCikii9nJxER19D6diSyk-AWkPba1b2c3d4e5f6a1b2c3d4e5f6a1b2c3d4e5f6a1b2XX7Nal-YARtTpjCikii9nJxER19D6diSyk-AWkPbTest AuthorXX7Nal-YARtTpjCikii9nJxER19D6diSyk-AWkPbtest-author@mhutchie.comXX7Nal-YARtTpjCikii9nJxER19D6diSyk-AWkPb1587559258XX7Nal-YARtTpjCikii9nJxER19D6diSyk-AWkPbTest CommitterXX7Nal-YARtTpjCikii9nJxER19D6diSyk-AWkPbtest-committer@mhutchie.comXX7Nal-YARtTpjCikii9nJxER19D6diSyk-AWkPb1587559259XX7Nal-YARtTpjCikii9nJxER19D6diSyk-AWkPbGXX7Nal-YARtTpjCikii9nJxER19D6diSyk-AWkPbTest Signer <test-signer@mhutchie.com> XX7Nal-YARtTpjCikii9nJxER19D6diSyk-AWkPb0123456789ABCDEFXX7Nal-YARtTpjCikii9nJxER19D6diSyk-AWkPbCommit Message.\r\nSecond Line.');
+			mockGitSuccessOnce(['D', 'dir/deleted.txt', 'M', 'dir/modified.txt', 'R100', 'dir/renamed-old.txt', 'dir/renamed-new.txt', ''].join('\0'));
+			mockGitSuccessOnce(['0	0	dir/deleted.txt', '1	1	dir/modified.txt', '2	3	', 'dir/renamed-old.txt', 'dir/renamed-new.txt', ''].join('\0'));
+			vscode.mockExtensionSettingReturnValue('date.type', 'Author Date');
+			vscode.mockExtensionSettingReturnValue('repository.useMailmap', false);
+			vscode.mockExtensionSettingReturnValue('repository.commits.showSignatureStatus', true);
+			onDidChangeGitExecutable.emit({ path: '/path/to/git', version: '2.4.0' });
+
+			// Run
+			onDidChangeConfiguration.emit({
+				affectsConfiguration: (section) => section === 'git-graph.repository.commits.showSignatureStatus'
+			});
+			const result = await dataSource.getCommitDetails('/path/to/repo', '1a2b3c4d5e6f1a2b3c4d5e6f1a2b3c4d5e6f1a2b', true, 1);
+
+			// Assert
+			expect(result).toStrictEqual({
+				commitDetails: {
+					hash: '1a2b3c4d5e6f1a2b3c4d5e6f1a2b3c4d5e6f1a2b',
+					parents: ['a1b2c3d4e5f6a1b2c3d4e5f6a1b2c3d4e5f6a1b2'],
+					author: 'Test Author',
+					authorEmail: 'test-author@mhutchie.com',
+					authorDate: 1587559258,
+					committer: 'Test Committer',
+					committerEmail: 'test-committer@mhutchie.com',
+					committerDate: 1587559259,
+					signature: {
+						key: '0123456789ABCDEF',
+						signer: 'Test Signer <test-signer@mhutchie.com>',
+						status: 'G'
+					},
+					body: 'Commit Message.\nSecond Line.',
+					fileChanges: [
+						{
+							additions: 0,
+							deletions: 0,
+							newFilePath: 'dir/deleted.txt',
+							oldFilePath: 'dir/deleted.txt',
+							type: 'D'
+						},
+						{
+							additions: 1,
+							deletions: 1,
+							newFilePath: 'dir/modified.txt',
+							oldFilePath: 'dir/modified.txt',
+							type: 'M'
+						},
+						{
+							additions: 2,
+							deletions: 3,
+							newFilePath: 'dir/renamed-new.txt',
+							oldFilePath: 'dir/renamed-old.txt',
+							type: 'R'
+						}
+					]
+				},
+				error: null
+			});
+			expect(spyOnSpawn).toBeCalledWith('/path/to/git', ['-c', 'log.showSignature=false', 'show', '--quiet', '1a2b3c4d5e6f1a2b3c4d5e6f1a2b3c4d5e6f1a2b', '--format=%HXX7Nal-YARtTpjCikii9nJxER19D6diSyk-AWkPb%PXX7Nal-YARtTpjCikii9nJxER19D6diSyk-AWkPb%anXX7Nal-YARtTpjCikii9nJxER19D6diSyk-AWkPb%aeXX7Nal-YARtTpjCikii9nJxER19D6diSyk-AWkPb%atXX7Nal-YARtTpjCikii9nJxER19D6diSyk-AWkPb%cnXX7Nal-YARtTpjCikii9nJxER19D6diSyk-AWkPb%ceXX7Nal-YARtTpjCikii9nJxER19D6diSyk-AWkPb%ctXX7Nal-YARtTpjCikii9nJxER19D6diSyk-AWkPb%G?XX7Nal-YARtTpjCikii9nJxER19D6diSyk-AWkPb%GSXX7Nal-YARtTpjCikii9nJxER19D6diSyk-AWkPb%GKXX7Nal-YARtTpjCikii9nJxER19D6diSyk-AWkPb%B'], expect.objectContaining({ cwd: '/path/to/repo' }));
+			expect(spyOnSpawn).toBeCalledWith('/path/to/git', ['diff', '--name-status', '--find-renames', '--diff-filter=AMDR', '-z', '1a2b3c4d5e6f1a2b3c4d5e6f1a2b3c4d5e6f1a2b^1', '1a2b3c4d5e6f1a2b3c4d5e6f1a2b3c4d5e6f1a2b'], expect.objectContaining({ cwd: '/path/to/repo' }));
+			expect(spyOnSpawn).toBeCalledWith('/path/to/git', ['diff', '--numstat', '--find-renames', '--diff-filter=AMDR', '-z', '1a2b3c4d5e6f1a2b3c4d5e6f1a2b3c4d5e6f1a2b^1', '1a2b3c4d5e6f1a2b3c4d5e6f1a2b3c4d5e6f1a2b'], expect.objectContaining({ cwd: '/path/to/repo' }));
+		});
+
+		it('Should return the commit details (using git-graph.showSignatureStatus)', async () => {
+			// Setup
+			mockGitSuccessOnce('1a2b3c4d5e6f1a2b3c4d5e6f1a2b3c4d5e6f1a2bXX7Nal-YARtTpjCikii9nJxER19D6diSyk-AWkPba1b2c3d4e5f6a1b2c3d4e5f6a1b2c3d4e5f6a1b2XX7Nal-YARtTpjCikii9nJxER19D6diSyk-AWkPbTest AuthorXX7Nal-YARtTpjCikii9nJxER19D6diSyk-AWkPbtest-author@mhutchie.comXX7Nal-YARtTpjCikii9nJxER19D6diSyk-AWkPb1587559258XX7Nal-YARtTpjCikii9nJxER19D6diSyk-AWkPbTest CommitterXX7Nal-YARtTpjCikii9nJxER19D6diSyk-AWkPbtest-committer@mhutchie.comXX7Nal-YARtTpjCikii9nJxER19D6diSyk-AWkPb1587559259XX7Nal-YARtTpjCikii9nJxER19D6diSyk-AWkPbGXX7Nal-YARtTpjCikii9nJxER19D6diSyk-AWkPbTest Signer <test-signer@mhutchie.com> XX7Nal-YARtTpjCikii9nJxER19D6diSyk-AWkPb0123456789ABCDEFXX7Nal-YARtTpjCikii9nJxER19D6diSyk-AWkPbCommit Message.\r\nSecond Line.');
+			mockGitSuccessOnce(['D', 'dir/deleted.txt', 'M', 'dir/modified.txt', 'R100', 'dir/renamed-old.txt', 'dir/renamed-new.txt', ''].join('\0'));
+			mockGitSuccessOnce(['0	0	dir/deleted.txt', '1	1	dir/modified.txt', '2	3	', 'dir/renamed-old.txt', 'dir/renamed-new.txt', ''].join('\0'));
+			vscode.mockExtensionSettingReturnValue('date.type', 'Author Date');
+			vscode.mockExtensionSettingReturnValue('repository.useMailmap', false);
+			vscode.mockExtensionSettingReturnValue('showSignatureStatus', true);
+			onDidChangeGitExecutable.emit({ path: '/path/to/git', version: '2.4.0' });
+
+			// Run
+			onDidChangeConfiguration.emit({
+				affectsConfiguration: (section) => section === 'git-graph.showSignatureStatus'
+			});
+			const result = await dataSource.getCommitDetails('/path/to/repo', '1a2b3c4d5e6f1a2b3c4d5e6f1a2b3c4d5e6f1a2b', true, 1);
+
+			// Assert
+			expect(result).toStrictEqual({
+				commitDetails: {
+					hash: '1a2b3c4d5e6f1a2b3c4d5e6f1a2b3c4d5e6f1a2b',
+					parents: ['a1b2c3d4e5f6a1b2c3d4e5f6a1b2c3d4e5f6a1b2'],
+					author: 'Test Author',
+					authorEmail: 'test-author@mhutchie.com',
+					authorDate: 1587559258,
+					committer: 'Test Committer',
+					committerEmail: 'test-committer@mhutchie.com',
+					committerDate: 1587559259,
+					signature: {
+						key: '0123456789ABCDEF',
+						signer: 'Test Signer <test-signer@mhutchie.com>',
+						status: 'G'
+					},
+					body: 'Commit Message.\nSecond Line.',
+					fileChanges: [
+						{
+							additions: 0,
+							deletions: 0,
+							newFilePath: 'dir/deleted.txt',
+							oldFilePath: 'dir/deleted.txt',
+							type: 'D'
+						},
+						{
+							additions: 1,
+							deletions: 1,
+							newFilePath: 'dir/modified.txt',
+							oldFilePath: 'dir/modified.txt',
+							type: 'M'
+						},
+						{
+							additions: 2,
+							deletions: 3,
+							newFilePath: 'dir/renamed-new.txt',
+							oldFilePath: 'dir/renamed-old.txt',
+							type: 'R'
+						}
+					]
+				},
+				error: null
+			});
+			expect(spyOnSpawn).toBeCalledWith('/path/to/git', ['-c', 'log.showSignature=false', 'show', '--quiet', '1a2b3c4d5e6f1a2b3c4d5e6f1a2b3c4d5e6f1a2b', '--format=%HXX7Nal-YARtTpjCikii9nJxER19D6diSyk-AWkPb%PXX7Nal-YARtTpjCikii9nJxER19D6diSyk-AWkPb%anXX7Nal-YARtTpjCikii9nJxER19D6diSyk-AWkPb%aeXX7Nal-YARtTpjCikii9nJxER19D6diSyk-AWkPb%atXX7Nal-YARtTpjCikii9nJxER19D6diSyk-AWkPb%cnXX7Nal-YARtTpjCikii9nJxER19D6diSyk-AWkPb%ceXX7Nal-YARtTpjCikii9nJxER19D6diSyk-AWkPb%ctXX7Nal-YARtTpjCikii9nJxER19D6diSyk-AWkPb%G?XX7Nal-YARtTpjCikii9nJxER19D6diSyk-AWkPb%GSXX7Nal-YARtTpjCikii9nJxER19D6diSyk-AWkPb%GKXX7Nal-YARtTpjCikii9nJxER19D6diSyk-AWkPb%B'], expect.objectContaining({ cwd: '/path/to/repo' }));
+			expect(spyOnSpawn).toBeCalledWith('/path/to/git', ['diff', '--name-status', '--find-renames', '--diff-filter=AMDR', '-z', '1a2b3c4d5e6f1a2b3c4d5e6f1a2b3c4d5e6f1a2b^1', '1a2b3c4d5e6f1a2b3c4d5e6f1a2b3c4d5e6f1a2b'], expect.objectContaining({ cwd: '/path/to/repo' }));
+			expect(spyOnSpawn).toBeCalledWith('/path/to/git', ['diff', '--numstat', '--find-renames', '--diff-filter=AMDR', '-z', '1a2b3c4d5e6f1a2b3c4d5e6f1a2b3c4d5e6f1a2b^1', '1a2b3c4d5e6f1a2b3c4d5e6f1a2b3c4d5e6f1a2b'], expect.objectContaining({ cwd: '/path/to/repo' }));
+		});
+
+		it('Should return the commit details (without signature status) when Git is older than 2.4.0', async () => {
+			// Setup
+			mockGitSuccessOnce('1a2b3c4d5e6f1a2b3c4d5e6f1a2b3c4d5e6f1a2bXX7Nal-YARtTpjCikii9nJxER19D6diSyk-AWkPba1b2c3d4e5f6a1b2c3d4e5f6a1b2c3d4e5f6a1b2XX7Nal-YARtTpjCikii9nJxER19D6diSyk-AWkPbTest AuthorXX7Nal-YARtTpjCikii9nJxER19D6diSyk-AWkPbtest-author@mhutchie.comXX7Nal-YARtTpjCikii9nJxER19D6diSyk-AWkPb1587559258XX7Nal-YARtTpjCikii9nJxER19D6diSyk-AWkPbTest CommitterXX7Nal-YARtTpjCikii9nJxER19D6diSyk-AWkPbtest-committer@mhutchie.comXX7Nal-YARtTpjCikii9nJxER19D6diSyk-AWkPb1587559259XX7Nal-YARtTpjCikii9nJxER19D6diSyk-AWkPbXX7Nal-YARtTpjCikii9nJxER19D6diSyk-AWkPbXX7Nal-YARtTpjCikii9nJxER19D6diSyk-AWkPbXX7Nal-YARtTpjCikii9nJxER19D6diSyk-AWkPbCommit Message.\r\nSecond Line.');
+			mockGitSuccessOnce(['D', 'dir/deleted.txt', 'M', 'dir/modified.txt', 'R100', 'dir/renamed-old.txt', 'dir/renamed-new.txt', ''].join('\0'));
+			mockGitSuccessOnce(['0	0	dir/deleted.txt', '1	1	dir/modified.txt', '2	3	', 'dir/renamed-old.txt', 'dir/renamed-new.txt', ''].join('\0'));
+			vscode.mockExtensionSettingReturnValue('date.type', 'Author Date');
+			vscode.mockExtensionSettingReturnValue('repository.useMailmap', false);
+			vscode.mockExtensionSettingReturnValue('repository.commits.showSignatureStatus', true);
+			onDidChangeGitExecutable.emit({ path: '/path/to/git', version: '2.3.0' });
+
+			// Run
+			const result = await dataSource.getCommitDetails('/path/to/repo', '1a2b3c4d5e6f1a2b3c4d5e6f1a2b3c4d5e6f1a2b', true, 1);
+
+			// Assert
+			expect(result).toStrictEqual({
+				commitDetails: {
+					hash: '1a2b3c4d5e6f1a2b3c4d5e6f1a2b3c4d5e6f1a2b',
+					parents: ['a1b2c3d4e5f6a1b2c3d4e5f6a1b2c3d4e5f6a1b2'],
+					author: 'Test Author',
+					authorEmail: 'test-author@mhutchie.com',
+					authorDate: 1587559258,
+					committer: 'Test Committer',
+					committerEmail: 'test-committer@mhutchie.com',
+					committerDate: 1587559259,
+					signature: null,
+					body: 'Commit Message.\nSecond Line.',
+					fileChanges: [
+						{
+							additions: 0,
+							deletions: 0,
+							newFilePath: 'dir/deleted.txt',
+							oldFilePath: 'dir/deleted.txt',
+							type: 'D'
+						},
+						{
+							additions: 1,
+							deletions: 1,
+							newFilePath: 'dir/modified.txt',
+							oldFilePath: 'dir/modified.txt',
+							type: 'M'
+						},
+						{
+							additions: 2,
+							deletions: 3,
+							newFilePath: 'dir/renamed-new.txt',
+							oldFilePath: 'dir/renamed-old.txt',
+							type: 'R'
+						}
+					]
+				},
+				error: null
+			});
+			expect(spyOnSpawn).toBeCalledWith('/path/to/git', ['-c', 'log.showSignature=false', 'show', '--quiet', '1a2b3c4d5e6f1a2b3c4d5e6f1a2b3c4d5e6f1a2b', '--format=%HXX7Nal-YARtTpjCikii9nJxER19D6diSyk-AWkPb%PXX7Nal-YARtTpjCikii9nJxER19D6diSyk-AWkPb%anXX7Nal-YARtTpjCikii9nJxER19D6diSyk-AWkPb%aeXX7Nal-YARtTpjCikii9nJxER19D6diSyk-AWkPb%atXX7Nal-YARtTpjCikii9nJxER19D6diSyk-AWkPb%cnXX7Nal-YARtTpjCikii9nJxER19D6diSyk-AWkPb%ceXX7Nal-YARtTpjCikii9nJxER19D6diSyk-AWkPb%ctXX7Nal-YARtTpjCikii9nJxER19D6diSyk-AWkPbXX7Nal-YARtTpjCikii9nJxER19D6diSyk-AWkPbXX7Nal-YARtTpjCikii9nJxER19D6diSyk-AWkPbXX7Nal-YARtTpjCikii9nJxER19D6diSyk-AWkPb%B'], expect.objectContaining({ cwd: '/path/to/repo' }));
+			expect(spyOnSpawn).toBeCalledWith('/path/to/git', ['diff', '--name-status', '--find-renames', '--diff-filter=AMDR', '-z', '1a2b3c4d5e6f1a2b3c4d5e6f1a2b3c4d5e6f1a2b^1', '1a2b3c4d5e6f1a2b3c4d5e6f1a2b3c4d5e6f1a2b'], expect.objectContaining({ cwd: '/path/to/repo' }));
+			expect(spyOnSpawn).toBeCalledWith('/path/to/git', ['diff', '--numstat', '--find-renames', '--diff-filter=AMDR', '-z', '1a2b3c4d5e6f1a2b3c4d5e6f1a2b3c4d5e6f1a2b^1', '1a2b3c4d5e6f1a2b3c4d5e6f1a2b3c4d5e6f1a2b'], expect.objectContaining({ cwd: '/path/to/repo' }));
+		});
+
+		it('Should return the commit details (using git-graph.repository.useMailmap)', async () => {
+			// Setup
+			mockGitSuccessOnce('1a2b3c4d5e6f1a2b3c4d5e6f1a2b3c4d5e6f1a2bXX7Nal-YARtTpjCikii9nJxER19D6diSyk-AWkPba1b2c3d4e5f6a1b2c3d4e5f6a1b2c3d4e5f6a1b2XX7Nal-YARtTpjCikii9nJxER19D6diSyk-AWkPbTest AuthorXX7Nal-YARtTpjCikii9nJxER19D6diSyk-AWkPbtest-author@mhutchie.comXX7Nal-YARtTpjCikii9nJxER19D6diSyk-AWkPb1587559258XX7Nal-YARtTpjCikii9nJxER19D6diSyk-AWkPbTest CommitterXX7Nal-YARtTpjCikii9nJxER19D6diSyk-AWkPbtest-committer@mhutchie.comXX7Nal-YARtTpjCikii9nJxER19D6diSyk-AWkPb1587559259XX7Nal-YARtTpjCikii9nJxER19D6diSyk-AWkPbXX7Nal-YARtTpjCikii9nJxER19D6diSyk-AWkPbXX7Nal-YARtTpjCikii9nJxER19D6diSyk-AWkPbXX7Nal-YARtTpjCikii9nJxER19D6diSyk-AWkPbCommit Message.\r\nSecond Line.');
+			mockGitSuccessOnce(['D', 'dir/deleted.txt', 'M', 'dir/modified.txt', 'R100', 'dir/renamed-old.txt', 'dir/renamed-new.txt', ''].join('\0'));
+			mockGitSuccessOnce(['0	0	dir/deleted.txt', '1	1	dir/modified.txt', '2	3	', 'dir/renamed-old.txt', 'dir/renamed-new.txt', ''].join('\0'));
+			vscode.mockExtensionSettingReturnValue('date.type', 'Author Date');
+			vscode.mockExtensionSettingReturnValue('repository.useMailmap', true);
+			vscode.mockExtensionSettingReturnValue('repository.commits.showSignatureStatus', false);
+
+			// Run
+			onDidChangeConfiguration.emit({
+				affectsConfiguration: (section) => section === 'git-graph.repository.useMailmap'
+			});
+			const result = await dataSource.getCommitDetails('/path/to/repo', '1a2b3c4d5e6f1a2b3c4d5e6f1a2b3c4d5e6f1a2b', true, 1);
+
+			// Assert
+			expect(result).toStrictEqual({
+				commitDetails: {
+					hash: '1a2b3c4d5e6f1a2b3c4d5e6f1a2b3c4d5e6f1a2b',
+					parents: ['a1b2c3d4e5f6a1b2c3d4e5f6a1b2c3d4e5f6a1b2'],
+					author: 'Test Author',
+					authorEmail: 'test-author@mhutchie.com',
+					authorDate: 1587559258,
+					committer: 'Test Committer',
+					committerEmail: 'test-committer@mhutchie.com',
+					committerDate: 1587559259,
+					signature: null,
+					body: 'Commit Message.\nSecond Line.',
+					fileChanges: [
+						{
+							additions: 0,
+							deletions: 0,
+							newFilePath: 'dir/deleted.txt',
+							oldFilePath: 'dir/deleted.txt',
+							type: 'D'
+						},
+						{
+							additions: 1,
+							deletions: 1,
+							newFilePath: 'dir/modified.txt',
+							oldFilePath: 'dir/modified.txt',
+							type: 'M'
+						},
+						{
+							additions: 2,
+							deletions: 3,
+							newFilePath: 'dir/renamed-new.txt',
+							oldFilePath: 'dir/renamed-old.txt',
+							type: 'R'
+						}
+					]
+				},
+				error: null
+			});
+			expect(spyOnSpawn).toBeCalledWith('/path/to/git', ['-c', 'log.showSignature=false', 'show', '--quiet', '1a2b3c4d5e6f1a2b3c4d5e6f1a2b3c4d5e6f1a2b', '--format=%HXX7Nal-YARtTpjCikii9nJxER19D6diSyk-AWkPb%PXX7Nal-YARtTpjCikii9nJxER19D6diSyk-AWkPb%aNXX7Nal-YARtTpjCikii9nJxER19D6diSyk-AWkPb%aEXX7Nal-YARtTpjCikii9nJxER19D6diSyk-AWkPb%atXX7Nal-YARtTpjCikii9nJxER19D6diSyk-AWkPb%cNXX7Nal-YARtTpjCikii9nJxER19D6diSyk-AWkPb%cEXX7Nal-YARtTpjCikii9nJxER19D6diSyk-AWkPb%ctXX7Nal-YARtTpjCikii9nJxER19D6diSyk-AWkPbXX7Nal-YARtTpjCikii9nJxER19D6diSyk-AWkPbXX7Nal-YARtTpjCikii9nJxER19D6diSyk-AWkPbXX7Nal-YARtTpjCikii9nJxER19D6diSyk-AWkPb%B'], expect.objectContaining({ cwd: '/path/to/repo' }));
+			expect(spyOnSpawn).toBeCalledWith('/path/to/git', ['diff', '--name-status', '--find-renames', '--diff-filter=AMDR', '-z', '1a2b3c4d5e6f1a2b3c4d5e6f1a2b3c4d5e6f1a2b^1', '1a2b3c4d5e6f1a2b3c4d5e6f1a2b3c4d5e6f1a2b'], expect.objectContaining({ cwd: '/path/to/repo' }));
+			expect(spyOnSpawn).toBeCalledWith('/path/to/git', ['diff', '--numstat', '--find-renames', '--diff-filter=AMDR', '-z', '1a2b3c4d5e6f1a2b3c4d5e6f1a2b3c4d5e6f1a2b^1', '1a2b3c4d5e6f1a2b3c4d5e6f1a2b3c4d5e6f1a2b'], expect.objectContaining({ cwd: '/path/to/repo' }));
+		});
+
+		it('Should return the commit details (handling unknown Git file status returned by git diff --name-status)', async () => {
+			// Setup
+			mockGitSuccessOnce('1a2b3c4d5e6f1a2b3c4d5e6f1a2b3c4d5e6f1a2bXX7Nal-YARtTpjCikii9nJxER19D6diSyk-AWkPba1b2c3d4e5f6a1b2c3d4e5f6a1b2c3d4e5f6a1b2XX7Nal-YARtTpjCikii9nJxER19D6diSyk-AWkPbTest AuthorXX7Nal-YARtTpjCikii9nJxER19D6diSyk-AWkPbtest-author@mhutchie.comXX7Nal-YARtTpjCikii9nJxER19D6diSyk-AWkPb1587559258XX7Nal-YARtTpjCikii9nJxER19D6diSyk-AWkPbTest CommitterXX7Nal-YARtTpjCikii9nJxER19D6diSyk-AWkPbtest-committer@mhutchie.comXX7Nal-YARtTpjCikii9nJxER19D6diSyk-AWkPb1587559259XX7Nal-YARtTpjCikii9nJxER19D6diSyk-AWkPbXX7Nal-YARtTpjCikii9nJxER19D6diSyk-AWkPbXX7Nal-YARtTpjCikii9nJxER19D6diSyk-AWkPbXX7Nal-YARtTpjCikii9nJxER19D6diSyk-AWkPbCommit Message.\r\nSecond Line.');
+			mockGitSuccessOnce(['D', 'dir/deleted.txt', 'X', 'dir/modified.txt', 'R100', 'dir/renamed-old.txt', 'dir/renamed-new.txt', ''].join('\0'));
+			mockGitSuccessOnce(['0	0	dir/deleted.txt', '1	1	dir/modified.txt', '2	3	', 'dir/renamed-old.txt', 'dir/renamed-new.txt', ''].join('\0'));
+
+			// Run
+			const result = await dataSource.getCommitDetails('/path/to/repo', '1a2b3c4d5e6f1a2b3c4d5e6f1a2b3c4d5e6f1a2b', true, 1);
+
+			// Assert
+			expect(result).toStrictEqual({
+				commitDetails: {
+					hash: '1a2b3c4d5e6f1a2b3c4d5e6f1a2b3c4d5e6f1a2b',
+					parents: ['a1b2c3d4e5f6a1b2c3d4e5f6a1b2c3d4e5f6a1b2'],
+					author: 'Test Author',
+					authorEmail: 'test-author@mhutchie.com',
+					authorDate: 1587559258,
+					committer: 'Test Committer',
+					committerEmail: 'test-committer@mhutchie.com',
+					committerDate: 1587559259,
+					signature: null,
+					body: 'Commit Message.\nSecond Line.',
+					fileChanges: [
+						{
+							additions: 0,
+							deletions: 0,
+							newFilePath: 'dir/deleted.txt',
+							oldFilePath: 'dir/deleted.txt',
+							type: 'D'
+						}
+					]
+				},
+				error: null
+			});
+			expect(spyOnSpawn).toBeCalledWith('/path/to/git', ['-c', 'log.showSignature=false', 'show', '--quiet', '1a2b3c4d5e6f1a2b3c4d5e6f1a2b3c4d5e6f1a2b', '--format=%HXX7Nal-YARtTpjCikii9nJxER19D6diSyk-AWkPb%PXX7Nal-YARtTpjCikii9nJxER19D6diSyk-AWkPb%anXX7Nal-YARtTpjCikii9nJxER19D6diSyk-AWkPb%aeXX7Nal-YARtTpjCikii9nJxER19D6diSyk-AWkPb%atXX7Nal-YARtTpjCikii9nJxER19D6diSyk-AWkPb%cnXX7Nal-YARtTpjCikii9nJxER19D6diSyk-AWkPb%ceXX7Nal-YARtTpjCikii9nJxER19D6diSyk-AWkPb%ctXX7Nal-YARtTpjCikii9nJxER19D6diSyk-AWkPbXX7Nal-YARtTpjCikii9nJxER19D6diSyk-AWkPbXX7Nal-YARtTpjCikii9nJxER19D6diSyk-AWkPbXX7Nal-YARtTpjCikii9nJxER19D6diSyk-AWkPb%B'], expect.objectContaining({ cwd: '/path/to/repo' }));
+			expect(spyOnSpawn).toBeCalledWith('/path/to/git', ['diff', '--name-status', '--find-renames', '--diff-filter=AMDR', '-z', '1a2b3c4d5e6f1a2b3c4d5e6f1a2b3c4d5e6f1a2b^1', '1a2b3c4d5e6f1a2b3c4d5e6f1a2b3c4d5e6f1a2b'], expect.objectContaining({ cwd: '/path/to/repo' }));
+			expect(spyOnSpawn).toBeCalledWith('/path/to/git', ['diff', '--numstat', '--find-renames', '--diff-filter=AMDR', '-z', '1a2b3c4d5e6f1a2b3c4d5e6f1a2b3c4d5e6f1a2b^1', '1a2b3c4d5e6f1a2b3c4d5e6f1a2b3c4d5e6f1a2b'], expect.objectContaining({ cwd: '/path/to/repo' }));
+		});
+
+		it('Should return the commit details (handling unexpected response format returned by git diff --numstat)', async () => {
+			// Setup
+			mockGitSuccessOnce('1a2b3c4d5e6f1a2b3c4d5e6f1a2b3c4d5e6f1a2bXX7Nal-YARtTpjCikii9nJxER19D6diSyk-AWkPba1b2c3d4e5f6a1b2c3d4e5f6a1b2c3d4e5f6a1b2XX7Nal-YARtTpjCikii9nJxER19D6diSyk-AWkPbTest AuthorXX7Nal-YARtTpjCikii9nJxER19D6diSyk-AWkPbtest-author@mhutchie.comXX7Nal-YARtTpjCikii9nJxER19D6diSyk-AWkPb1587559258XX7Nal-YARtTpjCikii9nJxER19D6diSyk-AWkPbTest CommitterXX7Nal-YARtTpjCikii9nJxER19D6diSyk-AWkPbtest-committer@mhutchie.comXX7Nal-YARtTpjCikii9nJxER19D6diSyk-AWkPb1587559259XX7Nal-YARtTpjCikii9nJxER19D6diSyk-AWkPbXX7Nal-YARtTpjCikii9nJxER19D6diSyk-AWkPbXX7Nal-YARtTpjCikii9nJxER19D6diSyk-AWkPbXX7Nal-YARtTpjCikii9nJxER19D6diSyk-AWkPbCommit Message.\r\nSecond Line.');
+			mockGitSuccessOnce(['D', 'dir/deleted.txt', 'M', 'dir/modified.txt', 'R100', 'dir/renamed-old.txt', 'dir/renamed-new.txt', ''].join('\0'));
+			mockGitSuccessOnce(['0	0	dir/deleted.txt', '1	1', '2	3	', 'dir/renamed-old.txt', 'dir/renamed-new.txt', ''].join('\0'));
+
+			// Run
+			const result = await dataSource.getCommitDetails('/path/to/repo', '1a2b3c4d5e6f1a2b3c4d5e6f1a2b3c4d5e6f1a2b', true, 1);
+
+			// Assert
+			expect(result).toStrictEqual({
+				commitDetails: {
+					hash: '1a2b3c4d5e6f1a2b3c4d5e6f1a2b3c4d5e6f1a2b',
+					parents: ['a1b2c3d4e5f6a1b2c3d4e5f6a1b2c3d4e5f6a1b2'],
+					author: 'Test Author',
+					authorEmail: 'test-author@mhutchie.com',
+					authorDate: 1587559258,
+					committer: 'Test Committer',
+					committerEmail: 'test-committer@mhutchie.com',
+					committerDate: 1587559259,
+					signature: null,
+					body: 'Commit Message.\nSecond Line.',
+					fileChanges: [
+						{
+							additions: 0,
+							deletions: 0,
+							newFilePath: 'dir/deleted.txt',
+							oldFilePath: 'dir/deleted.txt',
+							type: 'D'
+						},
+						{
+							additions: null,
+							deletions: null,
+							newFilePath: 'dir/modified.txt',
+							oldFilePath: 'dir/modified.txt',
+							type: 'M'
+						},
+						{
+							additions: null,
+							deletions: null,
+							newFilePath: 'dir/renamed-new.txt',
+							oldFilePath: 'dir/renamed-old.txt',
+							type: 'R'
+						}
+					]
+				},
+				error: null
+			});
+			expect(spyOnSpawn).toBeCalledWith('/path/to/git', ['-c', 'log.showSignature=false', 'show', '--quiet', '1a2b3c4d5e6f1a2b3c4d5e6f1a2b3c4d5e6f1a2b', '--format=%HXX7Nal-YARtTpjCikii9nJxER19D6diSyk-AWkPb%PXX7Nal-YARtTpjCikii9nJxER19D6diSyk-AWkPb%anXX7Nal-YARtTpjCikii9nJxER19D6diSyk-AWkPb%aeXX7Nal-YARtTpjCikii9nJxER19D6diSyk-AWkPb%atXX7Nal-YARtTpjCikii9nJxER19D6diSyk-AWkPb%cnXX7Nal-YARtTpjCikii9nJxER19D6diSyk-AWkPb%ceXX7Nal-YARtTpjCikii9nJxER19D6diSyk-AWkPb%ctXX7Nal-YARtTpjCikii9nJxER19D6diSyk-AWkPbXX7Nal-YARtTpjCikii9nJxER19D6diSyk-AWkPbXX7Nal-YARtTpjCikii9nJxER19D6diSyk-AWkPbXX7Nal-YARtTpjCikii9nJxER19D6diSyk-AWkPb%B'], expect.objectContaining({ cwd: '/path/to/repo' }));
+			expect(spyOnSpawn).toBeCalledWith('/path/to/git', ['diff', '--name-status', '--find-renames', '--diff-filter=AMDR', '-z', '1a2b3c4d5e6f1a2b3c4d5e6f1a2b3c4d5e6f1a2b^1', '1a2b3c4d5e6f1a2b3c4d5e6f1a2b3c4d5e6f1a2b'], expect.objectContaining({ cwd: '/path/to/repo' }));
+			expect(spyOnSpawn).toBeCalledWith('/path/to/git', ['diff', '--numstat', '--find-renames', '--diff-filter=AMDR', '-z', '1a2b3c4d5e6f1a2b3c4d5e6f1a2b3c4d5e6f1a2b^1', '1a2b3c4d5e6f1a2b3c4d5e6f1a2b3c4d5e6f1a2b'], expect.objectContaining({ cwd: '/path/to/repo' }));
+		});
+
+		it('Should return the commit details (and request diff to 2nd parent)', async () => {
+			// Setup
+			mockGitSuccessOnce('1a2b3c4d5e6f1a2b3c4d5e6f1a2b3c4d5e6f1a2bXX7Nal-YARtTpjCikii9nJxER19D6diSyk-AWkPba1b2c3d4e5f6a1b2c3d4e5f6a1b2c3d4e5f6a1b2XX7Nal-YARtTpjCikii9nJxER19D6diSyk-AWkPbTest AuthorXX7Nal-YARtTpjCikii9nJxER19D6diSyk-AWkPbtest-author@mhutchie.comXX7Nal-YARtTpjCikii9nJxER19D6diSyk-AWkPb1587559258XX7Nal-YARtTpjCikii9nJxER19D6diSyk-AWkPbTest CommitterXX7Nal-YARtTpjCikii9nJxER19D6diSyk-AWkPbtest-committer@mhutchie.comXX7Nal-YARtTpjCikii9nJxER19D6diSyk-AWkPb1587559259XX7Nal-YARtTpjCikii9nJxER19D6diSyk-AWkPbXX7Nal-YARtTpjCikii9nJxER19D6diSyk-AWkPbXX7Nal-YARtTpjCikii9nJxER19D6diSyk-AWkPbXX7Nal-YARtTpjCikii9nJxER19D6diSyk-AWkPbCommit Message.\r\nSecond Line.');
+			mockGitSuccessOnce(['D', 'dir/deleted.txt', 'M', 'dir/modified.txt', 'R100', 'dir/renamed-old.txt', 'dir/renamed-new.txt', ''].join('\0'));
+			mockGitSuccessOnce(['0	0	dir/deleted.txt', '1	1	dir/modified.txt', '2	3	', 'dir/renamed-old.txt', 'dir/renamed-new.txt', ''].join('\0'));
+
+			// Run
+			const result = await dataSource.getCommitDetails('/path/to/repo', '1a2b3c4d5e6f1a2b3c4d5e6f1a2b3c4d5e6f1a2b', true, 2);
+
+			// Assert
+			expect(result).toStrictEqual({
+				commitDetails: {
+					hash: '1a2b3c4d5e6f1a2b3c4d5e6f1a2b3c4d5e6f1a2b',
+					parents: ['a1b2c3d4e5f6a1b2c3d4e5f6a1b2c3d4e5f6a1b2'],
+					author: 'Test Author',
+					authorEmail: 'test-author@mhutchie.com',
+					authorDate: 1587559258,
+					committer: 'Test Committer',
+					committerEmail: 'test-committer@mhutchie.com',
+					committerDate: 1587559259,
+					signature: null,
+					body: 'Commit Message.\nSecond Line.',
+					fileChanges: [
+						{
+							additions: 0,
+							deletions: 0,
+							newFilePath: 'dir/deleted.txt',
+							oldFilePath: 'dir/deleted.txt',
+							type: 'D'
+						},
+						{
+							additions: 1,
+							deletions: 1,
+							newFilePath: 'dir/modified.txt',
+							oldFilePath: 'dir/modified.txt',
+							type: 'M'
+						},
+						{
+							additions: 2,
+							deletions: 3,
+							newFilePath: 'dir/renamed-new.txt',
+							oldFilePath: 'dir/renamed-old.txt',
+							type: 'R'
+						}
+					]
+				},
+				error: null
+			});
+			expect(spyOnSpawn).toBeCalledWith('/path/to/git', ['-c', 'log.showSignature=false', 'show', '--quiet', '1a2b3c4d5e6f1a2b3c4d5e6f1a2b3c4d5e6f1a2b', '--format=%HXX7Nal-YARtTpjCikii9nJxER19D6diSyk-AWkPb%PXX7Nal-YARtTpjCikii9nJxER19D6diSyk-AWkPb%anXX7Nal-YARtTpjCikii9nJxER19D6diSyk-AWkPb%aeXX7Nal-YARtTpjCikii9nJxER19D6diSyk-AWkPb%atXX7Nal-YARtTpjCikii9nJxER19D6diSyk-AWkPb%cnXX7Nal-YARtTpjCikii9nJxER19D6diSyk-AWkPb%ceXX7Nal-YARtTpjCikii9nJxER19D6diSyk-AWkPb%ctXX7Nal-YARtTpjCikii9nJxER19D6diSyk-AWkPbXX7Nal-YARtTpjCikii9nJxER19D6diSyk-AWkPbXX7Nal-YARtTpjCikii9nJxER19D6diSyk-AWkPbXX7Nal-YARtTpjCikii9nJxER19D6diSyk-AWkPb%B'], expect.objectContaining({ cwd: '/path/to/repo' }));
+			expect(spyOnSpawn).toBeCalledWith('/path/to/git', ['diff', '--name-status', '--find-renames', '--diff-filter=AMDR', '-z', '1a2b3c4d5e6f1a2b3c4d5e6f1a2b3c4d5e6f1a2b^2', '1a2b3c4d5e6f1a2b3c4d5e6f1a2b3c4d5e6f1a2b'], expect.objectContaining({ cwd: '/path/to/repo' }));
+			expect(spyOnSpawn).toBeCalledWith('/path/to/git', ['diff', '--numstat', '--find-renames', '--diff-filter=AMDR', '-z', '1a2b3c4d5e6f1a2b3c4d5e6f1a2b3c4d5e6f1a2b^2', '1a2b3c4d5e6f1a2b3c4d5e6f1a2b3c4d5e6f1a2b'], expect.objectContaining({ cwd: '/path/to/repo' }));
+		});
+
+		it('Should return an error message thrown by git (when thrown by git show)', async () => {
+			// Setup
+			mockGitThrowingErrorOnce();
+			mockGitSuccessOnce(['D', 'dir/deleted.txt', 'M', 'dir/modified.txt', 'R100', 'dir/renamed-old.txt', 'dir/renamed-new.txt', ''].join('\0'));
+			mockGitSuccessOnce(['0	0	dir/deleted.txt', '1	1	dir/modified.txt', '2	3	', 'dir/renamed-old.txt', 'dir/renamed-new.txt', ''].join('\0'));
+
+			// Run
+			const result = await dataSource.getCommitDetails('/path/to/repo', '1a2b3c4d5e6f1a2b3c4d5e6f1a2b3c4d5e6f1a2b', true, 1);
+
+			// Assert
+			expect(result).toStrictEqual({
+				commitDetails: null,
+				error: 'error message'
+			});
+		});
+
+		it('Should return an error message thrown by git (when thrown by git diff-tree --name-status)', async () => {
+			// Setup
+			mockGitSuccessOnce('1a2b3c4d5e6f1a2b3c4d5e6f1a2b3c4d5e6f1a2bXX7Nal-YARtTpjCikii9nJxER19D6diSyk-AWkPba1b2c3d4e5f6a1b2c3d4e5f6a1b2c3d4e5f6a1b2XX7Nal-YARtTpjCikii9nJxER19D6diSyk-AWkPbTest AuthorXX7Nal-YARtTpjCikii9nJxER19D6diSyk-AWkPbtest-author@mhutchie.comXX7Nal-YARtTpjCikii9nJxER19D6diSyk-AWkPb1587559258XX7Nal-YARtTpjCikii9nJxER19D6diSyk-AWkPbTest CommitterXX7Nal-YARtTpjCikii9nJxER19D6diSyk-AWkPbtest-committer@mhutchie.comXX7Nal-YARtTpjCikii9nJxER19D6diSyk-AWkPb1587559259XX7Nal-YARtTpjCikii9nJxER19D6diSyk-AWkPbXX7Nal-YARtTpjCikii9nJxER19D6diSyk-AWkPbXX7Nal-YARtTpjCikii9nJxER19D6diSyk-AWkPbXX7Nal-YARtTpjCikii9nJxER19D6diSyk-AWkPbCommit Message.\r\nSecond Line.');
+			mockGitThrowingErrorOnce();
+			mockGitSuccessOnce(['0	0	dir/deleted.txt', '1	1	dir/modified.txt', '2	3	', 'dir/renamed-old.txt', 'dir/renamed-new.txt', ''].join('\0'));
+
+			// Run
+			const result = await dataSource.getCommitDetails('/path/to/repo', '1a2b3c4d5e6f1a2b3c4d5e6f1a2b3c4d5e6f1a2b', true, 1);
+
+			// Assert
+			expect(result).toStrictEqual({
+				commitDetails: null,
+				error: 'error message'
+			});
+		});
+
+		it('Should return an error message thrown by git (when thrown by git diff-tree --numstat)', async () => {
+			// Setup
+			mockGitSuccessOnce('1a2b3c4d5e6f1a2b3c4d5e6f1a2b3c4d5e6f1a2bXX7Nal-YARtTpjCikii9nJxER19D6diSyk-AWkPba1b2c3d4e5f6a1b2c3d4e5f6a1b2c3d4e5f6a1b2XX7Nal-YARtTpjCikii9nJxER19D6diSyk-AWkPbTest AuthorXX7Nal-YARtTpjCikii9nJxER19D6diSyk-AWkPbtest-author@mhutchie.comXX7Nal-YARtTpjCikii9nJxER19D6diSyk-AWkPb1587559258XX7Nal-YARtTpjCikii9nJxER19D6diSyk-AWkPbTest CommitterXX7Nal-YARtTpjCikii9nJxER19D6diSyk-AWkPbtest-committer@mhutchie.comXX7Nal-YARtTpjCikii9nJxER19D6diSyk-AWkPb1587559259XX7Nal-YARtTpjCikii9nJxER19D6diSyk-AWkPbXX7Nal-YARtTpjCikii9nJxER19D6diSyk-AWkPbXX7Nal-YARtTpjCikii9nJxER19D6diSyk-AWkPbXX7Nal-YARtTpjCikii9nJxER19D6diSyk-AWkPbCommit Message.\r\nSecond Line.');
+			mockGitSuccessOnce(['D', 'dir/deleted.txt', 'M', 'dir/modified.txt', 'R100', 'dir/renamed-old.txt', 'dir/renamed-new.txt', ''].join('\0'));
+			mockGitThrowingErrorOnce();
+
+			// Run
+			const result = await dataSource.getCommitDetails('/path/to/repo', '1a2b3c4d5e6f1a2b3c4d5e6f1a2b3c4d5e6f1a2b', true, 1);
+
+			// Assert
+			expect(result).toStrictEqual({
+				commitDetails: null,
+				error: 'error message'
+			});
+		});
+	});
+
+	describe('getStashDetails', () => {
+		it('Should return the stash details', async () => {
+			// Setup
+			mockGitSuccessOnce('1a2b3c4d5e6f1a2b3c4d5e6f1a2b3c4d5e6f1a2bXX7Nal-YARtTpjCikii9nJxER19D6diSyk-AWkPba1b2c3d4e5f6a1b2c3d4e5f6a1b2c3d4e5f6a1b2 b2c3d4e5f6a1b2c3d4e5f6a1b2c3d4e5f6a1b2c3XX7Nal-YARtTpjCikii9nJxER19D6diSyk-AWkPbTest AuthorXX7Nal-YARtTpjCikii9nJxER19D6diSyk-AWkPbtest-author@mhutchie.comXX7Nal-YARtTpjCikii9nJxER19D6diSyk-AWkPb1587559258XX7Nal-YARtTpjCikii9nJxER19D6diSyk-AWkPbTest CommitterXX7Nal-YARtTpjCikii9nJxER19D6diSyk-AWkPbtest-committer@mhutchie.comXX7Nal-YARtTpjCikii9nJxER19D6diSyk-AWkPb1587559259XX7Nal-YARtTpjCikii9nJxER19D6diSyk-AWkPbXX7Nal-YARtTpjCikii9nJxER19D6diSyk-AWkPbXX7Nal-YARtTpjCikii9nJxER19D6diSyk-AWkPbXX7Nal-YARtTpjCikii9nJxER19D6diSyk-AWkPbCommit Message.\r\nSecond Line.');
+			mockGitSuccessOnce(['D', 'dir/deleted.txt', 'M', 'dir/modified.txt', 'R100', 'dir/renamed-old.txt', 'dir/renamed-new.txt', ''].join('\0'));
+			mockGitSuccessOnce(['0	0	dir/deleted.txt', '1	1	dir/modified.txt', '2	3	', 'dir/renamed-old.txt', 'dir/renamed-new.txt', ''].join('\0'));
+
+			// Run
+			const result = await dataSource.getStashDetails('/path/to/repo', '1a2b3c4d5e6f1a2b3c4d5e6f1a2b3c4d5e6f1a2b', {
+				selector: 'refs/stash@{0}',
+				baseHash: 'a1b2c3d4e5f6a1b2c3d4e5f6a1b2c3d4e5f6a1b2',
+				untrackedFilesHash: null
+			}, 1);
+
+			// Assert
+			expect(result).toStrictEqual({
+				commitDetails: {
+					hash: '1a2b3c4d5e6f1a2b3c4d5e6f1a2b3c4d5e6f1a2b',
+					parents: ['a1b2c3d4e5f6a1b2c3d4e5f6a1b2c3d4e5f6a1b2', 'b2c3d4e5f6a1b2c3d4e5f6a1b2c3d4e5f6a1b2c3'],
+					author: 'Test Author',
+					authorEmail: 'test-author@mhutchie.com',
+					authorDate: 1587559258,
+					committer: 'Test Committer',
+					committerEmail: 'test-committer@mhutchie.com',
+					committerDate: 1587559259,
+					signature: null,
+					body: 'Commit Message.\nSecond Line.',
+					fileChanges: [
+						{
+							additions: 0,
+							deletions: 0,
+							newFilePath: 'dir/deleted.txt',
+							oldFilePath: 'dir/deleted.txt',
+							type: 'D'
+						},
+						{
+							additions: 1,
+							deletions: 1,
+							newFilePath: 'dir/modified.txt',
+							oldFilePath: 'dir/modified.txt',
+							type: 'M'
+						},
+						{
+							additions: 2,
+							deletions: 3,
+							newFilePath: 'dir/renamed-new.txt',
+							oldFilePath: 'dir/renamed-old.txt',
+							type: 'R'
+						}
+					]
+				},
+				error: null
+			});
+			expect(spyOnSpawn).toBeCalledWith('/path/to/git', ['-c', 'log.showSignature=false', 'show', '--quiet', '1a2b3c4d5e6f1a2b3c4d5e6f1a2b3c4d5e6f1a2b', '--format=%HXX7Nal-YARtTpjCikii9nJxER19D6diSyk-AWkPb%PXX7Nal-YARtTpjCikii9nJxER19D6diSyk-AWkPb%anXX7Nal-YARtTpjCikii9nJxER19D6diSyk-AWkPb%aeXX7Nal-YARtTpjCikii9nJxER19D6diSyk-AWkPb%atXX7Nal-YARtTpjCikii9nJxER19D6diSyk-AWkPb%cnXX7Nal-YARtTpjCikii9nJxER19D6diSyk-AWkPb%ceXX7Nal-YARtTpjCikii9nJxER19D6diSyk-AWkPb%ctXX7Nal-YARtTpjCikii9nJxER19D6diSyk-AWkPbXX7Nal-YARtTpjCikii9nJxER19D6diSyk-AWkPbXX7Nal-YARtTpjCikii9nJxER19D6diSyk-AWkPbXX7Nal-YARtTpjCikii9nJxER19D6diSyk-AWkPb%B'], expect.objectContaining({ cwd: '/path/to/repo' }));
+			expect(spyOnSpawn).toBeCalledWith('/path/to/git', ['diff', '--name-status', '--find-renames', '--diff-filter=AMDR', '-z', '1a2b3c4d5e6f1a2b3c4d5e6f1a2b3c4d5e6f1a2b^1', '1a2b3c4d5e6f1a2b3c4d5e6f1a2b3c4d5e6f1a2b'], expect.objectContaining({ cwd: '/path/to/repo' }));
+			expect(spyOnSpawn).toBeCalledWith('/path/to/git', ['diff', '--numstat', '--find-renames', '--diff-filter=AMDR', '-z', '1a2b3c4d5e6f1a2b3c4d5e6f1a2b3c4d5e6f1a2b^1', '1a2b3c4d5e6f1a2b3c4d5e6f1a2b3c4d5e6f1a2b'], expect.objectContaining({ cwd: '/path/to/repo' }));
+		});
+
+		it('Should return the stash details (including untracked files)', async () => {
+			// Setup
+			mockGitSuccessOnce('1a2b3c4d5e6f1a2b3c4d5e6f1a2b3c4d5e6f1a2bXX7Nal-YARtTpjCikii9nJxER19D6diSyk-AWkPba1b2c3d4e5f6a1b2c3d4e5f6a1b2c3d4e5f6a1b2 b2c3d4e5f6a1b2c3d4e5f6a1b2c3d4e5f6a1b2c3 c3d4e5f6a1b2c3d4e5f6a1b2c3d4e5f6a1b2c3d4XX7Nal-YARtTpjCikii9nJxER19D6diSyk-AWkPbTest AuthorXX7Nal-YARtTpjCikii9nJxER19D6diSyk-AWkPbtest-author@mhutchie.comXX7Nal-YARtTpjCikii9nJxER19D6diSyk-AWkPb1587559258XX7Nal-YARtTpjCikii9nJxER19D6diSyk-AWkPbTest CommitterXX7Nal-YARtTpjCikii9nJxER19D6diSyk-AWkPbtest-committer@mhutchie.comXX7Nal-YARtTpjCikii9nJxER19D6diSyk-AWkPb1587559259XX7Nal-YARtTpjCikii9nJxER19D6diSyk-AWkPbXX7Nal-YARtTpjCikii9nJxER19D6diSyk-AWkPbXX7Nal-YARtTpjCikii9nJxER19D6diSyk-AWkPbXX7Nal-YARtTpjCikii9nJxER19D6diSyk-AWkPbCommit Message.\r\nSecond Line.');
+			mockGitSuccessOnce(['D', 'dir/deleted.txt', 'M', 'dir/modified.txt', 'R100', 'dir/renamed-old.txt', 'dir/renamed-new.txt', ''].join('\0'));
+			mockGitSuccessOnce(['0	0	dir/deleted.txt', '1	1	dir/modified.txt', '2	3	', 'dir/renamed-old.txt', 'dir/renamed-new.txt', ''].join('\0'));
+			mockGitSuccessOnce(['c3d4e5f6a1b2c3d4e5f6a1b2c3d4e5f6a1b2c3d4', 'D', 'dir/other-deleted.txt', 'A', 'dir/added.txt', ''].join('\0'));
+			mockGitSuccessOnce(['c3d4e5f6a1b2c3d4e5f6a1b2c3d4e5f6a1b2c3d4', '0	0	dir/other-deleted.txt', '4	0	dir/added.txt', ''].join('\0'));
+
+			// Run
+			const result = await dataSource.getStashDetails('/path/to/repo', '1a2b3c4d5e6f1a2b3c4d5e6f1a2b3c4d5e6f1a2b', {
+				selector: 'refs/stash@{0}',
+				baseHash: 'a1b2c3d4e5f6a1b2c3d4e5f6a1b2c3d4e5f6a1b2',
+				untrackedFilesHash: 'c3d4e5f6a1b2c3d4e5f6a1b2c3d4e5f6a1b2c3d4'
+			}, 1);
+
+			// Assert
+			expect(result).toStrictEqual({
+				commitDetails: {
+					hash: '1a2b3c4d5e6f1a2b3c4d5e6f1a2b3c4d5e6f1a2b',
+					parents: ['a1b2c3d4e5f6a1b2c3d4e5f6a1b2c3d4e5f6a1b2', 'b2c3d4e5f6a1b2c3d4e5f6a1b2c3d4e5f6a1b2c3', 'c3d4e5f6a1b2c3d4e5f6a1b2c3d4e5f6a1b2c3d4'],
+					author: 'Test Author',
+					authorEmail: 'test-author@mhutchie.com',
+					authorDate: 1587559258,
+					committer: 'Test Committer',
+					committerEmail: 'test-committer@mhutchie.com',
+					committerDate: 1587559259,
+					signature: null,
+					body: 'Commit Message.\nSecond Line.',
+					fileChanges: [
+						{
+							additions: 0,
+							deletions: 0,
+							newFilePath: 'dir/deleted.txt',
+							oldFilePath: 'dir/deleted.txt',
+							type: 'D'
+						},
+						{
+							additions: 1,
+							deletions: 1,
+							newFilePath: 'dir/modified.txt',
+							oldFilePath: 'dir/modified.txt',
+							type: 'M'
+						},
+						{
+							additions: 2,
+							deletions: 3,
+							newFilePath: 'dir/renamed-new.txt',
+							oldFilePath: 'dir/renamed-old.txt',
+							type: 'R'
+						},
+						{
+							additions: 4,
+							deletions: 0,
+							newFilePath: 'dir/added.txt',
+							oldFilePath: 'dir/added.txt',
+							type: 'U'
+						}
+					]
+				},
+				error: null
+			});
+			expect(spyOnSpawn).toBeCalledWith('/path/to/git', ['-c', 'log.showSignature=false', 'show', '--quiet', '1a2b3c4d5e6f1a2b3c4d5e6f1a2b3c4d5e6f1a2b', '--format=%HXX7Nal-YARtTpjCikii9nJxER19D6diSyk-AWkPb%PXX7Nal-YARtTpjCikii9nJxER19D6diSyk-AWkPb%anXX7Nal-YARtTpjCikii9nJxER19D6diSyk-AWkPb%aeXX7Nal-YARtTpjCikii9nJxER19D6diSyk-AWkPb%atXX7Nal-YARtTpjCikii9nJxER19D6diSyk-AWkPb%cnXX7Nal-YARtTpjCikii9nJxER19D6diSyk-AWkPb%ceXX7Nal-YARtTpjCikii9nJxER19D6diSyk-AWkPb%ctXX7Nal-YARtTpjCikii9nJxER19D6diSyk-AWkPbXX7Nal-YARtTpjCikii9nJxER19D6diSyk-AWkPbXX7Nal-YARtTpjCikii9nJxER19D6diSyk-AWkPbXX7Nal-YARtTpjCikii9nJxER19D6diSyk-AWkPb%B'], expect.objectContaining({ cwd: '/path/to/repo' }));
+			expect(spyOnSpawn).toBeCalledWith('/path/to/git', ['diff', '--name-status', '--find-renames', '--diff-filter=AMDR', '-z', '1a2b3c4d5e6f1a2b3c4d5e6f1a2b3c4d5e6f1a2b^1', '1a2b3c4d5e6f1a2b3c4d5e6f1a2b3c4d5e6f1a2b'], expect.objectContaining({ cwd: '/path/to/repo' }));
+			expect(spyOnSpawn).toBeCalledWith('/path/to/git', ['diff', '--numstat', '--find-renames', '--diff-filter=AMDR', '-z', '1a2b3c4d5e6f1a2b3c4d5e6f1a2b3c4d5e6f1a2b^1', '1a2b3c4d5e6f1a2b3c4d5e6f1a2b3c4d5e6f1a2b'], expect.objectContaining({ cwd: '/path/to/repo' }));
+			expect(spyOnSpawn).toBeCalledWith('/path/to/git', ['diff-tree', '--name-status', '-r', '--root', '--find-renames', '--diff-filter=AMDR', '-z', 'c3d4e5f6a1b2c3d4e5f6a1b2c3d4e5f6a1b2c3d4'], expect.objectContaining({ cwd: '/path/to/repo' }));
+			expect(spyOnSpawn).toBeCalledWith('/path/to/git', ['diff-tree', '--numstat', '-r', '--root', '--find-renames', '--diff-filter=AMDR', '-z', 'c3d4e5f6a1b2c3d4e5f6a1b2c3d4e5f6a1b2c3d4'], expect.objectContaining({ cwd: '/path/to/repo' }));
+		});
+
+		it('Should return the stash details with diff to second parent', async () => {
+			// Setup
+			mockGitSuccessOnce('1a2b3c4d5e6f1a2b3c4d5e6f1a2b3c4d5e6f1a2bXX7Nal-YARtTpjCikii9nJxER19D6diSyk-AWkPba1b2c3d4e5f6a1b2c3d4e5f6a1b2c3d4e5f6a1b2 b2c3d4e5f6a1b2c3d4e5f6a1b2c3d4e5f6a1b2c3XX7Nal-YARtTpjCikii9nJxER19D6diSyk-AWkPbTest AuthorXX7Nal-YARtTpjCikii9nJxER19D6diSyk-AWkPbtest-author@mhutchie.comXX7Nal-YARtTpjCikii9nJxER19D6diSyk-AWkPb1587559258XX7Nal-YARtTpjCikii9nJxER19D6diSyk-AWkPbTest CommitterXX7Nal-YARtTpjCikii9nJxER19D6diSyk-AWkPbtest-committer@mhutchie.comXX7Nal-YARtTpjCikii9nJxER19D6diSyk-AWkPb1587559259XX7Nal-YARtTpjCikii9nJxER19D6diSyk-AWkPbXX7Nal-YARtTpjCikii9nJxER19D6diSyk-AWkPbXX7Nal-YARtTpjCikii9nJxER19D6diSyk-AWkPbXX7Nal-YARtTpjCikii9nJxER19D6diSyk-AWkPbCommit Message.\r\nSecond Line.');
+			mockGitSuccessOnce(['D', 'dir/deleted.txt', 'M', 'dir/modified.txt', 'R100', 'dir/renamed-old.txt', 'dir/renamed-new.txt', ''].join('\0'));
+			mockGitSuccessOnce(['0	0	dir/deleted.txt', '1	1	dir/modified.txt', '2	3	', 'dir/renamed-old.txt', 'dir/renamed-new.txt', ''].join('\0'));
+
+			// Run
+			const result = await dataSource.getStashDetails('/path/to/repo', '1a2b3c4d5e6f1a2b3c4d5e6f1a2b3c4d5e6f1a2b', {
+				selector: 'refs/stash@{0}',
+				baseHash: 'a1b2c3d4e5f6a1b2c3d4e5f6a1b2c3d4e5f6a1b2',
+				untrackedFilesHash: null
+			}, 2);
+
+			// Assert
+			expect(result).toStrictEqual({
+				commitDetails: {
+					hash: '1a2b3c4d5e6f1a2b3c4d5e6f1a2b3c4d5e6f1a2b',
+					parents: ['a1b2c3d4e5f6a1b2c3d4e5f6a1b2c3d4e5f6a1b2', 'b2c3d4e5f6a1b2c3d4e5f6a1b2c3d4e5f6a1b2c3'],
+					author: 'Test Author',
+					authorEmail: 'test-author@mhutchie.com',
+					authorDate: 1587559258,
+					committer: 'Test Committer',
+					committerEmail: 'test-committer@mhutchie.com',
+					committerDate: 1587559259,
+					signature: null,
+					body: 'Commit Message.\nSecond Line.',
+					fileChanges: [
+						{
+							additions: 0,
+							deletions: 0,
+							newFilePath: 'dir/deleted.txt',
+							oldFilePath: 'dir/deleted.txt',
+							type: 'D'
+						},
+						{
+							additions: 1,
+							deletions: 1,
+							newFilePath: 'dir/modified.txt',
+							oldFilePath: 'dir/modified.txt',
+							type: 'M'
+						},
+						{
+							additions: 2,
+							deletions: 3,
+							newFilePath: 'dir/renamed-new.txt',
+							oldFilePath: 'dir/renamed-old.txt',
+							type: 'R'
+						}
+					]
+				},
+				error: null
+			});
+			expect(spyOnSpawn).toBeCalledWith('/path/to/git', ['-c', 'log.showSignature=false', 'show', '--quiet', '1a2b3c4d5e6f1a2b3c4d5e6f1a2b3c4d5e6f1a2b', '--format=%HXX7Nal-YARtTpjCikii9nJxER19D6diSyk-AWkPb%PXX7Nal-YARtTpjCikii9nJxER19D6diSyk-AWkPb%anXX7Nal-YARtTpjCikii9nJxER19D6diSyk-AWkPb%aeXX7Nal-YARtTpjCikii9nJxER19D6diSyk-AWkPb%atXX7Nal-YARtTpjCikii9nJxER19D6diSyk-AWkPb%cnXX7Nal-YARtTpjCikii9nJxER19D6diSyk-AWkPb%ceXX7Nal-YARtTpjCikii9nJxER19D6diSyk-AWkPb%ctXX7Nal-YARtTpjCikii9nJxER19D6diSyk-AWkPbXX7Nal-YARtTpjCikii9nJxER19D6diSyk-AWkPbXX7Nal-YARtTpjCikii9nJxER19D6diSyk-AWkPbXX7Nal-YARtTpjCikii9nJxER19D6diSyk-AWkPb%B'], expect.objectContaining({ cwd: '/path/to/repo' }));
+			expect(spyOnSpawn).toBeCalledWith('/path/to/git', ['diff', '--name-status', '--find-renames', '--diff-filter=AMDR', '-z', '1a2b3c4d5e6f1a2b3c4d5e6f1a2b3c4d5e6f1a2b^2', '1a2b3c4d5e6f1a2b3c4d5e6f1a2b3c4d5e6f1a2b'], expect.objectContaining({ cwd: '/path/to/repo' }));
+			expect(spyOnSpawn).toBeCalledWith('/path/to/git', ['diff', '--numstat', '--find-renames', '--diff-filter=AMDR', '-z', '1a2b3c4d5e6f1a2b3c4d5e6f1a2b3c4d5e6f1a2b^2', '1a2b3c4d5e6f1a2b3c4d5e6f1a2b3c4d5e6f1a2b'], expect.objectContaining({ cwd: '/path/to/repo' }));
+		});
+
+		it('Should return an error message thrown by git (when thrown by git show)', async () => {
+			// Setup
+			mockGitThrowingErrorOnce();
+			mockGitSuccessOnce(['D', 'dir/deleted.txt', 'M', 'dir/modified.txt', 'R100', 'dir/renamed-old.txt', 'dir/renamed-new.txt', ''].join('\0'));
+			mockGitSuccessOnce(['0	0	dir/deleted.txt', '1	1	dir/modified.txt', '2	3	', 'dir/renamed-old.txt', 'dir/renamed-new.txt', ''].join('\0'));
+
+			// Run
+			const result = await dataSource.getStashDetails('/path/to/repo', '1a2b3c4d5e6f1a2b3c4d5e6f1a2b3c4d5e6f1a2b', {
+				selector: 'refs/stash@{0}',
+				baseHash: 'a1b2c3d4e5f6a1b2c3d4e5f6a1b2c3d4e5f6a1b2',
+				untrackedFilesHash: null
+			}, 1);
+
+			// Assert
+			expect(result).toStrictEqual({
+				commitDetails: null,
+				error: 'error message'
+			});
+		});
+
+		it('Should return an error message thrown by git (when thrown by git diff-tree --name-status)', async () => {
+			// Setup
+			mockGitSuccessOnce('1a2b3c4d5e6f1a2b3c4d5e6f1a2b3c4d5e6f1a2bXX7Nal-YARtTpjCikii9nJxER19D6diSyk-AWkPba1b2c3d4e5f6a1b2c3d4e5f6a1b2c3d4e5f6a1b2 b2c3d4e5f6a1b2c3d4e5f6a1b2c3d4e5f6a1b2c3XX7Nal-YARtTpjCikii9nJxER19D6diSyk-AWkPbTest AuthorXX7Nal-YARtTpjCikii9nJxER19D6diSyk-AWkPbtest-author@mhutchie.comXX7Nal-YARtTpjCikii9nJxER19D6diSyk-AWkPb1587559258XX7Nal-YARtTpjCikii9nJxER19D6diSyk-AWkPbTest CommitterXX7Nal-YARtTpjCikii9nJxER19D6diSyk-AWkPbtest-committer@mhutchie.comXX7Nal-YARtTpjCikii9nJxER19D6diSyk-AWkPb1587559259XX7Nal-YARtTpjCikii9nJxER19D6diSyk-AWkPbXX7Nal-YARtTpjCikii9nJxER19D6diSyk-AWkPbXX7Nal-YARtTpjCikii9nJxER19D6diSyk-AWkPbXX7Nal-YARtTpjCikii9nJxER19D6diSyk-AWkPbCommit Message.\r\nSecond Line.');
+			mockGitThrowingErrorOnce();
+			mockGitSuccessOnce(['0	0	dir/deleted.txt', '1	1	dir/modified.txt', '2	3	', 'dir/renamed-old.txt', 'dir/renamed-new.txt', ''].join('\0'));
+
+			// Run
+			const result = await dataSource.getStashDetails('/path/to/repo', '1a2b3c4d5e6f1a2b3c4d5e6f1a2b3c4d5e6f1a2b', {
+				selector: 'refs/stash@{0}',
+				baseHash: 'a1b2c3d4e5f6a1b2c3d4e5f6a1b2c3d4e5f6a1b2',
+				untrackedFilesHash: null
+			}, 1);
+
+			// Assert
+			expect(result).toStrictEqual({
+				commitDetails: null,
+				error: 'error message'
+			});
+		});
+
+		it('Should return an error message thrown by git (when thrown by git diff-tree --numstat)', async () => {
+			// Setup
+			mockGitSuccessOnce('1a2b3c4d5e6f1a2b3c4d5e6f1a2b3c4d5e6f1a2bXX7Nal-YARtTpjCikii9nJxER19D6diSyk-AWkPba1b2c3d4e5f6a1b2c3d4e5f6a1b2c3d4e5f6a1b2 b2c3d4e5f6a1b2c3d4e5f6a1b2c3d4e5f6a1b2c3XX7Nal-YARtTpjCikii9nJxER19D6diSyk-AWkPbTest AuthorXX7Nal-YARtTpjCikii9nJxER19D6diSyk-AWkPbtest-author@mhutchie.comXX7Nal-YARtTpjCikii9nJxER19D6diSyk-AWkPb1587559258XX7Nal-YARtTpjCikii9nJxER19D6diSyk-AWkPbTest CommitterXX7Nal-YARtTpjCikii9nJxER19D6diSyk-AWkPbtest-committer@mhutchie.comXX7Nal-YARtTpjCikii9nJxER19D6diSyk-AWkPb1587559259XX7Nal-YARtTpjCikii9nJxER19D6diSyk-AWkPbXX7Nal-YARtTpjCikii9nJxER19D6diSyk-AWkPbXX7Nal-YARtTpjCikii9nJxER19D6diSyk-AWkPbXX7Nal-YARtTpjCikii9nJxER19D6diSyk-AWkPbCommit Message.\r\nSecond Line.');
+			mockGitSuccessOnce(['D', 'dir/deleted.txt', 'M', 'dir/modified.txt', 'R100', 'dir/renamed-old.txt', 'dir/renamed-new.txt', ''].join('\0'));
+			mockGitThrowingErrorOnce();
+
+			// Run
+			const result = await dataSource.getStashDetails('/path/to/repo', '1a2b3c4d5e6f1a2b3c4d5e6f1a2b3c4d5e6f1a2b', {
+				selector: 'refs/stash@{0}',
+				baseHash: 'a1b2c3d4e5f6a1b2c3d4e5f6a1b2c3d4e5f6a1b2',
+				untrackedFilesHash: null
+			}, 1);
+
+			// Assert
+			expect(result).toStrictEqual({
+				commitDetails: null,
+				error: 'error message'
+			});
+		});
+
+		it('Should return an error message thrown by git (when thrown by untracked git diff-tree --name-status)', async () => {
+			// Setup
+			mockGitSuccessOnce('1a2b3c4d5e6f1a2b3c4d5e6f1a2b3c4d5e6f1a2bXX7Nal-YARtTpjCikii9nJxER19D6diSyk-AWkPba1b2c3d4e5f6a1b2c3d4e5f6a1b2c3d4e5f6a1b2 b2c3d4e5f6a1b2c3d4e5f6a1b2c3d4e5f6a1b2c3XX7Nal-YARtTpjCikii9nJxER19D6diSyk-AWkPbTest AuthorXX7Nal-YARtTpjCikii9nJxER19D6diSyk-AWkPbtest-author@mhutchie.comXX7Nal-YARtTpjCikii9nJxER19D6diSyk-AWkPb1587559258XX7Nal-YARtTpjCikii9nJxER19D6diSyk-AWkPbTest CommitterXX7Nal-YARtTpjCikii9nJxER19D6diSyk-AWkPbtest-committer@mhutchie.comXX7Nal-YARtTpjCikii9nJxER19D6diSyk-AWkPb1587559259XX7Nal-YARtTpjCikii9nJxER19D6diSyk-AWkPbXX7Nal-YARtTpjCikii9nJxER19D6diSyk-AWkPbXX7Nal-YARtTpjCikii9nJxER19D6diSyk-AWkPbXX7Nal-YARtTpjCikii9nJxER19D6diSyk-AWkPbCommit Message.\r\nSecond Line.');
+			mockGitSuccessOnce(['D', 'dir/deleted.txt', 'M', 'dir/modified.txt', 'R100', 'dir/renamed-old.txt', 'dir/renamed-new.txt', ''].join('\0'));
+			mockGitSuccessOnce(['0	0	dir/deleted.txt', '1	1	dir/modified.txt', '2	3	', 'dir/renamed-old.txt', 'dir/renamed-new.txt', ''].join('\0'));
+			mockGitThrowingErrorOnce();
+			mockGitSuccessOnce(['c3d4e5f6a1b2c3d4e5f6a1b2c3d4e5f6a1b2c3d4', '0	0	dir/other-deleted.txt', '4	0	dir/added.txt', ''].join('\0'));
+
+			// Run
+			const result = await dataSource.getStashDetails('/path/to/repo', '1a2b3c4d5e6f1a2b3c4d5e6f1a2b3c4d5e6f1a2b', {
+				selector: 'refs/stash@{0}',
+				baseHash: 'a1b2c3d4e5f6a1b2c3d4e5f6a1b2c3d4e5f6a1b2',
+				untrackedFilesHash: 'c3d4e5f6a1b2c3d4e5f6a1b2c3d4e5f6a1b2c3d4'
+			}, 1);
+
+			// Assert
+			expect(result).toStrictEqual({
+				commitDetails: null,
+				error: 'error message'
+			});
+		});
+
+		it('Should return an error message thrown by git (when thrown by untracked git diff-tree --numstat)', async () => {
+			// Setup
+			mockGitSuccessOnce('1a2b3c4d5e6f1a2b3c4d5e6f1a2b3c4d5e6f1a2bXX7Nal-YARtTpjCikii9nJxER19D6diSyk-AWkPba1b2c3d4e5f6a1b2c3d4e5f6a1b2c3d4e5f6a1b2 b2c3d4e5f6a1b2c3d4e5f6a1b2c3d4e5f6a1b2c3XX7Nal-YARtTpjCikii9nJxER19D6diSyk-AWkPbTest AuthorXX7Nal-YARtTpjCikii9nJxER19D6diSyk-AWkPbtest-author@mhutchie.comXX7Nal-YARtTpjCikii9nJxER19D6diSyk-AWkPb1587559258XX7Nal-YARtTpjCikii9nJxER19D6diSyk-AWkPbTest CommitterXX7Nal-YARtTpjCikii9nJxER19D6diSyk-AWkPbtest-committer@mhutchie.comXX7Nal-YARtTpjCikii9nJxER19D6diSyk-AWkPb1587559259XX7Nal-YARtTpjCikii9nJxER19D6diSyk-AWkPbXX7Nal-YARtTpjCikii9nJxER19D6diSyk-AWkPbXX7Nal-YARtTpjCikii9nJxER19D6diSyk-AWkPbXX7Nal-YARtTpjCikii9nJxER19D6diSyk-AWkPbCommit Message.\r\nSecond Line.');
+			mockGitSuccessOnce(['D', 'dir/deleted.txt', 'M', 'dir/modified.txt', 'R100', 'dir/renamed-old.txt', 'dir/renamed-new.txt', ''].join('\0'));
+			mockGitSuccessOnce(['0	0	dir/deleted.txt', '1	1	dir/modified.txt', '2	3	', 'dir/renamed-old.txt', 'dir/renamed-new.txt', ''].join('\0'));
+			mockGitSuccessOnce(['c3d4e5f6a1b2c3d4e5f6a1b2c3d4e5f6a1b2c3d4', 'D', 'dir/other-deleted.txt', 'A', 'dir/added.txt', ''].join('\0'));
+			mockGitThrowingErrorOnce();
+
+			// Run
+			const result = await dataSource.getStashDetails('/path/to/repo', '1a2b3c4d5e6f1a2b3c4d5e6f1a2b3c4d5e6f1a2b', {
+				selector: 'refs/stash@{0}',
+				baseHash: 'a1b2c3d4e5f6a1b2c3d4e5f6a1b2c3d4e5f6a1b2',
+				untrackedFilesHash: 'c3d4e5f6a1b2c3d4e5f6a1b2c3d4e5f6a1b2c3d4'
+			}, 1);
+
+			// Assert
+			expect(result).toStrictEqual({
+				commitDetails: null,
+				error: 'error message'
+			});
+		});
+	});
+
+	describe('getUncommittedDetails', () => {
+		it('Should return the uncommitted changes', async () => {
+			// Setup
+			mockGitSuccessOnce(['D', 'dir/deleted.txt', 'M', 'dir/modified.txt', 'R100', 'dir/renamed-old.txt', 'dir/renamed-new.txt', ''].join('\0'));
+			mockGitSuccessOnce(['0	0	dir/deleted.txt', '1	1	dir/modified.txt', '2	3	', 'dir/renamed-old.txt', 'dir/renamed-new.txt', ''].join('\0'));
+			mockGitSuccessOnce([' D dir/deleted.txt', 'M  dir/modified.txt', 'R  dir/renamed-new.txt', 'dir/renamed-old.txt', '?? untracked.txt'].join('\0'));
+			vscode.mockExtensionSettingReturnValue('repository.showUntrackedFiles', true);
+
+			// Run
+			const result = await dataSource.getUncommittedDetails('/path/to/repo');
+
+			// Assert
+			expect(result).toStrictEqual({
+				commitDetails: {
+					hash: utils.UNCOMMITTED,
+					parents: [],
+					author: '',
+					authorEmail: '',
+					authorDate: 0,
+					committer: '',
+					committerEmail: '',
+					committerDate: 0,
+					signature: null,
+					body: '',
+					fileChanges: [
+						{
+							additions: 0,
+							deletions: 0,
+							newFilePath: 'dir/deleted.txt',
+							oldFilePath: 'dir/deleted.txt',
+							type: 'D'
+						},
+						{
+							additions: 1,
+							deletions: 1,
+							newFilePath: 'dir/modified.txt',
+							oldFilePath: 'dir/modified.txt',
+							type: 'M'
+						},
+						{
+							additions: 2,
+							deletions: 3,
+							newFilePath: 'dir/renamed-new.txt',
+							oldFilePath: 'dir/renamed-old.txt',
+							type: 'R'
+						},
+						{
+							additions: null,
+							deletions: null,
+							newFilePath: 'untracked.txt',
+							oldFilePath: 'untracked.txt',
+							type: 'U'
+						}
+					]
+				},
+				error: null
+			});
+			expect(spyOnSpawn).toBeCalledTimes(3);
+			expect(spyOnSpawn).toBeCalledWith('/path/to/git', ['diff', '--name-status', '--find-renames', '--diff-filter=AMDR', '-z', 'HEAD'], expect.objectContaining({ cwd: '/path/to/repo' }));
+			expect(spyOnSpawn).toBeCalledWith('/path/to/git', ['diff', '--numstat', '--find-renames', '--diff-filter=AMDR', '-z', 'HEAD'], expect.objectContaining({ cwd: '/path/to/repo' }));
+			expect(spyOnSpawn).toBeCalledWith('/path/to/git', ['status', '-s', '--untracked-files=all', '--porcelain', '-z'], expect.objectContaining({ cwd: '/path/to/repo' }));
+		});
+
+		it('Should return the uncommitted changes (showUntrackedFiles === FALSE)', async () => {
+			// Setup
+			mockGitSuccessOnce(['D', 'dir/deleted.txt', 'M', 'dir/modified.txt', 'R100', 'dir/renamed-old.txt', 'dir/renamed-new.txt', ''].join('\0'));
+			mockGitSuccessOnce(['0	0	dir/deleted.txt', '1	1	dir/modified.txt', '2	3	', 'dir/renamed-old.txt', 'dir/renamed-new.txt', ''].join('\0'));
+			mockGitSuccessOnce([' D dir/deleted.txt', 'M  dir/modified.txt', 'R  dir/renamed-new.txt', 'dir/renamed-old.txt'].join('\0'));
+			vscode.mockExtensionSettingReturnValue('repository.showUntrackedFiles', false);
+
+			// Run
+			const result = await dataSource.getUncommittedDetails('/path/to/repo');
+
+			// Assert
+			expect(result).toStrictEqual({
+				commitDetails: {
+					hash: utils.UNCOMMITTED,
+					parents: [],
+					author: '',
+					authorEmail: '',
+					authorDate: 0,
+					committer: '',
+					committerEmail: '',
+					committerDate: 0,
+					signature: null,
+					body: '',
+					fileChanges: [
+						{
+							additions: 0,
+							deletions: 0,
+							newFilePath: 'dir/deleted.txt',
+							oldFilePath: 'dir/deleted.txt',
+							type: 'D'
+						},
+						{
+							additions: 1,
+							deletions: 1,
+							newFilePath: 'dir/modified.txt',
+							oldFilePath: 'dir/modified.txt',
+							type: 'M'
+						},
+						{
+							additions: 2,
+							deletions: 3,
+							newFilePath: 'dir/renamed-new.txt',
+							oldFilePath: 'dir/renamed-old.txt',
+							type: 'R'
+						}
+					]
+				},
+				error: null
+			});
+			expect(spyOnSpawn).toBeCalledTimes(3);
+			expect(spyOnSpawn).toBeCalledWith('/path/to/git', ['diff', '--name-status', '--find-renames', '--diff-filter=AMDR', '-z', 'HEAD'], expect.objectContaining({ cwd: '/path/to/repo' }));
+			expect(spyOnSpawn).toBeCalledWith('/path/to/git', ['diff', '--numstat', '--find-renames', '--diff-filter=AMDR', '-z', 'HEAD'], expect.objectContaining({ cwd: '/path/to/repo' }));
+			expect(spyOnSpawn).toBeCalledWith('/path/to/git', ['status', '-s', '--untracked-files=no', '--porcelain', '-z'], expect.objectContaining({ cwd: '/path/to/repo' }));
+		});
+
+		it('Should return the uncommitted changes (halting invalid git status response)', async () => {
+			// Setup
+			mockGitSuccessOnce(['M', 'dir/modified.txt', ''].join('\0'));
+			mockGitSuccessOnce(['1	1	dir/modified.txt', '1	1	modified.txt', ''].join('\0'));
+			mockGitSuccessOnce([' D dir/deleted.txt', ' D ', 'M  dir/modified.txt', '?? untracked.txt'].join('\0'));
+			vscode.mockExtensionSettingReturnValue('repository.showUntrackedFiles', true);
+
+			// Run
+			const result = await dataSource.getUncommittedDetails('/path/to/repo');
+
+			// Assert
+			expect(result).toStrictEqual({
+				commitDetails: {
+					hash: utils.UNCOMMITTED,
+					parents: [],
+					author: '',
+					authorEmail: '',
+					authorDate: 0,
+					committer: '',
+					committerEmail: '',
+					committerDate: 0,
+					signature: null,
+					body: '',
+					fileChanges: [
+						{
+							additions: 1,
+							deletions: 1,
+							newFilePath: 'dir/modified.txt',
+							oldFilePath: 'dir/modified.txt',
+							type: 'M'
+						},
+						{
+							additions: null,
+							deletions: null,
+							newFilePath: 'dir/deleted.txt',
+							oldFilePath: 'dir/deleted.txt',
+							type: 'D'
+						}
+					]
+				},
+				error: null
+			});
+		});
+
+		it('Should return an error message thrown by git (when thrown by git diff --name-status)', async () => {
+			// Setup
+			mockGitThrowingErrorOnce();
+			mockGitSuccessOnce(['0	0	dir/deleted.txt', '1	1	dir/modified.txt', '2	3	', 'dir/renamed-old.txt', 'dir/renamed-new.txt', ''].join('\0'));
+			mockGitSuccessOnce([' D dir/deleted.txt', 'M  dir/modified.txt', 'R  dir/renamed-new.txt', 'dir/renamed-old.txt', '?? untracked.txt'].join('\0'));
+			vscode.mockExtensionSettingReturnValue('repository.showUntrackedFiles', true);
+
+			// Run
+			const result = await dataSource.getUncommittedDetails('/path/to/repo');
+
+			// Assert
+			expect(result).toStrictEqual({
+				commitDetails: null,
+				error: 'error message'
+			});
+		});
+
+		it('Should return an error message thrown by git (when thrown by git diff --numstat)', async () => {
+			// Setup
+			mockGitSuccessOnce(['D', 'dir/deleted.txt', 'M', 'dir/modified.txt', 'R100', 'dir/renamed-old.txt', 'dir/renamed-new.txt', ''].join('\0'));
+			mockGitThrowingErrorOnce();
+			mockGitSuccessOnce([' D dir/deleted.txt', 'M  dir/modified.txt', 'R  dir/renamed-new.txt', 'dir/renamed-old.txt', '?? untracked.txt'].join('\0'));
+			vscode.mockExtensionSettingReturnValue('repository.showUntrackedFiles', true);
+
+			// Run
+			const result = await dataSource.getUncommittedDetails('/path/to/repo');
+
+			// Assert
+			expect(result).toStrictEqual({
+				commitDetails: null,
+				error: 'error message'
+			});
+		});
+
+		it('Should return an error message thrown by git (when thrown by git status)', async () => {
+			// Setup
+			mockGitSuccessOnce(['D', 'dir/deleted.txt', 'M', 'dir/modified.txt', 'R100', 'dir/renamed-old.txt', 'dir/renamed-new.txt', ''].join('\0'));
+			mockGitSuccessOnce(['0	0	dir/deleted.txt', '1	1	dir/modified.txt', '2	3	', 'dir/renamed-old.txt', 'dir/renamed-new.txt', ''].join('\0'));
+			mockGitThrowingErrorOnce();
+
+			// Run
+			const result = await dataSource.getUncommittedDetails('/path/to/repo');
+
+			// Assert
+			expect(result).toStrictEqual({
+				commitDetails: null,
+				error: 'error message'
+			});
+		});
+	});
+
+	describe('getCommitComparison', () => {
+		it('Should return the commit comparison (between a commit and the uncommitted changes)', async () => {
+			// Setup
+			mockGitSuccessOnce(['M', 'dir/modified.txt', 'R051', 'dir/renamed-old.txt', 'dir/renamed-new.txt', 'A', 'added.txt', ''].join('\0'));
+			mockGitSuccessOnce(['1	1	dir/modified.txt', '1	2	', 'dir/renamed-old.txt', 'dir/renamed-new.txt', '2	0	added.txt', ''].join('\0'));
+			mockGitSuccessOnce(['MM dir/modified.txt', 'A  added.txt', '?? untracked.txt'].join('\0'));
+			vscode.mockExtensionSettingReturnValue('repository.showUntrackedFiles', true);
+
+			// Run
+			const result = await dataSource.getCommitComparison('/path/to/repo', '1a2b3c4d5e6f1a2b3c4d5e6f1a2b3c4d5e6f1a2b', utils.UNCOMMITTED);
+
+			// Assert
+			expect(result).toStrictEqual({
+				fileChanges: [
+					{
+						additions: 1,
+						deletions: 1,
+						newFilePath: 'dir/modified.txt',
+						oldFilePath: 'dir/modified.txt',
+						type: 'M'
+					},
+					{
+						additions: 1,
+						deletions: 2,
+						newFilePath: 'dir/renamed-new.txt',
+						oldFilePath: 'dir/renamed-old.txt',
+						type: 'R'
+					},
+					{
+						additions: 2,
+						deletions: 0,
+						newFilePath: 'added.txt',
+						oldFilePath: 'added.txt',
+						type: 'A'
+					},
+					{
+						additions: null,
+						deletions: null,
+						newFilePath: 'untracked.txt',
+						oldFilePath: 'untracked.txt',
+						type: 'U'
+					}
+				],
+				error: null
+			});
+			expect(spyOnSpawn).toBeCalledTimes(3);
+			expect(spyOnSpawn).toBeCalledWith('/path/to/git', ['diff', '--name-status', '--find-renames', '--diff-filter=AMDR', '-z', '1a2b3c4d5e6f1a2b3c4d5e6f1a2b3c4d5e6f1a2b'], expect.objectContaining({ cwd: '/path/to/repo' }));
+			expect(spyOnSpawn).toBeCalledWith('/path/to/git', ['diff', '--numstat', '--find-renames', '--diff-filter=AMDR', '-z', '1a2b3c4d5e6f1a2b3c4d5e6f1a2b3c4d5e6f1a2b'], expect.objectContaining({ cwd: '/path/to/repo' }));
+			expect(spyOnSpawn).toBeCalledWith('/path/to/git', ['status', '-s', '--untracked-files=all', '--porcelain', '-z'], expect.objectContaining({ cwd: '/path/to/repo' }));
+		});
+
+		it('Should return the commit comparison (between two commits)', async () => {
+			// Setup
+			mockGitSuccessOnce(['M', 'dir/modified.txt', 'R051', 'dir/renamed-old.txt', 'dir/renamed-new.txt', 'A', 'added.txt', ''].join('\0'));
+			mockGitSuccessOnce(['1	1	dir/modified.txt', '1	2	', 'dir/renamed-old.txt', 'dir/renamed-new.txt', '2	0	added.txt', ''].join('\0'));
+
+			// Run
+			const result = await dataSource.getCommitComparison('/path/to/repo', '1a2b3c4d5e6f1a2b3c4d5e6f1a2b3c4d5e6f1a2b', 'a1b2c3d4e5f6a1b2c3d4e5f6a1b2c3d4e5f6a1b2');
+
+			// Assert
+			expect(result).toStrictEqual({
+				fileChanges: [
+					{
+						additions: 1,
+						deletions: 1,
+						newFilePath: 'dir/modified.txt',
+						oldFilePath: 'dir/modified.txt',
+						type: 'M'
+					},
+					{
+						additions: 1,
+						deletions: 2,
+						newFilePath: 'dir/renamed-new.txt',
+						oldFilePath: 'dir/renamed-old.txt',
+						type: 'R'
+					},
+					{
+						additions: 2,
+						deletions: 0,
+						newFilePath: 'added.txt',
+						oldFilePath: 'added.txt',
+						type: 'A'
+					}
+				],
+				error: null
+			});
+			expect(spyOnSpawn).toBeCalledTimes(2);
+			expect(spyOnSpawn).toBeCalledWith('/path/to/git', ['diff', '--name-status', '--find-renames', '--diff-filter=AMDR', '-z', '1a2b3c4d5e6f1a2b3c4d5e6f1a2b3c4d5e6f1a2b', 'a1b2c3d4e5f6a1b2c3d4e5f6a1b2c3d4e5f6a1b2'], expect.objectContaining({ cwd: '/path/to/repo' }));
+			expect(spyOnSpawn).toBeCalledWith('/path/to/git', ['diff', '--numstat', '--find-renames', '--diff-filter=AMDR', '-z', '1a2b3c4d5e6f1a2b3c4d5e6f1a2b3c4d5e6f1a2b', 'a1b2c3d4e5f6a1b2c3d4e5f6a1b2c3d4e5f6a1b2'], expect.objectContaining({ cwd: '/path/to/repo' }));
+		});
+
+		it('Should return an error message thrown by git (when thrown by git diff --name-status)', async () => {
+			// Setup
+			mockGitThrowingErrorOnce();
+			mockGitSuccessOnce(['1	1	dir/modified.txt', '1	2	', 'dir/renamed-old.txt', 'dir/renamed-new.txt', '2	0	added.txt', ''].join('\0'));
+			mockGitSuccessOnce(['MM dir/modified.txt', 'A  added.txt', '?? untracked.txt'].join('\0'));
+			vscode.mockExtensionSettingReturnValue('repository.showUntrackedFiles', true);
+
+			// Run
+			const result = await dataSource.getCommitComparison('/path/to/repo', '1a2b3c4d5e6f1a2b3c4d5e6f1a2b3c4d5e6f1a2b', utils.UNCOMMITTED);
+
+			// Assert
+			expect(result).toStrictEqual({
+				fileChanges: [],
+				error: 'error message'
+			});
+		});
+
+		it('Should return an error message thrown by git (when thrown by git diff --numstat)', async () => {
+			// Setup
+			mockGitSuccessOnce(['M', 'dir/modified.txt', 'R051', 'dir/renamed-old.txt', 'dir/renamed-new.txt', 'A', 'added.txt', ''].join('\0'));
+			mockGitThrowingErrorOnce();
+			mockGitSuccessOnce(['MM dir/modified.txt', 'A  added.txt', '?? untracked.txt'].join('\0'));
+			vscode.mockExtensionSettingReturnValue('repository.showUntrackedFiles', true);
+
+			// Run
+			const result = await dataSource.getCommitComparison('/path/to/repo', '1a2b3c4d5e6f1a2b3c4d5e6f1a2b3c4d5e6f1a2b', utils.UNCOMMITTED);
+
+			// Assert
+			expect(result).toStrictEqual({
+				fileChanges: [],
+				error: 'error message'
+			});
+		});
+
+		it('Should return an error message thrown by git (when thrown by git status)', async () => {
+			// Setup
+			mockGitSuccessOnce(['M', 'dir/modified.txt', 'R051', 'dir/renamed-old.txt', 'dir/renamed-new.txt', 'A', 'added.txt', ''].join('\0'));
+			mockGitSuccessOnce(['1	1	dir/modified.txt', '1	2	', 'dir/renamed-old.txt', 'dir/renamed-new.txt', '2	0	added.txt', ''].join('\0'));
+			mockGitThrowingErrorOnce();
+
+			// Run
+			const result = await dataSource.getCommitComparison('/path/to/repo', '1a2b3c4d5e6f1a2b3c4d5e6f1a2b3c4d5e6f1a2b', utils.UNCOMMITTED);
+
+			expect(result).toStrictEqual({
+				fileChanges: [],
+				error: 'error message'
+			});
+		});
+	});
+
+	describe('getCommitFile', () => {
+		it('Should return the file contents', async () => {
+			// Setup
+			mockGitSuccessOnce('File contents.\n');
+			vscode.mockExtensionSettingReturnValue('fileEncoding', 'cp1252');
+			const spyOnDecode = jest.spyOn(iconv, 'decode');
+
+			// Run
+			const result = await dataSource.getCommitFile('/path/to/repo', '1a2b3c4d5e6f1a2b3c4d5e6f1a2b3c4d5e6f1a2b', 'subdirectory/file.txt');
+
+			// Assert
+			expect(result.toString()).toBe('File contents.\n');
+			expect(spyOnSpawn).toBeCalledWith('/path/to/git', ['show', '1a2b3c4d5e6f1a2b3c4d5e6f1a2b3c4d5e6f1a2b:subdirectory/file.txt'], expect.objectContaining({ cwd: '/path/to/repo' }));
+			expect(vscode.workspace.getConfiguration).toHaveBeenCalledWith('git-graph', {
+				scheme: 'file',
+				authority: '',
+				path: '/path/to/repo',
+				query: '',
+				fragment: ''
+			});
+			expect(spyOnDecode).toBeCalledWith(expect.anything(), 'cp1252');
+		});
+
+		it('Should return the file contents (falling back to utf8 if the encoding is unknown)', async () => {
+			// Setup
+			mockGitSuccessOnce('File contents.\n');
+			vscode.mockExtensionSettingReturnValue('fileEncoding', 'xyz');
+			const spyOnDecode = jest.spyOn(iconv, 'decode');
+
+			// Run
+			const result = await dataSource.getCommitFile('/path/to/repo', '1a2b3c4d5e6f1a2b3c4d5e6f1a2b3c4d5e6f1a2b', 'subdirectory/file.txt');
+
+			// Assert
+			expect(result.toString()).toBe('File contents.\n');
+			expect(spyOnSpawn).toBeCalledWith('/path/to/git', ['show', '1a2b3c4d5e6f1a2b3c4d5e6f1a2b3c4d5e6f1a2b:subdirectory/file.txt'], expect.objectContaining({ cwd: '/path/to/repo' }));
+			expect(vscode.workspace.getConfiguration).toHaveBeenCalledWith('git-graph', {
+				scheme: 'file',
+				authority: '',
+				path: '/path/to/repo',
+				query: '',
+				fragment: ''
+			});
+			expect(spyOnDecode).toBeCalledWith(expect.anything(), 'utf8');
+		});
+
+		it('Should return an error message thrown by git', async () => {
+			// Setup
+			mockGitThrowingErrorOnce();
+			let errorMessage = null;
+
+			// Run
+			await dataSource.getCommitFile('/path/to/repo', '1a2b3c4d5e6f1a2b3c4d5e6f1a2b3c4d5e6f1a2b', 'subdirectory/file.txt').catch((error) => errorMessage = error);
+
+			// Assert
+			expect(errorMessage).toBe('error message');
+			expect(spyOnSpawn).toBeCalledWith('/path/to/git', ['show', '1a2b3c4d5e6f1a2b3c4d5e6f1a2b3c4d5e6f1a2b:subdirectory/file.txt'], expect.objectContaining({ cwd: '/path/to/repo' }));
+		});
+	});
+
+	describe('getCommitSubject', () => {
+		it('Return the commit subject of a commit', async () => {
+			// Setup
+			mockGitSuccessOnce('A commit  message.\n');
+
+			// Run
+			const result = await dataSource.getCommitSubject('/path/to/repo', '1a2b3c4d5e6f1a2b3c4d5e6f1a2b3c4d5e6f1a2b');
+
+			// Assert
+			expect(result).toBe('A commit message.');
+			expect(spyOnSpawn).toBeCalledWith('/path/to/git', ['-c', 'log.showSignature=false', 'log', '--format=%s', '-n', '1', '1a2b3c4d5e6f1a2b3c4d5e6f1a2b3c4d5e6f1a2b', '--'], expect.objectContaining({ cwd: '/path/to/repo' }));
+		});
+
+		it('Should return NULL when git threw an error', async () => {
+			// Setup
+			mockGitThrowingErrorOnce();
+
+			// Run
+			const result = await dataSource.getCommitSubject('/path/to/repo', '1a2b3c4d5e6f1a2b3c4d5e6f1a2b3c4d5e6f1a2b');
+
+			// Assert
+			expect(result).toBe(null);
+		});
+	});
+
+	describe('getRemoteUrl', () => {
+		it('Should return the url of the remote', async () => {
+			// Setup
+			mockGitSuccessOnce('https://github.com/mhutchie/vscode-git-graph.git\n');
+
+			// Run
+			const result = await dataSource.getRemoteUrl('/path/to/repo', 'origin');
+
+			// Assert
+			expect(result).toBe('https://github.com/mhutchie/vscode-git-graph.git');
+			expect(spyOnSpawn).toBeCalledWith('/path/to/git', ['config', '--get', 'remote.origin.url'], expect.objectContaining({ cwd: '/path/to/repo' }));
+		});
+
+		it('Should return NULL when git threw an error', async () => {
+			// Setup
+			mockGitThrowingErrorOnce();
+
+			// Run
+			const result = await dataSource.getRemoteUrl('/path/to/repo', 'origin');
+
+			// Assert
+			expect(result).toBe(null);
+		});
+	});
+
+	describe('getNewPathOfRenamedFile', () => {
+		it('Should return the new path of a file that was renamed', async () => {
+			// Setup
+			mockGitSuccessOnce(['R100', 'dir/renamed-old.txt', 'dir/renamed-new.txt', ''].join('\0'));
+
+			// Run
+			const result = await dataSource.getNewPathOfRenamedFile('/path/to/repo', '1a2b3c4d5e6f1a2b3c4d5e6f1a2b3c4d5e6f1a2b', 'dir/renamed-old.txt');
+
+			// Assert
+			expect(result).toBe('dir/renamed-new.txt');
+			expect(spyOnSpawn).toBeCalledWith('/path/to/git', ['diff', '--name-status', '--find-renames', '--diff-filter=R', '-z', '1a2b3c4d5e6f1a2b3c4d5e6f1a2b3c4d5e6f1a2b'], expect.objectContaining({ cwd: '/path/to/repo' }));
+		});
+
+		it('Should return NULL when a file wasn\'t renamed', async () => {
+			// Setup
+			mockGitSuccessOnce(['R100', 'dir/renamed-old.txt', 'dir/renamed-new.txt', ''].join('\0'));
+
+			// Run
+			const result = await dataSource.getNewPathOfRenamedFile('/path/to/repo', '1a2b3c4d5e6f1a2b3c4d5e6f1a2b3c4d5e6f1a2b', 'dir/deleted.txt');
+
+			// Assert
+			expect(result).toBe(null);
+			expect(spyOnSpawn).toBeCalledWith('/path/to/git', ['diff', '--name-status', '--find-renames', '--diff-filter=R', '-z', '1a2b3c4d5e6f1a2b3c4d5e6f1a2b3c4d5e6f1a2b'], expect.objectContaining({ cwd: '/path/to/repo' }));
+		});
+
+		it('Should return NULL when git threw an error', async () => {
+			// Setup
+			mockGitThrowingErrorOnce();
+
+			// Run
+			const result = await dataSource.getNewPathOfRenamedFile('/path/to/repo', '1a2b3c4d5e6f1a2b3c4d5e6f1a2b3c4d5e6f1a2b', 'dir/deleted.txt');
+
+			// Assert
+			expect(result).toBe(null);
+			expect(spyOnSpawn).toBeCalledWith('/path/to/git', ['diff', '--name-status', '--find-renames', '--diff-filter=R', '-z', '1a2b3c4d5e6f1a2b3c4d5e6f1a2b3c4d5e6f1a2b'], expect.objectContaining({ cwd: '/path/to/repo' }));
+		});
+	});
+
+	describe('getTagDetails', () => {
+		it('Should return the tag\'s details', async () => {
+			// Setup
+			onDidChangeGitExecutable.emit({ path: '/path/to/git', version: '1.7.8' });
+			mockGitSuccessOnce('79e88e142b378f41dfd1f82d94209a7a411384edXX7Nal-YARtTpjCikii9nJxER19D6diSyk-AWkPbTest TaggerXX7Nal-YARtTpjCikii9nJxER19D6diSyk-AWkPb<test@mhutchie.com>XX7Nal-YARtTpjCikii9nJxER19D6diSyk-AWkPb1587559258XX7Nal-YARtTpjCikii9nJxER19D6diSyk-AWkPbXX7Nal-YARtTpjCikii9nJxER19D6diSyk-AWkPbsubject1\r\nsubject2\n\nbody1\nbody2\n\n');
+
+			// Run
+			const result = await dataSource.getTagDetails('/path/to/repo', 'tag-name');
+
+			// Assert
+			expect(result).toStrictEqual({
+				details: {
+					hash: '79e88e142b378f41dfd1f82d94209a7a411384ed',
+					taggerName: 'Test Tagger',
+					taggerEmail: 'test@mhutchie.com',
+					taggerDate: 1587559258,
+					message: 'subject1\nsubject2\n\nbody1\nbody2',
+					signature: null
+				},
+				error: null
+			});
+			expect(spyOnSpawn).toHaveBeenCalledTimes(1);
+			expect(spyOnSpawn).toBeCalledWith('/path/to/git', ['for-each-ref', 'refs/tags/tag-name', '--format=%(objectname)XX7Nal-YARtTpjCikii9nJxER19D6diSyk-AWkPb%(taggername)XX7Nal-YARtTpjCikii9nJxER19D6diSyk-AWkPb%(taggeremail)XX7Nal-YARtTpjCikii9nJxER19D6diSyk-AWkPb%(taggerdate:unix)XX7Nal-YARtTpjCikii9nJxER19D6diSyk-AWkPb%(contents:signature)XX7Nal-YARtTpjCikii9nJxER19D6diSyk-AWkPb%(contents)'], expect.objectContaining({ cwd: '/path/to/repo' }));
+		});
+
+		it('Should return the tag\'s details (when email isn\'t enclosed by <>)', async () => {
+			// Setup
+			mockGitSuccessOnce('79e88e142b378f41dfd1f82d94209a7a411384edXX7Nal-YARtTpjCikii9nJxER19D6diSyk-AWkPbTest TaggerXX7Nal-YARtTpjCikii9nJxER19D6diSyk-AWkPbtest@mhutchie.comXX7Nal-YARtTpjCikii9nJxER19D6diSyk-AWkPb1587559258XX7Nal-YARtTpjCikii9nJxER19D6diSyk-AWkPbXX7Nal-YARtTpjCikii9nJxER19D6diSyk-AWkPbtag-message\n');
+
+			// Run
+			const result = await dataSource.getTagDetails('/path/to/repo', 'tag-name');
+
+			// Assert
+			expect(result).toStrictEqual({
+				details: {
+					hash: '79e88e142b378f41dfd1f82d94209a7a411384ed',
+					taggerName: 'Test Tagger',
+					taggerEmail: 'test@mhutchie.com',
+					taggerDate: 1587559258,
+					message: 'tag-message',
+					signature: null
+				},
+				error: null
+			});
+			expect(spyOnSpawn).toHaveBeenCalledTimes(1);
+			expect(spyOnSpawn).toBeCalledWith('/path/to/git', ['for-each-ref', 'refs/tags/tag-name', '--format=%(objectname)XX7Nal-YARtTpjCikii9nJxER19D6diSyk-AWkPb%(taggername)XX7Nal-YARtTpjCikii9nJxER19D6diSyk-AWkPb%(taggeremail)XX7Nal-YARtTpjCikii9nJxER19D6diSyk-AWkPb%(taggerdate:unix)XX7Nal-YARtTpjCikii9nJxER19D6diSyk-AWkPb%(contents:signature)XX7Nal-YARtTpjCikii9nJxER19D6diSyk-AWkPb%(contents)'], expect.objectContaining({ cwd: '/path/to/repo' }));
+		});
+
+		it('Should return the tag\'s details (contents contains separator)', async () => {
+			// Setup
+			mockGitSuccessOnce('79e88e142b378f41dfd1f82d94209a7a411384edXX7Nal-YARtTpjCikii9nJxER19D6diSyk-AWkPbTest TaggerXX7Nal-YARtTpjCikii9nJxER19D6diSyk-AWkPb<test@mhutchie.com>XX7Nal-YARtTpjCikii9nJxER19D6diSyk-AWkPb1587559258XX7Nal-YARtTpjCikii9nJxER19D6diSyk-AWkPbXX7Nal-YARtTpjCikii9nJxER19D6diSyk-AWkPbsubject1\r\nsubject2\n\nbody1 XX7Nal-YARtTpjCikii9nJxER19D6diSyk-AWkPb%\nbody2\n\n');
+
+			// Run
+			const result = await dataSource.getTagDetails('/path/to/repo', 'tag-name');
+
+			// Assert
+			expect(result).toStrictEqual({
+				details: {
+					hash: '79e88e142b378f41dfd1f82d94209a7a411384ed',
+					taggerName: 'Test Tagger',
+					taggerEmail: 'test@mhutchie.com',
+					taggerDate: 1587559258,
+					message: 'subject1\nsubject2\n\nbody1 XX7Nal-YARtTpjCikii9nJxER19D6diSyk-AWkPb%\nbody2',
+					signature: null
+				},
+				error: null
+			});
+			expect(spyOnSpawn).toHaveBeenCalledTimes(1);
+			expect(spyOnSpawn).toBeCalledWith('/path/to/git', ['for-each-ref', 'refs/tags/tag-name', '--format=%(objectname)XX7Nal-YARtTpjCikii9nJxER19D6diSyk-AWkPb%(taggername)XX7Nal-YARtTpjCikii9nJxER19D6diSyk-AWkPb%(taggeremail)XX7Nal-YARtTpjCikii9nJxER19D6diSyk-AWkPb%(taggerdate:unix)XX7Nal-YARtTpjCikii9nJxER19D6diSyk-AWkPb%(contents:signature)XX7Nal-YARtTpjCikii9nJxER19D6diSyk-AWkPb%(contents)'], expect.objectContaining({ cwd: '/path/to/repo' }));
+		});
+
+		it('Should return the "Incompatible Git Version" error message when viewing tag details and Git is older than 1.7.8', async () => {
+			// Setup
+			onDidChangeGitExecutable.emit({ path: '/path/to/git', version: '1.7.7' });
+
+			// Run
+			const result = await dataSource.getTagDetails('/path/to/repo', 'tag-name');
+
+			// Assert
+			expect(result).toStrictEqual({
+				details: null,
+				error: 'A newer version of Git (>= 1.7.8) is required for retrieving Tag Details. Git 1.7.7 is currently installed. Please install a newer version of Git to use this feature.'
+			});
+			expect(spyOnSpawn).toHaveBeenCalledTimes(0);
+		});
+
+		it('Should return the "Unable to Find Git" error message when no Git executable is known', async () => {
+			// Setup
+			dataSource.dispose();
+			dataSource = new DataSource(null, onDidChangeConfiguration.subscribe, onDidChangeGitExecutable.subscribe, logger);
+
+			// Run
+			const result = await dataSource.getTagDetails('/path/to/repo', 'tag-name');
+
+			// Assert
+			expect(result).toStrictEqual({
+				details: null,
+				error: 'Unable to find a Git executable. Either: Set the Visual Studio Code Setting "git.path" to the path and filename of an existing Git executable, or install Git and restart Visual Studio Code.'
+			});
+			expect(spyOnSpawn).toHaveBeenCalledTimes(0);
+		});
+
+		it('Should return an error message thrown by git', async () => {
+			// Setup
+			mockGitThrowingErrorOnce();
+
+			// Run
+			const result = await dataSource.getTagDetails('/path/to/repo', 'tag-name');
+
+			// Assert
+			expect(result).toStrictEqual({
+				details: null,
+				error: 'error message'
+			});
+			expect(spyOnSpawn).toHaveBeenCalledTimes(1);
+			expect(spyOnSpawn).toBeCalledWith('/path/to/git', ['for-each-ref', 'refs/tags/tag-name', '--format=%(objectname)XX7Nal-YARtTpjCikii9nJxER19D6diSyk-AWkPb%(taggername)XX7Nal-YARtTpjCikii9nJxER19D6diSyk-AWkPb%(taggeremail)XX7Nal-YARtTpjCikii9nJxER19D6diSyk-AWkPb%(taggerdate:unix)XX7Nal-YARtTpjCikii9nJxER19D6diSyk-AWkPb%(contents:signature)XX7Nal-YARtTpjCikii9nJxER19D6diSyk-AWkPb%(contents)'], expect.objectContaining({ cwd: '/path/to/repo' }));
+		});
+
+		describe('getTagSignature', () => {
+			const testParsingGpgStatus = (signatureRecord: string, trustLevel: string, expected: GitSignature) => async () => {
+				// Setup
+				mockGitSuccessOnce('79e88e142b378f41dfd1f82d94209a7a411384edXX7Nal-YARtTpjCikii9nJxER19D6diSyk-AWkPbTest TaggerXX7Nal-YARtTpjCikii9nJxER19D6diSyk-AWkPb<test@mhutchie.com>XX7Nal-YARtTpjCikii9nJxER19D6diSyk-AWkPb1587559258XX7Nal-YARtTpjCikii9nJxER19D6diSyk-AWkPb-----BEGIN PGP SIGNATURE-----\n\n-----END PGP SIGNATURE-----\nXX7Nal-YARtTpjCikii9nJxER19D6diSyk-AWkPbsubject1\r\nsubject2\n\nbody1\nbody2\n-----BEGIN PGP SIGNATURE-----\n\n-----END PGP SIGNATURE-----\n\n');
+				mockGitSuccessOnce('', '[GNUPG:] NEWSIG\r\n[GNUPG:] KEY_CONSIDERED ABCDEF1234567890ABCDEF1234567890ABCDEF12 0\r\n[GNUPG:] SIG_ID abcdefghijklmnopqrstuvwxyza 2021-04-10 1618040201\r\n[GNUPG:] KEY_CONSIDERED ABCDEF1234567890ABCDEF1234567890ABCDEF12 0\r\n' + signatureRecord + '[GNUPG:] VALIDSIG ABCDEF1234567890ABCDEF1234567890ABCDEF12 2021-04-10 1618040201 0 4 0 1 8 00 ABCDEF1234567890ABCDEF1234567890ABCDEF12\r\n[GNUPG:] KEY_CONSIDERED ABCDEF1234567890ABCDEF1234567890ABCDEF12 0\r\n[GNUPG:] ' + trustLevel + ' 0 pgp\r\n[GNUPG:] VERIFICATION_COMPLIANCE_MODE 23\r\n');
+
+				// Run
+				const result = await dataSource.getTagDetails('/path/to/repo', 'tag-name');
+
+				// Assert
+				expect(result).toStrictEqual({
+					details: {
+						hash: '79e88e142b378f41dfd1f82d94209a7a411384ed',
+						taggerName: 'Test Tagger',
+						taggerEmail: 'test@mhutchie.com',
+						taggerDate: 1587559258,
+						message: 'subject1\nsubject2\n\nbody1\nbody2',
+						signature: expected
+					},
+					error: null
+				});
+				expect(spyOnSpawn).toHaveBeenCalledTimes(2);
+				expect(spyOnSpawn).toBeCalledWith('/path/to/git', ['for-each-ref', 'refs/tags/tag-name', '--format=%(objectname)XX7Nal-YARtTpjCikii9nJxER19D6diSyk-AWkPb%(taggername)XX7Nal-YARtTpjCikii9nJxER19D6diSyk-AWkPb%(taggeremail)XX7Nal-YARtTpjCikii9nJxER19D6diSyk-AWkPb%(taggerdate:unix)XX7Nal-YARtTpjCikii9nJxER19D6diSyk-AWkPb%(contents:signature)XX7Nal-YARtTpjCikii9nJxER19D6diSyk-AWkPb%(contents)'], expect.objectContaining({ cwd: '/path/to/repo' }));
+				expect(spyOnSpawn).toBeCalledWith('/path/to/git', ['verify-tag', '--raw', 'refs/tags/tag-name'], expect.objectContaining({ cwd: '/path/to/repo' }));
+			};
+
+			it('Should parse and return a GOODSIG', testParsingGpgStatus('[GNUPG:] GOODSIG 1234567890ABCDEF Tagger Name <tagger@mhutchie.com>\n', 'TRUST_ULTIMATE', {
+				key: '1234567890ABCDEF',
+				signer: 'Tagger Name <tagger@mhutchie.com>',
+				status: GitSignatureStatus.GoodAndValid
+			}));
+
+			it('Should parse and return a BADSIG', testParsingGpgStatus('[GNUPG:] BADSIG 1234567890ABCDEF Tagger Name <tagger@mhutchie.com>\n', 'TRUST_ULTIMATE', {
+				key: '1234567890ABCDEF',
+				signer: 'Tagger Name <tagger@mhutchie.com>',
+				status: GitSignatureStatus.Bad
+			}));
+
+			it('Should parse and return an ERRSIG', testParsingGpgStatus('[GNUPG:] ERRSIG 1234567890ABCDEF 0 1 2 3 4\n', 'TRUST_ULTIMATE', {
+				key: '1234567890ABCDEF',
+				signer: '',
+				status: GitSignatureStatus.CannotBeChecked
+			}));
+
+			it('Should parse and return an EXPSIG', testParsingGpgStatus('[GNUPG:] EXPSIG 1234567890ABCDEF Tagger Name <tagger@mhutchie.com>\n', 'TRUST_ULTIMATE', {
+				key: '1234567890ABCDEF',
+				signer: 'Tagger Name <tagger@mhutchie.com>',
+				status: GitSignatureStatus.GoodButExpired
+			}));
+
+			it('Should parse and return an EXPKEYSIG', testParsingGpgStatus('[GNUPG:] EXPKEYSIG 1234567890ABCDEF Tagger Name <tagger@mhutchie.com>\n', 'TRUST_ULTIMATE', {
+				key: '1234567890ABCDEF',
+				signer: 'Tagger Name <tagger@mhutchie.com>',
+				status: GitSignatureStatus.GoodButMadeByExpiredKey
+			}));
+
+			it('Should parse and return a REVKEYSIG', testParsingGpgStatus('[GNUPG:] REVKEYSIG 1234567890ABCDEF Tagger Name <tagger@mhutchie.com>\n', 'TRUST_ULTIMATE', {
+				key: '1234567890ABCDEF',
+				signer: 'Tagger Name <tagger@mhutchie.com>',
+				status: GitSignatureStatus.GoodButMadeByRevokedKey
+			}));
+
+			it('Should parse TRUST_UNDEFINED, and apply it to a GOODSIG', testParsingGpgStatus('[GNUPG:] GOODSIG 1234567890ABCDEF Tagger Name <tagger@mhutchie.com>\n', 'TRUST_UNDEFINED', {
+				key: '1234567890ABCDEF',
+				signer: 'Tagger Name <tagger@mhutchie.com>',
+				status: GitSignatureStatus.GoodWithUnknownValidity
+			}));
+
+			it('Should parse TRUST_NEVER, and apply it to a GOODSIG', testParsingGpgStatus('[GNUPG:] GOODSIG 1234567890ABCDEF Tagger Name <tagger@mhutchie.com>\n', 'TRUST_NEVER', {
+				key: '1234567890ABCDEF',
+				signer: 'Tagger Name <tagger@mhutchie.com>',
+				status: GitSignatureStatus.GoodWithUnknownValidity
+			}));
+
+			it('Should parse TRUST_UNDEFINED, and NOT apply it to a BADSIG', testParsingGpgStatus('[GNUPG:] BADSIG 1234567890ABCDEF Tagger Name <tagger@mhutchie.com>\n', 'TRUST_UNDEFINED', {
+				key: '1234567890ABCDEF',
+				signer: 'Tagger Name <tagger@mhutchie.com>',
+				status: GitSignatureStatus.Bad
+			}));
+
+			it('Should return a signature with status GitSignatureStatus.CannotBeChecked when no signature can be parsed', testParsingGpgStatus('', 'TRUST_ULTIMATE', {
+				key: '',
+				signer: '',
+				status: GitSignatureStatus.CannotBeChecked
+			}));
+
+			it('Should return a signature with status GitSignatureStatus.CannotBeChecked when multiple exclusive statuses exist', testParsingGpgStatus(
+				'[GNUPG:] GOODSIG 1234567890ABCDEF Tagger Name <tagger@mhutchie.com>\n[GNUPG:] BADSIG 1234567890ABCDEF Tagger Name <tagger@mhutchie.com>\n',
+				'TRUST_ULTIMATE',
+				{
+					key: '',
+					signer: '',
+					status: GitSignatureStatus.CannotBeChecked
+				}
+			));
+
+			it('Should ignore records that don\'t start with "[GNUPG:]"', testParsingGpgStatus(
+				'[XYZ] GOODSIG 1234567890ABCDEF Tagger Name <tagger@mhutchie.com>\n[GNUPG:] BADSIG 1234567890ABCDEF Tagger Name <tagger@mhutchie.com>\n',
+				'TRUST_ULTIMATE',
+				{
+					key: '1234567890ABCDEF',
+					signer: 'Tagger Name <tagger@mhutchie.com>',
+					status: GitSignatureStatus.Bad
+				}
+			));
+
+			it('Should parse signatures from stdout when there is not content on stderr (for compatibility - normally output is on stderr)', async () => {
+				// Setup
+				mockGitSuccessOnce('79e88e142b378f41dfd1f82d94209a7a411384edXX7Nal-YARtTpjCikii9nJxER19D6diSyk-AWkPbTest TaggerXX7Nal-YARtTpjCikii9nJxER19D6diSyk-AWkPb<test@mhutchie.com>XX7Nal-YARtTpjCikii9nJxER19D6diSyk-AWkPb1587559258XX7Nal-YARtTpjCikii9nJxER19D6diSyk-AWkPb-----BEGIN PGP SIGNATURE-----\n\n-----END PGP SIGNATURE-----\nXX7Nal-YARtTpjCikii9nJxER19D6diSyk-AWkPbsubject1\r\nsubject2\n\nbody1\nbody2\n-----BEGIN PGP SIGNATURE-----\n\n-----END PGP SIGNATURE-----\n\n');
+				mockGitSuccessOnce('[GNUPG:] NEWSIG\r\n[GNUPG:] KEY_CONSIDERED ABCDEF1234567890ABCDEF1234567890ABCDEF12 0\r\n[GNUPG:] SIG_ID abcdefghijklmnopqrstuvwxyza 2021-04-10 1618040201\r\n[GNUPG:] KEY_CONSIDERED ABCDEF1234567890ABCDEF1234567890ABCDEF12 0\r\n[GNUPG:] GOODSIG 1234567890ABCDEF Tagger Name <tagger@mhutchie.com>\r\n[GNUPG:] VALIDSIG ABCDEF1234567890ABCDEF1234567890ABCDEF12 2021-04-10 1618040201 0 4 0 1 8 00 ABCDEF1234567890ABCDEF1234567890ABCDEF12\r\n[GNUPG:] KEY_CONSIDERED ABCDEF1234567890ABCDEF1234567890ABCDEF12 0\r\n[GNUPG:] TRUST_ULTIMATE 0 pgp\r\n[GNUPG:] VERIFICATION_COMPLIANCE_MODE 23\r\n');
+
+				// Run
+				const result = await dataSource.getTagDetails('/path/to/repo', 'tag-name');
+
+				// Assert
+				expect(result).toStrictEqual({
+					details: {
+						hash: '79e88e142b378f41dfd1f82d94209a7a411384ed',
+						taggerName: 'Test Tagger',
+						taggerEmail: 'test@mhutchie.com',
+						taggerDate: 1587559258,
+						message: 'subject1\nsubject2\n\nbody1\nbody2',
+						signature: {
+							key: '1234567890ABCDEF',
+							signer: 'Tagger Name <tagger@mhutchie.com>',
+							status: GitSignatureStatus.GoodAndValid
+						}
+					},
+					error: null
+				});
+				expect(spyOnSpawn).toHaveBeenCalledTimes(2);
+				expect(spyOnSpawn).toBeCalledWith('/path/to/git', ['for-each-ref', 'refs/tags/tag-name', '--format=%(objectname)XX7Nal-YARtTpjCikii9nJxER19D6diSyk-AWkPb%(taggername)XX7Nal-YARtTpjCikii9nJxER19D6diSyk-AWkPb%(taggeremail)XX7Nal-YARtTpjCikii9nJxER19D6diSyk-AWkPb%(taggerdate:unix)XX7Nal-YARtTpjCikii9nJxER19D6diSyk-AWkPb%(contents:signature)XX7Nal-YARtTpjCikii9nJxER19D6diSyk-AWkPb%(contents)'], expect.objectContaining({ cwd: '/path/to/repo' }));
+				expect(spyOnSpawn).toBeCalledWith('/path/to/git', ['verify-tag', '--raw', 'refs/tags/tag-name'], expect.objectContaining({ cwd: '/path/to/repo' }));
+			});
+
+			it('Should parse signatures from stderr, when both stdout & stderr have content (for compatibility - normally output is on stderr)', async () => {
+				// Setup
+				mockGitSuccessOnce('79e88e142b378f41dfd1f82d94209a7a411384edXX7Nal-YARtTpjCikii9nJxER19D6diSyk-AWkPbTest TaggerXX7Nal-YARtTpjCikii9nJxER19D6diSyk-AWkPb<test@mhutchie.com>XX7Nal-YARtTpjCikii9nJxER19D6diSyk-AWkPb1587559258XX7Nal-YARtTpjCikii9nJxER19D6diSyk-AWkPb-----BEGIN PGP SIGNATURE-----\n\n-----END PGP SIGNATURE-----\nXX7Nal-YARtTpjCikii9nJxER19D6diSyk-AWkPbsubject1\r\nsubject2\n\nbody1\nbody2\n-----BEGIN PGP SIGNATURE-----\n\n-----END PGP SIGNATURE-----\n\n');
+				mockGitSuccessOnce(
+					'[GNUPG:] NEWSIG\r\n[GNUPG:] KEY_CONSIDERED ABCDEF1234567890ABCDEF1234567890ABCDEF12 0\r\n[GNUPG:] SIG_ID abcdefghijklmnopqrstuvwxyza 2021-04-10 1618040201\r\n[GNUPG:] KEY_CONSIDERED ABCDEF1234567890ABCDEF1234567890ABCDEF12 0\r\n[GNUPG:] GOODSIG 1234567890ABCDEF Tagger Name <tagger@mhutchie.com>\r\n[GNUPG:] VALIDSIG ABCDEF1234567890ABCDEF1234567890ABCDEF12 2021-04-10 1618040201 0 4 0 1 8 00 ABCDEF1234567890ABCDEF1234567890ABCDEF12\r\n[GNUPG:] KEY_CONSIDERED ABCDEF1234567890ABCDEF1234567890ABCDEF12 0\r\n[GNUPG:] TRUST_ULTIMATE 0 pgp\r\n[GNUPG:] VERIFICATION_COMPLIANCE_MODE 23\r\n',
+					'[GNUPG:] NEWSIG\r\n[GNUPG:] KEY_CONSIDERED ABCDEF1234567890ABCDEF1234567890ABCDEF12 0\r\n[GNUPG:] SIG_ID abcdefghijklmnopqrstuvwxyza 2021-04-10 1618040201\r\n[GNUPG:] KEY_CONSIDERED ABCDEF1234567890ABCDEF1234567890ABCDEF12 0\r\n[GNUPG:] BADSIG 1234567890ABCDEF Tagger Name <tagger@mhutchie.com>\r\n[GNUPG:] VALIDSIG ABCDEF1234567890ABCDEF1234567890ABCDEF12 2021-04-10 1618040201 0 4 0 1 8 00 ABCDEF1234567890ABCDEF1234567890ABCDEF12\r\n[GNUPG:] KEY_CONSIDERED ABCDEF1234567890ABCDEF1234567890ABCDEF12 0\r\n[GNUPG:] TRUST_ULTIMATE 0 pgp\r\n[GNUPG:] VERIFICATION_COMPLIANCE_MODE 23\r\n'
+				);
+
+				// Run
+				const result = await dataSource.getTagDetails('/path/to/repo', 'tag-name');
+
+				// Assert
+				expect(result).toStrictEqual({
+					details: {
+						hash: '79e88e142b378f41dfd1f82d94209a7a411384ed',
+						taggerName: 'Test Tagger',
+						taggerEmail: 'test@mhutchie.com',
+						taggerDate: 1587559258,
+						message: 'subject1\nsubject2\n\nbody1\nbody2',
+						signature: {
+							key: '1234567890ABCDEF',
+							signer: 'Tagger Name <tagger@mhutchie.com>',
+							status: GitSignatureStatus.Bad
+						}
+					},
+					error: null
+				});
+				expect(spyOnSpawn).toHaveBeenCalledTimes(2);
+				expect(spyOnSpawn).toBeCalledWith('/path/to/git', ['for-each-ref', 'refs/tags/tag-name', '--format=%(objectname)XX7Nal-YARtTpjCikii9nJxER19D6diSyk-AWkPb%(taggername)XX7Nal-YARtTpjCikii9nJxER19D6diSyk-AWkPb%(taggeremail)XX7Nal-YARtTpjCikii9nJxER19D6diSyk-AWkPb%(taggerdate:unix)XX7Nal-YARtTpjCikii9nJxER19D6diSyk-AWkPb%(contents:signature)XX7Nal-YARtTpjCikii9nJxER19D6diSyk-AWkPb%(contents)'], expect.objectContaining({ cwd: '/path/to/repo' }));
+				expect(spyOnSpawn).toBeCalledWith('/path/to/git', ['verify-tag', '--raw', 'refs/tags/tag-name'], expect.objectContaining({ cwd: '/path/to/repo' }));
+			});
+
+			it('Should ignore the Git exit code when parsing signatures', async () => {
+				// Setup
+				mockGitSuccessOnce('79e88e142b378f41dfd1f82d94209a7a411384edXX7Nal-YARtTpjCikii9nJxER19D6diSyk-AWkPbTest TaggerXX7Nal-YARtTpjCikii9nJxER19D6diSyk-AWkPb<test@mhutchie.com>XX7Nal-YARtTpjCikii9nJxER19D6diSyk-AWkPb1587559258XX7Nal-YARtTpjCikii9nJxER19D6diSyk-AWkPb-----BEGIN PGP SIGNATURE-----\n\n-----END PGP SIGNATURE-----\nXX7Nal-YARtTpjCikii9nJxER19D6diSyk-AWkPbsubject1\r\nsubject2\n\nbody1\nbody2\n-----BEGIN PGP SIGNATURE-----\n\n-----END PGP SIGNATURE-----\n\n');
+				mockGitThrowingErrorOnce('[GNUPG:] BADSIG 1234567890ABCDEF Tagger Name <tagger@mhutchie.com>');
+
+				// Run
+				const result = await dataSource.getTagDetails('/path/to/repo', 'tag-name');
+
+				// Assert
+				expect(result).toStrictEqual({
+					details: {
+						hash: '79e88e142b378f41dfd1f82d94209a7a411384ed',
+						taggerName: 'Test Tagger',
+						taggerEmail: 'test@mhutchie.com',
+						taggerDate: 1587559258,
+						message: 'subject1\nsubject2\n\nbody1\nbody2',
+						signature: {
+							key: '1234567890ABCDEF',
+							signer: 'Tagger Name <tagger@mhutchie.com>',
+							status: GitSignatureStatus.Bad
+						}
+					},
+					error: null
+				});
+				expect(spyOnSpawn).toHaveBeenCalledTimes(2);
+				expect(spyOnSpawn).toBeCalledWith('/path/to/git', ['for-each-ref', 'refs/tags/tag-name', '--format=%(objectname)XX7Nal-YARtTpjCikii9nJxER19D6diSyk-AWkPb%(taggername)XX7Nal-YARtTpjCikii9nJxER19D6diSyk-AWkPb%(taggeremail)XX7Nal-YARtTpjCikii9nJxER19D6diSyk-AWkPb%(taggerdate:unix)XX7Nal-YARtTpjCikii9nJxER19D6diSyk-AWkPb%(contents:signature)XX7Nal-YARtTpjCikii9nJxER19D6diSyk-AWkPb%(contents)'], expect.objectContaining({ cwd: '/path/to/repo' }));
+				expect(spyOnSpawn).toBeCalledWith('/path/to/git', ['verify-tag', '--raw', 'refs/tags/tag-name'], expect.objectContaining({ cwd: '/path/to/repo' }));
+			});
+		});
+	});
+
+	describe('getSubmodules', () => {
+		let platform: NodeJS.Platform;
+		beforeEach(() => {
+			platform = process.platform;
+			Object.defineProperty(process, 'platform', { value: 'not-windows' });
+		});
+		afterEach(() => {
+			Object.defineProperty(process, 'platform', { value: platform });
+		});
+
+		it('Should return no submodules if no .gitmodules file exists', async () => {
+			// Setup
+			const spyOnReadFile = jest.spyOn(fs, 'readFile');
+			spyOnReadFile.mockImplementationOnce((...args) => ((args as unknown) as [fs.PathLike, any, (err: NodeJS.ErrnoException | null, data: Buffer) => void])[2](new Error(), Buffer.alloc(0)));
+
+			// Run
+			const result = await dataSource.getSubmodules('/path/to/repo');
+
+			// Assert
+			expect(result).toStrictEqual([]);
+			const [path, options] = spyOnReadFile.mock.calls[0];
+			expect(utils.getPathFromStr(path as string)).toBe('/path/to/repo/.gitmodules');
+			expect(options).toStrictEqual({ encoding: 'utf8' });
+		});
+
+		it('Should return the submodules when a .gitmodules file exists', async () => {
+			// Setup
+			const spyOnReadFile = jest.spyOn(fs, 'readFile');
+			spyOnReadFile.mockImplementationOnce((...args) => ((args as unknown) as [fs.PathLike, any, (err: NodeJS.ErrnoException | null, data: string) => void])[2](null,
+				'[submodule "folder/vscode-git-graph-1"]\n' +
+				'	path = folder/vscode-git-graph-1\n' +
+				'	url = https://github.com/mhutchie/vscode-git-graph\n' +
+				'[submodule "folder/vscode-git-graph-2"]\n' +
+				'	path = folder/vscode-git-graph-2\n' +
+				'	url = https://github.com/mhutchie/vscode-git-graph\n' +
+				'[submodule "folder/vscode-git-graph-3"]\n' +
+				'	path = folder/vscode-git-graph-3\n' +
+				'	url = https://github.com/mhutchie/vscode-git-graph\n'
+			));
+			mockGitSuccessOnce('/path/to/repo/folder/vscode-git-graph-1');
+			mockGitSuccessOnce('/path/to/repo/folder/vscode-git-graph-2');
+			mockGitThrowingErrorOnce();
+
+			// Run
+			const result = await dataSource.getSubmodules('/path/to/repo');
+
+			// Assert
+			expect(result).toStrictEqual(['/path/to/repo/folder/vscode-git-graph-1', '/path/to/repo/folder/vscode-git-graph-2']);
+			const [path, options] = spyOnReadFile.mock.calls[0];
+			expect(utils.getPathFromStr(path as string)).toBe('/path/to/repo/.gitmodules');
+			expect(options).toStrictEqual({ encoding: 'utf8' });
+		});
+	});
+
+	describe('repoRoot', () => {
+		let platform: NodeJS.Platform;
+		beforeEach(() => {
+			platform = process.platform;
+			Object.defineProperty(process, 'platform', { value: 'not-windows' });
+		});
+		afterEach(() => {
+			Object.defineProperty(process, 'platform', { value: platform });
+		});
+
+		it('Should return the same directory when called from the root of the repository', async () => {
+			// Setup
+			mockGitSuccessOnce('/path/to/repo/root');
+
+			// Run
+			const result = await dataSource.repoRoot('/path/to/repo/root');
+
+			// Assert
+			expect(result).toBe('/path/to/repo/root');
+			expect(spyOnSpawn).toBeCalledWith('/path/to/git', ['rev-parse', '--show-toplevel'], expect.objectContaining({ cwd: '/path/to/repo/root' }));
+		});
+
+		it('Should return the same directory when called from the a path resolving to the root of the repository', async () => {
+			// Setup
+			mockGitSuccessOnce('/path/to/repo/root');
+			jest.spyOn(utils, 'realpath').mockResolvedValueOnce('/path/to/repo/root');
+
+			// Run
+			const result = await dataSource.repoRoot('/path/to/symbolic-repo/root');
+
+			// Assert
+			expect(result).toBe('/path/to/symbolic-repo/root');
+			expect(spyOnSpawn).toBeCalledWith('/path/to/git', ['rev-parse', '--show-toplevel'], expect.objectContaining({ cwd: '/path/to/symbolic-repo/root' }));
+		});
+
+		it('Should return the root directory when called from a subdirectory of the repository', async () => {
+			// Setup
+			mockGitSuccessOnce('/path/to/repo/root');
+
+			// Run
+			const result = await dataSource.repoRoot('/path/to/repo/root/subdirectory');
+
+			// Assert
+			expect(result).toBe('/path/to/repo/root');
+			expect(spyOnSpawn).toBeCalledWith('/path/to/git', ['rev-parse', '--show-toplevel'], expect.objectContaining({ cwd: '/path/to/repo/root/subdirectory' }));
+		});
+
+		it('Should return the symbolic directory when called from a subdirectory of the repository', async () => {
+			// Setup
+			mockGitSuccessOnce('/path/to/repo/root');
+			jest.spyOn(utils, 'realpath').mockResolvedValueOnce('/path/to/repo/root/subdirectory').mockResolvedValueOnce('/path/to/repo/root');
+
+			// Run
+			const result = await dataSource.repoRoot('/path/to/symbolic-repo/root/subdirectory');
+
+			// Assert
+			expect(result).toBe('/path/to/symbolic-repo/root');
+			expect(spyOnSpawn).toBeCalledWith('/path/to/git', ['rev-parse', '--show-toplevel'], expect.objectContaining({ cwd: '/path/to/symbolic-repo/root/subdirectory' }));
+		});
+
+		it('Should return the canonical root directory when failed to find match', async () => {
+			// Setup
+			mockGitSuccessOnce('/other-path');
+			jest.spyOn(utils, 'realpath').mockResolvedValueOnce('/another-path');
+
+			// Run
+			const result = await dataSource.repoRoot('/path');
+
+			// Assert
+			expect(result).toBe('/other-path');
+			expect(spyOnSpawn).toBeCalledWith('/path/to/git', ['rev-parse', '--show-toplevel'], expect.objectContaining({ cwd: '/path' }));
+		});
+
+		describe('Windows Mapped Network Drive Resolution', () => {
+			it('Should not alter non-network share drives', async () => {
+				// Setup
+				mockGitSuccessOnce('c:/path/to/repo/root');
+				Object.defineProperty(process, 'platform', { value: 'win32' });
+				const spyOnRealpath = jest.spyOn(utils, 'realpath');
+
+				// Run
+				const result = await dataSource.repoRoot('c:/path/to/repo/root');
+
+				// Assert
+				expect(result).toBe('c:/path/to/repo/root');
+				expect(spyOnSpawn).toBeCalledWith('/path/to/git', ['rev-parse', '--show-toplevel'], expect.objectContaining({ cwd: 'c:/path/to/repo/root' }));
+				expect(spyOnRealpath).toHaveBeenCalledTimes(0);
+			});
+
+			it('Should resolve the UNC Path Prefix of a path on a network share', async () => {
+				// Setup
+				mockGitSuccessOnce('//network/drive/path/to/repo/root');
+				Object.defineProperty(process, 'platform', { value: 'win32' });
+				const spyOnRealpath = jest.spyOn(utils, 'realpath');
+				spyOnRealpath.mockResolvedValueOnce('//network/drive/');
+
+				// Run
+				const result = await dataSource.repoRoot('a:/path/to/repo/root');
+
+				// Assert
+				expect(result).toBe('a:/path/to/repo/root');
+				expect(spyOnSpawn).toBeCalledWith('/path/to/git', ['rev-parse', '--show-toplevel'], expect.objectContaining({ cwd: 'a:/path/to/repo/root' }));
+				expect(spyOnRealpath).toBeCalledWith('a:/', true);
+			});
+
+			it('Should resolve the UNC Path Prefix of a path on a network share (when native realpath doesn\'t return a trailing slash)', async () => {
+				// Setup
+				mockGitSuccessOnce('//network/drive/path/to/repo/root');
+				Object.defineProperty(process, 'platform', { value: 'win32' });
+				const spyOnRealpath = jest.spyOn(utils, 'realpath');
+				spyOnRealpath.mockResolvedValueOnce('//network/drive');
+
+				// Run
+				const result = await dataSource.repoRoot('a:/path/to/repo/root');
+
+				// Assert
+				expect(result).toBe('a:/path/to/repo/root');
+				expect(spyOnSpawn).toBeCalledWith('/path/to/git', ['rev-parse', '--show-toplevel'], expect.objectContaining({ cwd: 'a:/path/to/repo/root' }));
+				expect(spyOnRealpath).toBeCalledWith('a:/', true);
+			});
+
+			it('Should not adjust the path if the native realpath can\'t resolve the Mapped Network Drive Letter', async () => {
+				// Setup
+				mockGitSuccessOnce('//network/drive/path/to/repo/root');
+				Object.defineProperty(process, 'platform', { value: 'win32' });
+				const spyOnRealpath = jest.spyOn(utils, 'realpath');
+				spyOnRealpath.mockResolvedValueOnce('a:/');
+
+				// Run
+				const result = await dataSource.repoRoot('a:/path/to/repo/root');
+
+				// Assert
+				expect(result).toBe('//network/drive/path/to/repo/root');
+				expect(spyOnSpawn).toBeCalledWith('/path/to/git', ['rev-parse', '--show-toplevel'], expect.objectContaining({ cwd: 'a:/path/to/repo/root' }));
+				expect(spyOnRealpath).toBeCalledWith('a:/', true);
+			});
+
+			it('Should not adjust the path if the native realpath resolves the Mapped Network Drive Letter to a different UNC Path Prefix', async () => {
+				// Setup
+				mockGitSuccessOnce('//network/drive/path/to/repo/root');
+				Object.defineProperty(process, 'platform', { value: 'win32' });
+				const spyOnRealpath = jest.spyOn(utils, 'realpath');
+				spyOnRealpath.mockResolvedValueOnce('//other/network/drive/');
+
+				// Run
+				const result = await dataSource.repoRoot('a:/path/to/repo/root');
+
+				// Assert
+				expect(result).toBe('//network/drive/path/to/repo/root');
+				expect(spyOnSpawn).toBeCalledWith('/path/to/git', ['rev-parse', '--show-toplevel'], expect.objectContaining({ cwd: 'a:/path/to/repo/root' }));
+				expect(spyOnRealpath).toBeCalledWith('a:/', true);
+			});
+		});
+
+		it('Should return NULL when git threw an error', async () => {
+			// Setup
+			mockGitThrowingErrorOnce();
+
+			// Run
+			const result = await dataSource.repoRoot('/path/to/repo/root');
+
+			// Assert
+			expect(result).toBe(null);
+		});
+	});
+
+	describe('addRemote', () => {
+		it('Should add a remote', async () => {
+			// Setup
+			mockGitSuccessOnce();
+
+			// Run
+			const result = await dataSource.addRemote('/path/to/repo', 'origin', 'https://github.com/mhutchie/vscode-git-graph.git', null, false);
+
+			// Assert
+			expect(result).toBe(null);
+			expect(spyOnSpawn).toBeCalledTimes(1);
+			expect(spyOnSpawn).toBeCalledWith('/path/to/git', ['remote', 'add', 'origin', 'https://github.com/mhutchie/vscode-git-graph.git'], expect.objectContaining({ cwd: '/path/to/repo' }));
+		});
+
+		it('Should add a remote (with a push url)', async () => {
+			// Setup
+			mockGitSuccessOnce();
+			mockGitSuccessOnce();
+
+			// Run
+			const result = await dataSource.addRemote('/path/to/repo', 'origin', 'https://github.com/mhutchie/vscode-git-graph.git', 'https://github.com/mhutchie/vscode-git-graph.git', false);
+
+			// Assert
+			expect(result).toBe(null);
+			expect(spyOnSpawn).toBeCalledTimes(2);
+			expect(spyOnSpawn).toBeCalledWith('/path/to/git', ['remote', 'add', 'origin', 'https://github.com/mhutchie/vscode-git-graph.git'], expect.objectContaining({ cwd: '/path/to/repo' }));
+			expect(spyOnSpawn).toBeCalledWith('/path/to/git', ['remote', 'set-url', 'origin', '--push', 'https://github.com/mhutchie/vscode-git-graph.git'], expect.objectContaining({ cwd: '/path/to/repo' }));
+		});
+
+		it('Should add and fetch a remote', async () => {
+			// Setup
+			mockGitSuccessOnce();
+			mockGitSuccessOnce();
+
+			// Run
+			const result = await dataSource.addRemote('/path/to/repo', 'origin', 'https://github.com/mhutchie/vscode-git-graph.git', null, true);
+
+			// Assert
+			expect(result).toBe(null);
+			expect(spyOnSpawn).toBeCalledTimes(2);
+			expect(spyOnSpawn).toBeCalledWith('/path/to/git', ['remote', 'add', 'origin', 'https://github.com/mhutchie/vscode-git-graph.git'], expect.objectContaining({ cwd: '/path/to/repo' }));
+			expect(spyOnSpawn).toBeCalledWith('/path/to/git', ['fetch', 'origin'], expect.objectContaining({ cwd: '/path/to/repo' }));
+		});
+
+		it('Should return an error message thrown by git (when adding the remote)', async () => {
+			// Setup
+			mockGitThrowingErrorOnce();
+
+			// Run
+			const result = await dataSource.addRemote('/path/to/repo', 'origin', 'https://github.com/mhutchie/vscode-git-graph.git', null, false);
+
+			// Assert
+			expect(result).toBe('error message');
+		});
+
+		it('Should return an error message thrown by git (when adding the push url)', async () => {
+			// Setup
+			mockGitSuccessOnce();
+			mockGitThrowingErrorOnce();
+
+			// Run
+			const result = await dataSource.addRemote('/path/to/repo', 'origin', 'https://github.com/mhutchie/vscode-git-graph.git', 'https://github.com/mhutchie/vscode-git-graph.git', true);
+
+			// Assert
+			expect(result).toBe('error message');
+			expect(spyOnSpawn).toBeCalledTimes(2);
+		});
+	});
+
+	describe('deleteRemote', () => {
+		it('Should delete a remote', async () => {
+			// Setup
+			mockGitSuccessOnce();
+
+			// Run
+			const result = await dataSource.deleteRemote('/path/to/repo', 'origin');
+
+			// Assert
+			expect(result).toBe(null);
+			expect(spyOnSpawn).toBeCalledWith('/path/to/git', ['remote', 'remove', 'origin'], expect.objectContaining({ cwd: '/path/to/repo' }));
+		});
+
+		it('Should return an error message thrown by git', async () => {
+			// Setup
+			mockGitThrowingErrorOnce();
+
+			// Run
+			const result = await dataSource.deleteRemote('/path/to/repo', 'origin');
+
+			// Assert
+			expect(result).toBe('error message');
+		});
+	});
+
+	describe('editRemote', () => {
+		it('Should rename a remote', async () => {
+			// Setup
+			mockGitSuccessOnce();
+
+			// Run
+			const result = await dataSource.editRemote('/path/to/repo', 'old-origin', 'new-origin', '', '', null, null);
+
+			// Assert
+			expect(result).toBe(null);
+			expect(spyOnSpawn).toBeCalledWith('/path/to/git', ['remote', 'rename', 'old-origin', 'new-origin'], expect.objectContaining({ cwd: '/path/to/repo' }));
+		});
+
+		it('Should delete the url of a remote', async () => {
+			// Setup
+			mockGitSuccessOnce();
+
+			// Run
+			const result = await dataSource.editRemote('/path/to/repo', 'origin', 'origin', 'https://github.com/mhutchie/vscode-git-graph.git', null, null, null);
+
+			// Assert
+			expect(result).toBe(null);
+			expect(spyOnSpawn).toBeCalledWith('/path/to/git', ['remote', 'set-url', 'origin', '--delete', 'https://github.com/mhutchie/vscode-git-graph.git'], expect.objectContaining({ cwd: '/path/to/repo' }));
+		});
+
+		it('Should add a url to the remote', async () => {
+			// Setup
+			mockGitSuccessOnce();
+
+			// Run
+			const result = await dataSource.editRemote('/path/to/repo', 'origin', 'origin', null, 'https://github.com/mhutchie/vscode-git-graph.git', null, null);
+
+			// Assert
+			expect(result).toBe(null);
+			expect(spyOnSpawn).toBeCalledWith('/path/to/git', ['remote', 'set-url', 'origin', '--add', 'https://github.com/mhutchie/vscode-git-graph.git'], expect.objectContaining({ cwd: '/path/to/repo' }));
+		});
+
+		it('Should update the url of a the remote', async () => {
+			// Setup
+			mockGitSuccessOnce();
+
+			// Run
+			const result = await dataSource.editRemote('/path/to/repo', 'origin', 'origin', 'https://github.com/mhutchie/vscode-git-graph-old.git', 'https://github.com/mhutchie/vscode-git-graph-new.git', null, null);
+
+			// Assert
+			expect(result).toBe(null);
+			expect(spyOnSpawn).toBeCalledWith('/path/to/git', ['remote', 'set-url', 'origin', 'https://github.com/mhutchie/vscode-git-graph-new.git', 'https://github.com/mhutchie/vscode-git-graph-old.git'], expect.objectContaining({ cwd: '/path/to/repo' }));
+		});
+
+		it('Should delete the push url of a remote', async () => {
+			// Setup
+			mockGitSuccessOnce();
+
+			// Run
+			const result = await dataSource.editRemote('/path/to/repo', 'origin', 'origin', null, null, 'https://github.com/mhutchie/vscode-git-graph.git', null);
+
+			// Assert
+			expect(result).toBe(null);
+			expect(spyOnSpawn).toBeCalledWith('/path/to/git', ['remote', 'set-url', '--push', 'origin', '--delete', 'https://github.com/mhutchie/vscode-git-graph.git'], expect.objectContaining({ cwd: '/path/to/repo' }));
+		});
+
+		it('Should add a push url to the remote', async () => {
+			// Setup
+			mockGitSuccessOnce();
+
+			// Run
+			const result = await dataSource.editRemote('/path/to/repo', 'origin', 'origin', null, null, null, 'https://github.com/mhutchie/vscode-git-graph.git');
+
+			// Assert
+			expect(result).toBe(null);
+			expect(spyOnSpawn).toBeCalledWith('/path/to/git', ['remote', 'set-url', '--push', 'origin', '--add', 'https://github.com/mhutchie/vscode-git-graph.git'], expect.objectContaining({ cwd: '/path/to/repo' }));
+		});
+
+		it('Should update the push url of a the remote', async () => {
+			// Setup
+			mockGitSuccessOnce();
+
+			// Run
+			const result = await dataSource.editRemote('/path/to/repo', 'origin', 'origin', null, null, 'https://github.com/mhutchie/vscode-git-graph-old.git', 'https://github.com/mhutchie/vscode-git-graph-new.git');
+
+			// Assert
+			expect(result).toBe(null);
+			expect(spyOnSpawn).toBeCalledWith('/path/to/git', ['remote', 'set-url', '--push', 'origin', 'https://github.com/mhutchie/vscode-git-graph-new.git', 'https://github.com/mhutchie/vscode-git-graph-old.git'], expect.objectContaining({ cwd: '/path/to/repo' }));
+		});
+
+		it('Should return an error message thrown by git (when renaming a remote)', async () => {
+			// Setup
+			mockGitThrowingErrorOnce();
+
+			// Run
+			const result = await dataSource.editRemote('/path/to/repo', 'old-origin', 'new-origin', '', '', null, null);
+
+			// Assert
+			expect(result).toBe('error message');
+		});
+
+		it('Should return an error message thrown by git (when adding a url)', async () => {
+			// Setup
+			mockGitThrowingErrorOnce();
+
+			// Run
+			const result = await dataSource.editRemote('/path/to/repo', 'origin', 'origin', null, 'https://github.com/mhutchie/vscode-git-graph.git', null, null);
+
+			// Assert
+			expect(result).toBe('error message');
+		});
+
+		it('Should return an error message thrown by git (when adding a push url)', async () => {
+			// Setup
+			mockGitThrowingErrorOnce();
+
+			// Run
+			const result = await dataSource.editRemote('/path/to/repo', 'origin', 'origin', null, null, null, 'https://github.com/mhutchie/vscode-git-graph.git');
+
+			// Assert
+			expect(result).toBe('error message');
+		});
+	});
+
+	describe('pruneRemote', () => {
+		it('Should prune a remote', async () => {
+			// Setup
+			mockGitSuccessOnce();
+
+			// Run
+			const result = await dataSource.pruneRemote('/path/to/repo', 'origin');
+
+			// Assert
+			expect(result).toBe(null);
+			expect(spyOnSpawn).toBeCalledWith('/path/to/git', ['remote', 'prune', 'origin'], expect.objectContaining({ cwd: '/path/to/repo' }));
+		});
+
+		it('Should return an error message thrown by git', async () => {
+			// Setup
+			mockGitThrowingErrorOnce();
+
+			// Run
+			const result = await dataSource.pruneRemote('/path/to/repo', 'origin');
+
+			// Assert
+			expect(result).toBe('error message');
+		});
+	});
+
+	describe('addTag', () => {
+		it('Should add a lightweight tag to a commit', async () => {
+			// Setup
+			mockGitSuccessOnce();
+
+			// Run
+			const result = await dataSource.addTag('/path/to/repo', 'tag-name', '1a2b3c4d5e6f1a2b3c4d5e6f1a2b3c4d5e6f1a2b', TagType.Lightweight, '', false);
+
+			// Assert
+			expect(result).toBe(null);
+			expect(spyOnSpawn).toBeCalledWith('/path/to/git', ['tag', 'tag-name', '1a2b3c4d5e6f1a2b3c4d5e6f1a2b3c4d5e6f1a2b'], expect.objectContaining({ cwd: '/path/to/repo' }));
+		});
+
+		it('Should add an annotated tag to a commit', async () => {
+			// Setup
+			mockGitSuccessOnce();
+			vscode.mockExtensionSettingReturnValue('repository.sign.tags', false);
+
+			// Run
+			const result = await dataSource.addTag('/path/to/repo', 'tag-name', '1a2b3c4d5e6f1a2b3c4d5e6f1a2b3c4d5e6f1a2b', TagType.Annotated, 'message', false);
+
+			// Assert
+			expect(result).toBe(null);
+			expect(spyOnSpawn).toBeCalledWith('/path/to/git', ['tag', '-a', 'tag-name', '-m', 'message', '1a2b3c4d5e6f1a2b3c4d5e6f1a2b3c4d5e6f1a2b'], expect.objectContaining({ cwd: '/path/to/repo' }));
+		});
+
+		it('Should add a signed tag to a commit', async () => {
+			// Setup
+			mockGitSuccessOnce();
+			vscode.mockExtensionSettingReturnValue('repository.sign.tags', true);
+
+			// Run
+			const result = await dataSource.addTag('/path/to/repo', 'tag-name', '1a2b3c4d5e6f1a2b3c4d5e6f1a2b3c4d5e6f1a2b', TagType.Annotated, 'message', false);
+
+			// Assert
+			expect(result).toBe(null);
+			expect(spyOnSpawn).toBeCalledWith('/path/to/git', ['tag', '-s', 'tag-name', '-m', 'message', '1a2b3c4d5e6f1a2b3c4d5e6f1a2b3c4d5e6f1a2b'], expect.objectContaining({ cwd: '/path/to/repo' }));
+		});
+
+		it('Should force add a tag to a commit', async () => {
+			// Setup
+			mockGitSuccessOnce();
+			vscode.mockExtensionSettingReturnValue('repository.sign.tags', false);
+
+			// Run
+			const result = await dataSource.addTag('/path/to/repo', 'tag-name', '1a2b3c4d5e6f1a2b3c4d5e6f1a2b3c4d5e6f1a2b', TagType.Annotated, 'message', true);
+
+			// Assert
+			expect(result).toBe(null);
+			expect(spyOnSpawn).toBeCalledWith('/path/to/git', ['tag', '-f', '-a', 'tag-name', '-m', 'message', '1a2b3c4d5e6f1a2b3c4d5e6f1a2b3c4d5e6f1a2b'], expect.objectContaining({ cwd: '/path/to/repo' }));
+		});
+
+		it('Should return an error message thrown by git', async () => {
+			// Setup
+			mockGitThrowingErrorOnce();
+			vscode.mockExtensionSettingReturnValue('repository.sign.tags', false);
+
+			// Run
+			const result = await dataSource.addTag('/path/to/repo', 'tag-name', '1a2b3c4d5e6f1a2b3c4d5e6f1a2b3c4d5e6f1a2b', TagType.Lightweight, '', false);
+
+			// Assert
+			expect(result).toBe('error message');
+		});
+	});
+
+	describe('deleteTag', () => {
+		it('Should delete a tag', async () => {
+			// Setup
+			mockGitSuccessOnce();
+
+			// Run
+			const result = await dataSource.deleteTag('/path/to/repo', 'tag-name', null);
+
+			// Assert
+			expect(result).toBe(null);
+			expect(spyOnSpawn).toBeCalledWith('/path/to/git', ['tag', '-d', 'tag-name'], expect.objectContaining({ cwd: '/path/to/repo' }));
+		});
+
+		it('Should delete a tag (also on a remote)', async () => {
+			// Setup
+			mockGitSuccessOnce();
+			mockGitSuccessOnce();
+
+			// Run
+			const result = await dataSource.deleteTag('/path/to/repo', 'tag-name', 'origin');
+
+			// Assert
+			expect(result).toBe(null);
+			expect(spyOnSpawn).toBeCalledWith('/path/to/git', ['push', 'origin', '--delete', 'tag-name'], expect.objectContaining({ cwd: '/path/to/repo' }));
+			expect(spyOnSpawn).toBeCalledWith('/path/to/git', ['tag', '-d', 'tag-name'], expect.objectContaining({ cwd: '/path/to/repo' }));
+		});
+
+		it('Should return an error message thrown by git (when deleting a tag)', async () => {
+			// Setup
+			mockGitThrowingErrorOnce();
+
+			// Run
+			const result = await dataSource.deleteTag('/path/to/repo', 'tag-name', null);
+
+			// Assert
+			expect(result).toBe('error message');
+		});
+
+		it('Should return an error message thrown by git (when deleting a tag also on a remote)', async () => {
+			// Setup
+			mockGitThrowingErrorOnce();
+
+			// Run
+			const result = await dataSource.deleteTag('/path/to/repo', 'tag-name', 'origin');
+
+			// Assert
+			expect(result).toBe('error message');
+			expect(spyOnSpawn).toBeCalledTimes(1);
+		});
+	});
+
+	describe('fetch', () => {
+		it('Should fetch all remotes', async () => {
+			// Setup
+			mockGitSuccessOnce();
+
+			// Run
+			const result = await dataSource.fetch('/path/to/repo', null, false, false);
+
+			// Assert
+			expect(result).toBe(null);
+			expect(spyOnSpawn).toBeCalledWith('/path/to/git', ['fetch', '--all'], expect.objectContaining({ cwd: '/path/to/repo' }));
+		});
+
+		it('Should fetch a specific remote', async () => {
+			// Setup
+			mockGitSuccessOnce();
+
+			// Run
+			const result = await dataSource.fetch('/path/to/repo', 'origin', false, false);
+
+			// Assert
+			expect(result).toBe(null);
+			expect(spyOnSpawn).toBeCalledWith('/path/to/git', ['fetch', 'origin'], expect.objectContaining({ cwd: '/path/to/repo' }));
+		});
+
+		it('Should fetch and prune all remotes', async () => {
+			// Setup
+			mockGitSuccessOnce();
+
+			// Run
+			const result = await dataSource.fetch('/path/to/repo', null, true, false);
+
+			// Assert
+			expect(result).toBe(null);
+			expect(spyOnSpawn).toBeCalledWith('/path/to/git', ['fetch', '--all', '--prune'], expect.objectContaining({ cwd: '/path/to/repo' }));
+		});
+
+		it('Should fetch and prune all remotes (and prune tags)', async () => {
+			// Setup
+			onDidChangeGitExecutable.emit({ path: '/path/to/git', version: '2.17.0' });
+			mockGitSuccessOnce();
+
+			// Run
+			const result = await dataSource.fetch('/path/to/repo', null, true, true);
+
+			// Assert
+			expect(result).toBe(null);
+			expect(spyOnSpawn).toBeCalledWith('/path/to/git', ['fetch', '--all', '--prune', '--prune-tags'], expect.objectContaining({ cwd: '/path/to/repo' }));
+		});
+
+		it('Should return an error message thrown by git', async () => {
+			// Setup
+			mockGitThrowingErrorOnce();
+
+			// Run
+			const result = await dataSource.fetch('/path/to/repo', null, false, false);
+
+			// Assert
+			expect(result).toBe('error message');
+		});
+
+		it('Should return an error message when pruning tags, but pruning is not enabled (all remotes)', async () => {
+			// Setup
+
+			// Run
+			const result = await dataSource.fetch('/path/to/repo', null, false, true);
+
+			// Assert
+			expect(result).toBe('In order to Prune Tags, pruning must also be enabled when fetching from remote(s).');
+		});
+
+		it('Should return an error message when pruning tags, but pruning is not enabled (specific remote)', async () => {
+			// Setup
+
+			// Run
+			const result = await dataSource.fetch('/path/to/repo', 'origin', false, true);
+
+			// Assert
+			expect(result).toBe('In order to Prune Tags, pruning must also be enabled when fetching from a remote.');
+		});
+
+		it('Should return an error message when pruning tags when no Git executable is known', async () => {
+			// Setup
+			dataSource.dispose();
+			dataSource = new DataSource(null, onDidChangeConfiguration.subscribe, onDidChangeGitExecutable.subscribe, logger);
+
+			// Run
+			const result = await dataSource.fetch('/path/to/repo', null, true, true);
+
+			// Assert
+			expect(result).toBe('Unable to find a Git executable. Either: Set the Visual Studio Code Setting "git.path" to the path and filename of an existing Git executable, or install Git and restart Visual Studio Code.');
+		});
+
+		it('Should return the "Incompatible Git Version" error message when pruning tags and Git is older than 2.17.0', async () => {
+			// Setup
+			onDidChangeGitExecutable.emit({ path: '/path/to/git', version: '2.16.1' });
+
+			// Run
+			const result = await dataSource.fetch('/path/to/repo', null, true, true);
+
+			// Assert
+			expect(result).toBe('A newer version of Git (>= 2.17.0) is required for pruning tags when fetching. Git 2.16.1 is currently installed. Please install a newer version of Git to use this feature.');
+		});
+	});
+
+	describe('pushBranch', () => {
+		it('Should push a branch to the remote', async () => {
+			// Setup
+			mockGitSuccessOnce();
+
+			// Run
+			const result = await dataSource.pushBranch('/path/to/repo', 'master', 'origin', false, GitPushBranchMode.Normal);
+
+			// Assert
+			expect(result).toBe(null);
+			expect(spyOnSpawn).toBeCalledWith('/path/to/git', ['push', 'origin', 'master'], expect.objectContaining({ cwd: '/path/to/repo' }));
+		});
+
+		it('Should push a branch to the remote and set upstream', async () => {
+			// Setup
+			mockGitSuccessOnce();
+
+			// Run
+			const result = await dataSource.pushBranch('/path/to/repo', 'master', 'origin', true, GitPushBranchMode.Normal);
+
+			// Assert
+			expect(result).toBe(null);
+			expect(spyOnSpawn).toBeCalledWith('/path/to/git', ['push', 'origin', 'master', '--set-upstream'], expect.objectContaining({ cwd: '/path/to/repo' }));
+		});
+
+		it('Should force push a branch to the remote', async () => {
+			// Setup
+			mockGitSuccessOnce();
+
+			// Run
+			const result = await dataSource.pushBranch('/path/to/repo', 'master', 'origin', false, GitPushBranchMode.Force);
+
+			// Assert
+			expect(result).toBe(null);
+			expect(spyOnSpawn).toBeCalledWith('/path/to/git', ['push', 'origin', 'master', '--force'], expect.objectContaining({ cwd: '/path/to/repo' }));
+		});
+
+		it('Should force (with lease) push a branch to the remote', async () => {
+			// Setup
+			mockGitSuccessOnce();
+
+			// Run
+			const result = await dataSource.pushBranch('/path/to/repo', 'master', 'origin', false, GitPushBranchMode.ForceWithLease);
+
+			// Assert
+			expect(result).toBe(null);
+			expect(spyOnSpawn).toBeCalledWith('/path/to/git', ['push', 'origin', 'master', '--force-with-lease'], expect.objectContaining({ cwd: '/path/to/repo' }));
+		});
+
+		it('Should return an error message thrown by git', async () => {
+			// Setup
+			mockGitThrowingErrorOnce();
+
+			// Run
+			const result = await dataSource.pushBranch('/path/to/repo', 'master', 'origin', false, GitPushBranchMode.Normal);
+
+			// Assert
+			expect(result).toBe('error message');
+		});
+	});
+
+	describe('pushTag', () => {
+		it('Should push a tag to the remote', async () => {
+			// Setup
+			mockGitSuccessOnce();
+
+			// Run
+			const result = await dataSource.pushTag('/path/to/repo', 'tag-name', 'origin');
+
+			// Assert
+			expect(result).toBe(null);
+			expect(spyOnSpawn).toBeCalledWith('/path/to/git', ['push', 'origin', 'tag-name'], expect.objectContaining({ cwd: '/path/to/repo' }));
+		});
+
+		it('Should return an error message thrown by git', async () => {
+			// Setup
+			mockGitThrowingErrorOnce();
+
+			// Run
+			const result = await dataSource.pushTag('/path/to/repo', 'tag-name', 'origin');
+
+			// Assert
+			expect(result).toBe('error message');
+		});
+	});
+
+	describe('pushBranchToMultipleRemotes', () => {
+		it('Should push a branch to one remote', async () => {
+			// Setup
+			mockGitSuccessOnce();
+
+			// Run
+			const result = await dataSource.pushBranchToMultipleRemotes('/path/to/repo', 'master', ['origin'], false, GitPushBranchMode.Normal);
+
+			// Assert
+			expect(result).toStrictEqual([null]);
+			expect(spyOnSpawn).toBeCalledWith('/path/to/git', ['push', 'origin', 'master'], expect.objectContaining({ cwd: '/path/to/repo' }));
+		});
+
+		it('Should push a branch to multiple remotes', async () => {
+			// Setup
+			mockGitSuccessOnce();
+			mockGitSuccessOnce();
+
+			// Run
+			const result = await dataSource.pushBranchToMultipleRemotes('/path/to/repo', 'master', ['origin', 'other-origin'], false, GitPushBranchMode.Force);
+
+			// Assert
+			expect(result).toStrictEqual([null, null]);
+			expect(spyOnSpawn).toBeCalledWith('/path/to/git', ['push', 'origin', 'master', '--force'], expect.objectContaining({ cwd: '/path/to/repo' }));
+			expect(spyOnSpawn).toBeCalledWith('/path/to/git', ['push', 'other-origin', 'master', '--force'], expect.objectContaining({ cwd: '/path/to/repo' }));
+		});
+
+		it('Should push a branch to multiple remotes, stopping if an error occurs', async () => {
+			// Setup
+			mockGitSuccessOnce();
+			mockGitThrowingErrorOnce();
+
+			// Run
+			const result = await dataSource.pushBranchToMultipleRemotes('/path/to/repo', 'master', ['origin', 'other-origin', 'another-origin'], true, GitPushBranchMode.Normal);
+
+			// Assert
+			expect(result).toStrictEqual([null, 'error message']);
+			expect(spyOnSpawn).toBeCalledWith('/path/to/git', ['push', 'origin', 'master', '--set-upstream'], expect.objectContaining({ cwd: '/path/to/repo' }));
+			expect(spyOnSpawn).toBeCalledWith('/path/to/git', ['push', 'other-origin', 'master', '--set-upstream'], expect.objectContaining({ cwd: '/path/to/repo' }));
+		});
+
+		it('Should return an error when no remotes are specified', async () => {
+			// Run
+			const result = await dataSource.pushBranchToMultipleRemotes('/path/to/repo', 'master', [], false, GitPushBranchMode.Normal);
+
+			// Assert
+			expect(result).toStrictEqual(['No remote(s) were specified to push the branch master to.']);
+		});
+	});
+
+	describe('pushTagToMultipleRemotes', () => {
+		it('Should push a tag to one remote', async () => {
+			// Setup
+			mockGitSuccessOnce();
+
+			// Run
+			const result = await dataSource.pushTagToMultipleRemotes('/path/to/repo', 'tag-name', ['origin']);
+
+			// Assert
+			expect(result).toStrictEqual([null]);
+			expect(spyOnSpawn).toBeCalledWith('/path/to/git', ['push', 'origin', 'tag-name'], expect.objectContaining({ cwd: '/path/to/repo' }));
+		});
+
+		it('Should push a tag to multiple remotes', async () => {
+			// Setup
+			mockGitSuccessOnce();
+			mockGitSuccessOnce();
+
+			// Run
+			const result = await dataSource.pushTagToMultipleRemotes('/path/to/repo', 'tag-name', ['origin', 'other-origin']);
+
+			// Assert
+			expect(result).toStrictEqual([null, null]);
+			expect(spyOnSpawn).toBeCalledWith('/path/to/git', ['push', 'origin', 'tag-name'], expect.objectContaining({ cwd: '/path/to/repo' }));
+			expect(spyOnSpawn).toBeCalledWith('/path/to/git', ['push', 'other-origin', 'tag-name'], expect.objectContaining({ cwd: '/path/to/repo' }));
+		});
+
+		it('Should push a tag to multiple remotes, stopping if an error occurs', async () => {
+			// Setup
+			mockGitSuccessOnce();
+			mockGitThrowingErrorOnce();
+
+			// Run
+			const result = await dataSource.pushTagToMultipleRemotes('/path/to/repo', 'tag-name', ['origin', 'other-origin', 'another-origin']);
+
+			// Assert
+			expect(result).toStrictEqual([null, 'error message']);
+			expect(spyOnSpawn).toBeCalledWith('/path/to/git', ['push', 'origin', 'tag-name'], expect.objectContaining({ cwd: '/path/to/repo' }));
+			expect(spyOnSpawn).toBeCalledWith('/path/to/git', ['push', 'other-origin', 'tag-name'], expect.objectContaining({ cwd: '/path/to/repo' }));
+		});
+
+		it('Should return an error when no remotes are specified', async () => {
+			// Run
+			const result = await dataSource.pushTagToMultipleRemotes('/path/to/repo', 'tag-name', []);
+
+			// Assert
+			expect(result).toStrictEqual(['No remote(s) were specified to push the tag tag-name to.']);
+		});
+	});
+
+	describe('checkoutBranch', () => {
+		it('Should checkout a local branch', async () => {
+			// Setup
+			mockGitSuccessOnce();
+
+			// Run
+			const result = await dataSource.checkoutBranch('/path/to/repo', 'master', null);
+
+			// Assert
+			expect(result).toBe(null);
+			expect(spyOnSpawn).toBeCalledWith('/path/to/git', ['checkout', 'master'], expect.objectContaining({ cwd: '/path/to/repo' }));
+		});
+
+		it('Should checkout a remote branch', async () => {
+			// Setup
+			mockGitSuccessOnce();
+
+			// Run
+			const result = await dataSource.checkoutBranch('/path/to/repo', 'master', 'origin/master');
+
+			// Assert
+			expect(result).toBe(null);
+			expect(spyOnSpawn).toBeCalledWith('/path/to/git', ['checkout', '-b', 'master', 'origin/master'], expect.objectContaining({ cwd: '/path/to/repo' }));
+		});
+
+		it('Should return an error message thrown by git', async () => {
+			// Setup
+			mockGitThrowingErrorOnce();
+
+			// Run
+			const result = await dataSource.checkoutBranch('/path/to/repo', 'master', null);
+
+			// Assert
+			expect(result).toBe('error message');
+		});
+	});
+
+	describe('createBranch', () => {
+		it('Should create a branch at a commit', async () => {
+			// Setup
+			mockGitSuccessOnce();
+
+			// Run
+			const result = await dataSource.createBranch('/path/to/repo', 'develop', '1a2b3c4d5e6f1a2b3c4d5e6f1a2b3c4d5e6f1a2b', false, false);
+
+			// Assert
+			expect(result).toStrictEqual([null]);
+			expect(spyOnSpawn).toBeCalledTimes(1);
+			expect(spyOnSpawn).toBeCalledWith('/path/to/git', ['branch', 'develop', '1a2b3c4d5e6f1a2b3c4d5e6f1a2b3c4d5e6f1a2b'], expect.objectContaining({ cwd: '/path/to/repo' }));
+		});
+
+		it('Should create a branch at a commit, and check it out', async () => {
+			// Setup
+			mockGitSuccessOnce();
+
+			// Run
+			const result = await dataSource.createBranch('/path/to/repo', 'develop', '1a2b3c4d5e6f1a2b3c4d5e6f1a2b3c4d5e6f1a2b', true, false);
+
+			// Assert
+			expect(result).toStrictEqual([null]);
+			expect(spyOnSpawn).toBeCalledTimes(1);
+			expect(spyOnSpawn).toBeCalledWith('/path/to/git', ['checkout', '-b', 'develop', '1a2b3c4d5e6f1a2b3c4d5e6f1a2b3c4d5e6f1a2b'], expect.objectContaining({ cwd: '/path/to/repo' }));
+		});
+
+		it('Should force create a branch at a commit', async () => {
+			// Setup
+			mockGitSuccessOnce();
+
+			// Run
+			const result = await dataSource.createBranch('/path/to/repo', 'develop', '1a2b3c4d5e6f1a2b3c4d5e6f1a2b3c4d5e6f1a2b', false, true);
+
+			// Assert
+			expect(result).toStrictEqual([null]);
+			expect(spyOnSpawn).toBeCalledTimes(1);
+			expect(spyOnSpawn).toBeCalledWith('/path/to/git', ['branch', '-f', 'develop', '1a2b3c4d5e6f1a2b3c4d5e6f1a2b3c4d5e6f1a2b'], expect.objectContaining({ cwd: '/path/to/repo' }));
+		});
+
+		it('Should force create a branch at a commit, and check it out', async () => {
+			// Setup
+			mockGitSuccessOnce();
+			mockGitSuccessOnce();
+
+			// Run
+			const result = await dataSource.createBranch('/path/to/repo', 'develop', '1a2b3c4d5e6f1a2b3c4d5e6f1a2b3c4d5e6f1a2b', true, true);
+
+			// Assert
+			expect(result).toStrictEqual([null, null]);
+			expect(spyOnSpawn).toBeCalledTimes(2);
+			expect(spyOnSpawn).toBeCalledWith('/path/to/git', ['branch', '-f', 'develop', '1a2b3c4d5e6f1a2b3c4d5e6f1a2b3c4d5e6f1a2b'], expect.objectContaining({ cwd: '/path/to/repo' }));
+			expect(spyOnSpawn).toBeCalledWith('/path/to/git', ['checkout', 'develop'], expect.objectContaining({ cwd: '/path/to/repo' }));
+		});
+
+		it('Should return an error message thrown by git', async () => {
+			// Setup
+			mockGitThrowingErrorOnce();
+
+			// Run
+			const result = await dataSource.createBranch('/path/to/repo', 'develop', '1a2b3c4d5e6f1a2b3c4d5e6f1a2b3c4d5e6f1a2b', false, false);
+
+			// Assert
+			expect(result).toStrictEqual(['error message']);
+		});
+
+		it('Should return an error message thrown by git when creating a branch, and not proceed to check out the force-created branch', async () => {
+			// Setup
+			mockGitThrowingErrorOnce();
+
+			// Run
+			const result = await dataSource.createBranch('/path/to/repo', 'develop', '1a2b3c4d5e6f1a2b3c4d5e6f1a2b3c4d5e6f1a2b', true, true);
+
+			// Assert
+			expect(result).toStrictEqual(['error message']);
+			expect(spyOnSpawn).toBeCalledTimes(1);
+			expect(spyOnSpawn).toBeCalledWith('/path/to/git', ['branch', '-f', 'develop', '1a2b3c4d5e6f1a2b3c4d5e6f1a2b3c4d5e6f1a2b'], expect.objectContaining({ cwd: '/path/to/repo' }));
+		});
+
+		it('Should return an error message thrown by git when checking out a force-created branch', async () => {
+			// Setup
+			mockGitSuccessOnce();
+			mockGitThrowingErrorOnce();
+
+			// Run
+			const result = await dataSource.createBranch('/path/to/repo', 'develop', '1a2b3c4d5e6f1a2b3c4d5e6f1a2b3c4d5e6f1a2b', true, true);
+
+			// Assert
+			expect(result).toStrictEqual([null, 'error message']);
+			expect(spyOnSpawn).toBeCalledTimes(2);
+			expect(spyOnSpawn).toBeCalledWith('/path/to/git', ['branch', '-f', 'develop', '1a2b3c4d5e6f1a2b3c4d5e6f1a2b3c4d5e6f1a2b'], expect.objectContaining({ cwd: '/path/to/repo' }));
+			expect(spyOnSpawn).toBeCalledWith('/path/to/git', ['checkout', 'develop'], expect.objectContaining({ cwd: '/path/to/repo' }));
+		});
+	});
+
+	describe('deleteBranch', () => {
+		it('Should delete the branch', async () => {
+			// Setup
+			mockGitSuccessOnce();
+
+			// Run
+			const result = await dataSource.deleteBranch('/path/to/repo', 'master', false);
+
+			// Assert
+			expect(result).toBe(null);
+			expect(spyOnSpawn).toBeCalledWith('/path/to/git', ['branch', '--delete', 'master'], expect.objectContaining({ cwd: '/path/to/repo' }));
+		});
+
+		it('Should force delete the branch', async () => {
+			// Setup
+			mockGitSuccessOnce();
+
+			// Run
+			const result = await dataSource.deleteBranch('/path/to/repo', 'master', true);
+
+			// Assert
+			expect(result).toBe(null);
+			expect(spyOnSpawn).toBeCalledWith('/path/to/git', ['branch', '--delete', '--force', 'master'], expect.objectContaining({ cwd: '/path/to/repo' }));
+		});
+
+		it('Should return an error message thrown by git', async () => {
+			// Setup
+			mockGitThrowingErrorOnce();
+
+			// Run
+			const result = await dataSource.deleteBranch('/path/to/repo', 'master', false);
+
+			// Assert
+			expect(result).toBe('error message');
+		});
+	});
+
+	describe('deleteRemoteBranch', () => {
+		it('Should delete the remote branch', async () => {
+			// Setup
+			mockGitSuccessOnce();
+
+			// Run
+			const result = await dataSource.deleteRemoteBranch('/path/to/repo', 'develop', 'origin');
+
+			// Assert
+			expect(result).toBe(null);
+			expect(spyOnSpawn).toBeCalledWith('/path/to/git', ['push', 'origin', '--delete', 'develop'], expect.objectContaining({ cwd: '/path/to/repo' }));
+		});
+
+		it('Should delete the remote tracking branch if the branch is no longer on the remote', async () => {
+			// Setup
+			mockGitThrowingErrorOnce('remote ref does not exist');
+			mockGitSuccessOnce();
+
+			// Run
+			const result = await dataSource.deleteRemoteBranch('/path/to/repo', 'develop', 'origin');
+
+			// Assert
+			expect(result).toBe(null);
+			expect(spyOnSpawn).toBeCalledWith('/path/to/git', ['push', 'origin', '--delete', 'develop'], expect.objectContaining({ cwd: '/path/to/repo' }));
+			expect(spyOnSpawn).toBeCalledWith('/path/to/git', ['branch', '-d', '-r', 'origin/develop'], expect.objectContaining({ cwd: '/path/to/repo' }));
+		});
+
+		it('Should return an error message thrown by git (while deleting the branch on the remote)', async () => {
+			// Setup
+			mockGitThrowingErrorOnce();
+
+			// Run
+			const result = await dataSource.deleteRemoteBranch('/path/to/repo', 'develop', 'origin');
+
+			// Assert
+			expect(result).toBe('error message');
+		});
+
+		it('Should return an error message thrown by git (while deleting the remote tracking branch)', async () => {
+			// Setup
+			mockGitThrowingErrorOnce('remote ref does not exist');
+			mockGitThrowingErrorOnce();
+
+			// Run
+			const result = await dataSource.deleteRemoteBranch('/path/to/repo', 'develop', 'origin');
+
+			// Assert
+			expect(result).toBe('Branch does not exist on the remote, deleting the remote tracking branch origin/develop.\nerror message');
+		});
+	});
+
+	describe('fetchIntoLocalBranch', () => {
+		it('Should fetch a remote branch into a local branch', async () => {
+			// Setup
+			mockGitSuccessOnce();
+
+			// Run
+			const result = await dataSource.fetchIntoLocalBranch('/path/to/repo', 'origin', 'master', 'develop', false);
+
+			// Assert
+			expect(result).toBe(null);
+			expect(spyOnSpawn).toBeCalledWith('/path/to/git', ['fetch', 'origin', 'master:develop'], expect.objectContaining({ cwd: '/path/to/repo' }));
+		});
+
+		it('Should (force) fetch a remote branch into a local branch', async () => {
+			// Setup
+			mockGitSuccessOnce();
+
+			// Run
+			const result = await dataSource.fetchIntoLocalBranch('/path/to/repo', 'origin', 'master', 'develop', true);
+
+			// Assert
+			expect(result).toBe(null);
+			expect(spyOnSpawn).toBeCalledWith('/path/to/git', ['fetch', '-f', 'origin', 'master:develop'], expect.objectContaining({ cwd: '/path/to/repo' }));
+		});
+
+		it('Should return an error message thrown by git', async () => {
+			// Setup
+			mockGitThrowingErrorOnce();
+
+			// Run
+			const result = await dataSource.fetchIntoLocalBranch('/path/to/repo', 'origin', 'master', 'develop', false);
+
+			// Assert
+			expect(result).toBe('error message');
+		});
+	});
+
+	describe('pullBranch', () => {
+		it('Should pull a remote branch into the current branch', async () => {
+			// Setup
+			mockGitSuccessOnce();
+			vscode.mockExtensionSettingReturnValue('repository.sign.commits', false);
+
+			// Run
+			const result = await dataSource.pullBranch('/path/to/repo', 'master', 'origin', false, false);
+
+			// Assert
+			expect(result).toBe(null);
+			expect(spyOnSpawn).toBeCalledTimes(1);
+			expect(spyOnSpawn).toBeCalledWith('/path/to/git', ['pull', 'origin', 'master'], expect.objectContaining({ cwd: '/path/to/repo' }));
+		});
+
+		it('Should pull a remote branch into the current branch (always creating a new commit)', async () => {
+			// Setup
+			mockGitSuccessOnce();
+			vscode.mockExtensionSettingReturnValue('repository.sign.commits', false);
+
+			// Run
+			const result = await dataSource.pullBranch('/path/to/repo', 'master', 'origin', true, false);
+
+			// Assert
+			expect(result).toBe(null);
+			expect(spyOnSpawn).toBeCalledTimes(1);
+			expect(spyOnSpawn).toBeCalledWith('/path/to/git', ['pull', 'origin', 'master', '--no-ff'], expect.objectContaining({ cwd: '/path/to/repo' }));
+		});
+
+		it('Should pull a remote branch into the current branch (signing the new commit)', async () => {
+			// Setup
+			mockGitSuccessOnce();
+			vscode.mockExtensionSettingReturnValue('repository.sign.commits', true);
+
+			// Run
+			const result = await dataSource.pullBranch('/path/to/repo', 'master', 'origin', true, false);
+
+			// Assert
+			expect(result).toBe(null);
+			expect(spyOnSpawn).toBeCalledTimes(1);
+			expect(spyOnSpawn).toBeCalledWith('/path/to/git', ['pull', 'origin', 'master', '--no-ff', '-S'], expect.objectContaining({ cwd: '/path/to/repo' }));
+		});
+
+		it('Should pull a remote branch into the current branch (squash and staged changes exist)', async () => {
+			// Setup
+			mockGitSuccessOnce();
+			mockGitSuccessOnce(':100644 100644 f592752b794040422c9d3b884f15564e6143954b 0000000000000000000000000000000000000000 M      README.md');
+			mockGitSuccessOnce();
+			vscode.mockExtensionSettingReturnValue('repository.sign.commits', false);
+			vscode.mockExtensionSettingReturnValue('dialog.pullBranch.squashMessageFormat', 'Default');
+
+			// Run
+			const result = await dataSource.pullBranch('/path/to/repo', 'master', 'origin', false, true);
+
+			// Assert
+			expect(result).toBe(null);
+			expect(workspaceConfiguration.get).toBeCalledTimes(3);
+			expect(workspaceConfiguration.get).toBeCalledWith('dialog.pullBranch.squashMessageFormat', expect.anything());
+			expect(spyOnSpawn).toBeCalledTimes(3);
+			expect(spyOnSpawn).toBeCalledWith('/path/to/git', ['pull', 'origin', 'master', '--squash'], expect.objectContaining({ cwd: '/path/to/repo' }));
+			expect(spyOnSpawn).toBeCalledWith('/path/to/git', ['diff-index', 'HEAD'], expect.objectContaining({ cwd: '/path/to/repo' }));
+			expect(spyOnSpawn).toBeCalledWith('/path/to/git', ['commit', '-m', 'Merge branch \'origin/master\''], expect.objectContaining({ cwd: '/path/to/repo' }));
+		});
+
+		it('Should pull a remote branch into the current branch (squash and staged changes exist, signing merge commit)', async () => {
+			// Setup
+			mockGitSuccessOnce();
+			mockGitSuccessOnce(':100644 100644 f592752b794040422c9d3b884f15564e6143954b 0000000000000000000000000000000000000000 M      README.md');
+			mockGitSuccessOnce();
+			vscode.mockExtensionSettingReturnValue('repository.sign.commits', true);
+			vscode.mockExtensionSettingReturnValue('dialog.pullBranch.squashMessageFormat', 'Default');
+
+			// Run
+			const result = await dataSource.pullBranch('/path/to/repo', 'master', 'origin', false, true);
+
+			// Assert
+			expect(result).toBe(null);
+			expect(workspaceConfiguration.get).toBeCalledTimes(3);
+			expect(workspaceConfiguration.get).toBeCalledWith('dialog.pullBranch.squashMessageFormat', expect.anything());
+			expect(spyOnSpawn).toBeCalledTimes(3);
+			expect(spyOnSpawn).toBeCalledWith('/path/to/git', ['pull', 'origin', 'master', '--squash', '-S'], expect.objectContaining({ cwd: '/path/to/repo' }));
+			expect(spyOnSpawn).toBeCalledWith('/path/to/git', ['diff-index', 'HEAD'], expect.objectContaining({ cwd: '/path/to/repo' }));
+			expect(spyOnSpawn).toBeCalledWith('/path/to/git', ['commit', '-S', '-m', 'Merge branch \'origin/master\''], expect.objectContaining({ cwd: '/path/to/repo' }));
+		});
+
+		it('Should pull a remote branch into the current branch (squash and no staged changes)', async () => {
+			// Setup
+			mockGitSuccessOnce();
+			mockGitSuccessOnce();
+			vscode.mockExtensionSettingReturnValue('repository.sign.commits', false);
+
+			// Run
+			const result = await dataSource.pullBranch('/path/to/repo', 'master', 'origin', false, true);
+
+			// Assert
+			expect(result).toBe(null);
+			expect(spyOnSpawn).toBeCalledTimes(2);
+			expect(spyOnSpawn).toBeCalledWith('/path/to/git', ['pull', 'origin', 'master', '--squash'], expect.objectContaining({ cwd: '/path/to/repo' }));
+			expect(spyOnSpawn).toBeCalledWith('/path/to/git', ['diff-index', 'HEAD'], expect.objectContaining({ cwd: '/path/to/repo' }));
+		});
+
+		it('Should pull a remote branch into the current branch (squash and when diff-index fails)', async () => {
+			// Setup
+			mockGitSuccessOnce();
+			mockGitThrowingErrorOnce();
+			vscode.mockExtensionSettingReturnValue('repository.sign.commits', false);
+
+			// Run
+			const result = await dataSource.pullBranch('/path/to/repo', 'master', 'origin', false, true);
+
+			// Assert
+			expect(result).toBe(null);
+			expect(spyOnSpawn).toBeCalledTimes(2);
+			expect(spyOnSpawn).toBeCalledWith('/path/to/git', ['pull', 'origin', 'master', '--squash'], expect.objectContaining({ cwd: '/path/to/repo' }));
+			expect(spyOnSpawn).toBeCalledWith('/path/to/git', ['diff-index', 'HEAD'], expect.objectContaining({ cwd: '/path/to/repo' }));
+		});
+
+		it('Should pull a remote branch into the current branch (ignore create new commit when squashing)', async () => {
+			// Setup
+			mockGitSuccessOnce();
+			mockGitSuccessOnce(':100644 100644 f592752b794040422c9d3b884f15564e6143954b 0000000000000000000000000000000000000000 M      README.md');
+			mockGitSuccessOnce();
+			vscode.mockExtensionSettingReturnValue('repository.sign.commits', false);
+			vscode.mockExtensionSettingReturnValue('dialog.pullBranch.squashMessageFormat', 'Default');
+
+			// Run
+			const result = await dataSource.pullBranch('/path/to/repo', 'master', 'origin', true, true);
+
+			// Assert
+			expect(result).toBe(null);
+			expect(spyOnSpawn).toBeCalledTimes(3);
+			expect(spyOnSpawn).toBeCalledWith('/path/to/git', ['pull', 'origin', 'master', '--squash'], expect.objectContaining({ cwd: '/path/to/repo' }));
+			expect(spyOnSpawn).toBeCalledWith('/path/to/git', ['diff-index', 'HEAD'], expect.objectContaining({ cwd: '/path/to/repo' }));
+			expect(spyOnSpawn).toBeCalledWith('/path/to/git', ['commit', '-m', 'Merge branch \'origin/master\''], expect.objectContaining({ cwd: '/path/to/repo' }));
+		});
+
+		it('Should pull a remote branch into the current branch (squash and staged changes exist, dialog.pullBranch.squashMessageFormat === "Git SQUASH_MSG")', async () => {
+			// Setup
+			mockGitSuccessOnce();
+			mockGitSuccessOnce(':100644 100644 f592752b794040422c9d3b884f15564e6143954b 0000000000000000000000000000000000000000 M      README.md');
+			mockGitSuccessOnce();
+			vscode.mockExtensionSettingReturnValue('repository.sign.commits', false);
+			vscode.mockExtensionSettingReturnValue('dialog.pullBranch.squashMessageFormat', 'Git SQUASH_MSG');
+
+			// Run
+			const result = await dataSource.pullBranch('/path/to/repo', 'master', 'origin', false, true);
+
+			// Assert
+			expect(result).toBe(null);
+			expect(spyOnSpawn).toBeCalledTimes(3);
+			expect(spyOnSpawn).toBeCalledWith('/path/to/git', ['pull', 'origin', 'master', '--squash'], expect.objectContaining({ cwd: '/path/to/repo' }));
+			expect(spyOnSpawn).toBeCalledWith('/path/to/git', ['diff-index', 'HEAD'], expect.objectContaining({ cwd: '/path/to/repo' }));
+			expect(spyOnSpawn).toBeCalledWith('/path/to/git', ['commit', '--no-edit'], expect.objectContaining({ cwd: '/path/to/repo' }));
+		});
+
+		it('Should return an error message thrown by git (when pull fails)', async () => {
+			// Setup
+			mockGitThrowingErrorOnce();
+			vscode.mockExtensionSettingReturnValue('repository.sign.commits', false);
+
+			// Run
+			const result = await dataSource.pullBranch('/path/to/repo', 'master', 'origin', false, true);
+
+			// Assert
+			expect(result).toBe('error message');
+			expect(spyOnSpawn).toBeCalledTimes(1);
+		});
+
+		it('Should return an error message thrown by git (when commit fails)', async () => {
+			// Setup
+			mockGitSuccessOnce();
+			mockGitSuccessOnce(':100644 100644 f592752b794040422c9d3b884f15564e6143954b 0000000000000000000000000000000000000000 M      README.md');
+			mockGitThrowingErrorOnce();
+			vscode.mockExtensionSettingReturnValue('repository.sign.commits', false);
+			vscode.mockExtensionSettingReturnValue('dialog.pullBranch.squashMessageFormat', 'Default');
+
+			// Run
+			const result = await dataSource.pullBranch('/path/to/repo', 'master', 'origin', false, true);
+
+			// Assert
+			expect(result).toBe('error message');
+			expect(spyOnSpawn).toBeCalledTimes(3);
+		});
+	});
+
+	describe('renameBranch', () => {
+		it('Should rename a branch', async () => {
+			// Setup
+			mockGitSuccessOnce();
+
+			// Run
+			const result = await dataSource.renameBranch('/path/to/repo', 'old-master', 'new-master');
+
+			// Assert
+			expect(result).toBe(null);
+			expect(spyOnSpawn).toBeCalledWith('/path/to/git', ['branch', '-m', 'old-master', 'new-master'], expect.objectContaining({ cwd: '/path/to/repo' }));
+		});
+
+		it('Should return an error message thrown by git', async () => {
+			// Setup
+			mockGitThrowingErrorOnce();
+
+			// Run
+			const result = await dataSource.renameBranch('/path/to/repo', 'old-master', 'new-master');
+
+			// Assert
+			expect(result).toBe('error message');
+		});
+	});
+
+	describe('merge', () => {
+		it('Should merge a branch into the current branch', async () => {
+			// Setup
+			mockGitSuccessOnce();
+			vscode.mockExtensionSettingReturnValue('repository.sign.commits', false);
+
+			// Run
+			const result = await dataSource.merge('/path/to/repo', 'develop', MergeActionOn.Branch, false, false, false);
+
+			// Assert
+			expect(result).toBe(null);
+			expect(spyOnSpawn).toBeCalledTimes(1);
+			expect(spyOnSpawn).toBeCalledWith('/path/to/git', ['merge', 'develop'], expect.objectContaining({ cwd: '/path/to/repo' }));
+		});
+
+		it('Should merge a branch into the current branch (always creating a new commit)', async () => {
+			// Setup
+			mockGitSuccessOnce();
+			vscode.mockExtensionSettingReturnValue('repository.sign.commits', false);
+
+			// Run
+			const result = await dataSource.merge('/path/to/repo', 'develop', MergeActionOn.Branch, true, false, false);
+
+			// Assert
+			expect(result).toBe(null);
+			expect(spyOnSpawn).toBeCalledTimes(1);
+			expect(spyOnSpawn).toBeCalledWith('/path/to/git', ['merge', 'develop', '--no-ff'], expect.objectContaining({ cwd: '/path/to/repo' }));
+		});
+
+		it('Should merge a branch into the current branch (signing the new commit)', async () => {
+			// Setup
+			mockGitSuccessOnce();
+			vscode.mockExtensionSettingReturnValue('repository.sign.commits', true);
+
+			// Run
+			const result = await dataSource.merge('/path/to/repo', 'develop', MergeActionOn.Branch, true, false, false);
+
+			// Assert
+			expect(result).toBe(null);
+			expect(spyOnSpawn).toBeCalledTimes(1);
+			expect(spyOnSpawn).toBeCalledWith('/path/to/git', ['merge', 'develop', '--no-ff', '-S'], expect.objectContaining({ cwd: '/path/to/repo' }));
+		});
+
+		it('Should merge a branch into the current branch (squash and staged changes exist)', async () => {
+			// Setup
+			mockGitSuccessOnce();
+			mockGitSuccessOnce(':100644 100644 f592752b794040422c9d3b884f15564e6143954b 0000000000000000000000000000000000000000 M      README.md');
+			mockGitSuccessOnce();
+			vscode.mockExtensionSettingReturnValue('repository.sign.commits', false);
+			vscode.mockExtensionSettingReturnValue('dialog.merge.squashMessageFormat', 'Default');
+
+			// Run
+			const result = await dataSource.merge('/path/to/repo', 'develop', MergeActionOn.Branch, false, true, false);
+
+			// Assert
+			expect(result).toBe(null);
+			expect(workspaceConfiguration.get).toBeCalledTimes(3);
+			expect(workspaceConfiguration.get).toBeCalledWith('dialog.merge.squashMessageFormat', expect.anything());
+			expect(spyOnSpawn).toBeCalledTimes(3);
+			expect(spyOnSpawn).toBeCalledWith('/path/to/git', ['merge', 'develop', '--squash'], expect.objectContaining({ cwd: '/path/to/repo' }));
+			expect(spyOnSpawn).toBeCalledWith('/path/to/git', ['diff-index', 'HEAD'], expect.objectContaining({ cwd: '/path/to/repo' }));
+			expect(spyOnSpawn).toBeCalledWith('/path/to/git', ['commit', '-m', 'Merge branch \'develop\''], expect.objectContaining({ cwd: '/path/to/repo' }));
+		});
+
+		it('Should merge a remote-tracking branch into the current branch (squash and staged changes exist)', async () => {
+			// Setup
+			mockGitSuccessOnce();
+			mockGitSuccessOnce(':100644 100644 f592752b794040422c9d3b884f15564e6143954b 0000000000000000000000000000000000000000 M      README.md');
+			mockGitSuccessOnce();
+			vscode.mockExtensionSettingReturnValue('repository.sign.commits', false);
+			vscode.mockExtensionSettingReturnValue('dialog.merge.squashMessageFormat', 'Default');
+
+			// Run
+			const result = await dataSource.merge('/path/to/repo', 'origin/develop', MergeActionOn.RemoteTrackingBranch, false, true, false);
+
+			// Assert
+			expect(result).toBe(null);
+			expect(spyOnSpawn).toBeCalledTimes(3);
+			expect(spyOnSpawn).toBeCalledWith('/path/to/git', ['merge', 'origin/develop', '--squash'], expect.objectContaining({ cwd: '/path/to/repo' }));
+			expect(spyOnSpawn).toBeCalledWith('/path/to/git', ['diff-index', 'HEAD'], expect.objectContaining({ cwd: '/path/to/repo' }));
+			expect(spyOnSpawn).toBeCalledWith('/path/to/git', ['commit', '-m', 'Merge remote-tracking branch \'origin/develop\''], expect.objectContaining({ cwd: '/path/to/repo' }));
+		});
+
+		it('Should merge a commit into the current branch (squash and staged changes exist)', async () => {
+			// Setup
+			mockGitSuccessOnce();
+			mockGitSuccessOnce(':100644 100644 1a2b3c4d5e6f1a2b3c4d5e6f1a2b3c4d5e6f1a2b 0000000000000000000000000000000000000000 M      README.md');
+			mockGitSuccessOnce();
+			vscode.mockExtensionSettingReturnValue('repository.sign.commits', false);
+			vscode.mockExtensionSettingReturnValue('dialog.merge.squashMessageFormat', 'Default');
+
+			// Run
+			const result = await dataSource.merge('/path/to/repo', '1a2b3c4d5e6f1a2b3c4d5e6f1a2b3c4d5e6f1a2b', MergeActionOn.Commit, false, true, false);
+
+			// Assert
+			expect(result).toBe(null);
+			expect(spyOnSpawn).toBeCalledTimes(3);
+			expect(spyOnSpawn).toBeCalledWith('/path/to/git', ['merge', '1a2b3c4d5e6f1a2b3c4d5e6f1a2b3c4d5e6f1a2b', '--squash'], expect.objectContaining({ cwd: '/path/to/repo' }));
+			expect(spyOnSpawn).toBeCalledWith('/path/to/git', ['diff-index', 'HEAD'], expect.objectContaining({ cwd: '/path/to/repo' }));
+			expect(spyOnSpawn).toBeCalledWith('/path/to/git', ['commit', '-m', 'Merge commit \'1a2b3c4d5e6f1a2b3c4d5e6f1a2b3c4d5e6f1a2b\''], expect.objectContaining({ cwd: '/path/to/repo' }));
+		});
+
+		it('Should merge a branch into the current branch (squash and staged changes exist, signing merge commit)', async () => {
+			// Setup
+			mockGitSuccessOnce();
+			mockGitSuccessOnce(':100644 100644 f592752b794040422c9d3b884f15564e6143954b 0000000000000000000000000000000000000000 M      README.md');
+			mockGitSuccessOnce();
+			vscode.mockExtensionSettingReturnValue('repository.sign.commits', true);
+			vscode.mockExtensionSettingReturnValue('dialog.merge.squashMessageFormat', 'Default');
+
+			// Run
+			const result = await dataSource.merge('/path/to/repo', 'develop', MergeActionOn.Branch, false, true, false);
+
+			// Assert
+			expect(result).toBe(null);
+			expect(workspaceConfiguration.get).toBeCalledTimes(3);
+			expect(workspaceConfiguration.get).toBeCalledWith('dialog.merge.squashMessageFormat', expect.anything());
+			expect(spyOnSpawn).toBeCalledTimes(3);
+			expect(spyOnSpawn).toBeCalledWith('/path/to/git', ['merge', 'develop', '--squash', '-S'], expect.objectContaining({ cwd: '/path/to/repo' }));
+			expect(spyOnSpawn).toBeCalledWith('/path/to/git', ['diff-index', 'HEAD'], expect.objectContaining({ cwd: '/path/to/repo' }));
+			expect(spyOnSpawn).toBeCalledWith('/path/to/git', ['commit', '-S', '-m', 'Merge branch \'develop\''], expect.objectContaining({ cwd: '/path/to/repo' }));
+		});
+
+		it('Should merge a branch into the current branch (squash and staged changes exist, dialog.merge.squashMessageFormat === "Git SQUASH_MSG")', async () => {
+			// Setup
+			mockGitSuccessOnce();
+			mockGitSuccessOnce(':100644 100644 f592752b794040422c9d3b884f15564e6143954b 0000000000000000000000000000000000000000 M      README.md');
+			mockGitSuccessOnce();
+			vscode.mockExtensionSettingReturnValue('repository.sign.commits', false);
+			vscode.mockExtensionSettingReturnValue('dialog.merge.squashMessageFormat', 'Git SQUASH_MSG');
+
+			// Run
+			const result = await dataSource.merge('/path/to/repo', 'develop', MergeActionOn.Branch, false, true, false);
+
+			// Assert
+			expect(result).toBe(null);
+			expect(spyOnSpawn).toBeCalledTimes(3);
+			expect(spyOnSpawn).toBeCalledWith('/path/to/git', ['merge', 'develop', '--squash'], expect.objectContaining({ cwd: '/path/to/repo' }));
+			expect(spyOnSpawn).toBeCalledWith('/path/to/git', ['diff-index', 'HEAD'], expect.objectContaining({ cwd: '/path/to/repo' }));
+			expect(spyOnSpawn).toBeCalledWith('/path/to/git', ['commit', '--no-edit'], expect.objectContaining({ cwd: '/path/to/repo' }));
+		});
+
+		it('Should merge a branch into the current branch (squash and no staged changes)', async () => {
+			// Setup
+			mockGitSuccessOnce();
+			mockGitSuccessOnce();
+			vscode.mockExtensionSettingReturnValue('repository.sign.commits', false);
+
+			// Run
+			const result = await dataSource.merge('/path/to/repo', 'develop', MergeActionOn.Branch, false, true, false);
+
+			// Assert
+			expect(result).toBe(null);
+			expect(spyOnSpawn).toBeCalledTimes(2);
+			expect(spyOnSpawn).toBeCalledWith('/path/to/git', ['merge', 'develop', '--squash'], expect.objectContaining({ cwd: '/path/to/repo' }));
+			expect(spyOnSpawn).toBeCalledWith('/path/to/git', ['diff-index', 'HEAD'], expect.objectContaining({ cwd: '/path/to/repo' }));
+		});
+
+		it('Should merge a branch into the current branch (without committing)', async () => {
+			// Setup
+			mockGitSuccessOnce();
+			vscode.mockExtensionSettingReturnValue('repository.sign.commits', false);
+
+			// Run
+			const result = await dataSource.merge('/path/to/repo', 'develop', MergeActionOn.Branch, false, false, true);
+
+			// Assert
+			expect(result).toBe(null);
+			expect(spyOnSpawn).toBeCalledTimes(1);
+			expect(spyOnSpawn).toBeCalledWith('/path/to/git', ['merge', 'develop', '--no-commit'], expect.objectContaining({ cwd: '/path/to/repo' }));
+		});
+
+		it('Should merge a branch into the current branch (squash without committing)', async () => {
+			// Setup
+			mockGitSuccessOnce();
+			vscode.mockExtensionSettingReturnValue('repository.sign.commits', false);
+
+			// Run
+			const result = await dataSource.merge('/path/to/repo', 'develop', MergeActionOn.Branch, false, true, true);
+
+			// Assert
+			expect(result).toBe(null);
+			expect(spyOnSpawn).toBeCalledTimes(1);
+			expect(spyOnSpawn).toBeCalledWith('/path/to/git', ['merge', 'develop', '--squash', '--no-commit'], expect.objectContaining({ cwd: '/path/to/repo' }));
+		});
+
+		it('Should merge a branch into the current branch (ignore create new commit when squashing)', async () => {
+			// Setup
+			mockGitSuccessOnce();
+			vscode.mockExtensionSettingReturnValue('repository.sign.commits', false);
+
+			// Run
+			const result = await dataSource.merge('/path/to/repo', 'develop', MergeActionOn.Branch, true, true, true);
+
+			// Assert
+			expect(result).toBe(null);
+			expect(spyOnSpawn).toBeCalledTimes(1);
+			expect(spyOnSpawn).toBeCalledWith('/path/to/git', ['merge', 'develop', '--squash', '--no-commit'], expect.objectContaining({ cwd: '/path/to/repo' }));
+		});
+
+		it('Should return an error message thrown by git (when merge fails)', async () => {
+			// Setup
+			mockGitThrowingErrorOnce();
+			vscode.mockExtensionSettingReturnValue('repository.sign.commits', false);
+
+			// Run
+			const result = await dataSource.merge('/path/to/repo', 'develop', MergeActionOn.Branch, false, true, false);
+
+			// Assert
+			expect(result).toBe('error message');
+			expect(spyOnSpawn).toBeCalledTimes(1);
+		});
+
+		it('Should return an error message thrown by git (when commit fails)', async () => {
+			// Setup
+			mockGitSuccessOnce();
+			mockGitSuccessOnce(':100644 100644 f592752b794040422c9d3b884f15564e6143954b 0000000000000000000000000000000000000000 M      README.md');
+			mockGitThrowingErrorOnce();
+			vscode.mockExtensionSettingReturnValue('repository.sign.commits', false);
+
+			// Run
+			const result = await dataSource.merge('/path/to/repo', 'develop', MergeActionOn.Branch, false, true, false);
+
+			// Assert
+			expect(result).toBe('error message');
+			expect(spyOnSpawn).toBeCalledTimes(3);
+			expect(spyOnSpawn).toBeCalledWith('/path/to/git', ['merge', 'develop', '--squash'], expect.objectContaining({ cwd: '/path/to/repo' }));
+			expect(spyOnSpawn).toBeCalledWith('/path/to/git', ['diff-index', 'HEAD'], expect.objectContaining({ cwd: '/path/to/repo' }));
+			expect(spyOnSpawn).toBeCalledWith('/path/to/git', ['commit', '-m', 'Merge branch \'develop\''], expect.objectContaining({ cwd: '/path/to/repo' }));
+		});
+	});
+
+	describe('rebase', () => {
+		it('Should rebase the current branch on a branch', async () => {
+			// Setup
+			mockGitSuccessOnce();
+			vscode.mockExtensionSettingReturnValue('repository.sign.commits', false);
+
+			// Run
+			const result = await dataSource.rebase('/path/to/repo', 'develop', RebaseActionOn.Branch, false, false);
+
+			// Assert
+			expect(result).toBe(null);
+			expect(spyOnSpawn).toBeCalledWith('/path/to/git', ['rebase', 'develop'], expect.objectContaining({ cwd: '/path/to/repo' }));
+		});
+
+		it('Should rebase the current branch on a branch (ignoring date)', async () => {
+			// Setup
+			mockGitSuccessOnce();
+			vscode.mockExtensionSettingReturnValue('repository.sign.commits', false);
+
+			// Run
+			const result = await dataSource.rebase('/path/to/repo', 'develop', RebaseActionOn.Branch, true, false);
+
+			// Assert
+			expect(result).toBe(null);
+			expect(spyOnSpawn).toBeCalledWith('/path/to/git', ['rebase', 'develop', '--ignore-date'], expect.objectContaining({ cwd: '/path/to/repo' }));
+		});
+
+		it('Should rebase the current branch on a branch (signing the new commits)', async () => {
+			// Setup
+			mockGitSuccessOnce();
+			vscode.mockExtensionSettingReturnValue('repository.sign.commits', true);
+
+			// Run
+			const result = await dataSource.rebase('/path/to/repo', 'develop', RebaseActionOn.Branch, false, false);
+
+			// Assert
+			expect(result).toBe(null);
+			expect(spyOnSpawn).toBeCalledWith('/path/to/git', ['rebase', 'develop', '-S'], expect.objectContaining({ cwd: '/path/to/repo' }));
+		});
+
+		it('Should return an error message thrown by git', async () => {
+			// Setup
+			mockGitThrowingErrorOnce();
+			vscode.mockExtensionSettingReturnValue('repository.sign.commits', false);
+
+			// Run
+			const result = await dataSource.rebase('/path/to/repo', 'develop', RebaseActionOn.Branch, false, false);
+
+			// Assert
+			expect(result).toBe('error message');
+		});
+
+		it('Should launch the interactive rebase of the current branch on a branch in a terminal', async () => {
+			// Setup
+			const spyOnOpenGitTerminal = jest.spyOn(utils, 'openGitTerminal');
+			spyOnOpenGitTerminal.mockReturnValueOnce();
+			vscode.mockExtensionSettingReturnValue('repository.sign.commits', false);
+
+			// Run
+			const result = await dataSource.rebase('/path/to/repo', 'develop', RebaseActionOn.Branch, false, true);
+
+			// Assert
+			expect(result).toBe(null);
+			expect(spyOnOpenGitTerminal).toBeCalledWith('/path/to/repo', '/path/to/git', 'rebase --interactive develop', 'Rebase on "develop"');
+		});
+
+		it('Should launch the interactive rebase of the current branch on a commit in a terminal', async () => {
+			// Setup
+			const spyOnOpenGitTerminal = jest.spyOn(utils, 'openGitTerminal');
+			spyOnOpenGitTerminal.mockReturnValueOnce();
+			vscode.mockExtensionSettingReturnValue('repository.sign.commits', false);
+
+			// Run
+			const result = await dataSource.rebase('/path/to/repo', '1a2b3c4d5e6f1a2b3c4d5e6f1a2b3c4d5e6f1a2b', RebaseActionOn.Commit, false, true);
+
+			// Assert
+			expect(result).toBe(null);
+			expect(spyOnOpenGitTerminal).toBeCalledWith('/path/to/repo', '/path/to/git', 'rebase --interactive 1a2b3c4d5e6f1a2b3c4d5e6f1a2b3c4d5e6f1a2b', 'Rebase on "1a2b3c4d"');
+		});
+
+		it('Should launch the interactive rebase of the current branch on a branch in a terminal (signing the new commits)', async () => {
+			// Setup
+			const spyOnOpenGitTerminal = jest.spyOn(utils, 'openGitTerminal');
+			spyOnOpenGitTerminal.mockReturnValueOnce();
+			vscode.mockExtensionSettingReturnValue('repository.sign.commits', true);
+
+			// Run
+			const result = await dataSource.rebase('/path/to/repo', 'develop', RebaseActionOn.Branch, false, true);
+
+			// Assert
+			expect(result).toBe(null);
+			expect(spyOnOpenGitTerminal).toBeCalledWith('/path/to/repo', '/path/to/git', 'rebase --interactive -S develop', 'Rebase on "develop"');
+		});
+
+		it('Should return the "Unable to Find Git" error message when no git executable is known', async () => {
+			// Setup
+			dataSource.dispose();
+			dataSource = new DataSource(null, onDidChangeConfiguration.subscribe, onDidChangeGitExecutable.subscribe, logger);
+			vscode.mockExtensionSettingReturnValue('repository.sign.commits', false);
+
+			// Run
+			const result = await dataSource.rebase('/path/to/repo', '1a2b3c4d5e6f1a2b3c4d5e6f1a2b3c4d5e6f1a2b', RebaseActionOn.Commit, false, true);
+
+			// Assert
+			expect(result).toBe('Unable to find a Git executable. Either: Set the Visual Studio Code Setting "git.path" to the path and filename of an existing Git executable, or install Git and restart Visual Studio Code.');
+		});
+	});
+
+	describe('archive', () => {
+		it('Should create a *.tar archive of a ref', async () => {
+			// Setup
+			mockGitSuccessOnce();
+
+			// Run
+			const result = await dataSource.archive('/path/to/repo', 'master', '/path/to/output/file.tar', 'tar');
+
+			// Assert
+			expect(result).toBe(null);
+			expect(spyOnSpawn).toBeCalledWith('/path/to/git', ['archive', '--format=tar', '-o', '/path/to/output/file.tar', 'master'], expect.objectContaining({ cwd: '/path/to/repo' }));
+		});
+
+		it('Should create a *.zip archive of a ref', async () => {
+			// Setup
+			mockGitSuccessOnce();
+
+			// Run
+			const result = await dataSource.archive('/path/to/repo', 'master', '/path/to/output/file.zip', 'zip');
+
+			// Assert
+			expect(result).toBe(null);
+			expect(spyOnSpawn).toBeCalledWith('/path/to/git', ['archive', '--format=zip', '-o', '/path/to/output/file.zip', 'master'], expect.objectContaining({ cwd: '/path/to/repo' }));
+		});
+
+		it('Should return an error message thrown by git', async () => {
+			// Setup
+			mockGitThrowingErrorOnce();
+
+			// Run
+			const result = await dataSource.archive('/path/to/repo', 'master', '/path/to/output/file.tar', 'tar');
+
+			// Assert
+			expect(result).toBe('error message');
+		});
+	});
+
+	describe('checkoutCommit', () => {
+		it('Should checkout a commit', async () => {
+			// Setup
+			mockGitSuccessOnce();
+
+			// Run
+			const result = await dataSource.checkoutCommit('/path/to/repo', '1a2b3c4d5e6f1a2b3c4d5e6f1a2b3c4d5e6f1a2b');
+
+			// Assert
+			expect(result).toBe(null);
+			expect(spyOnSpawn).toBeCalledWith('/path/to/git', ['checkout', '1a2b3c4d5e6f1a2b3c4d5e6f1a2b3c4d5e6f1a2b'], expect.objectContaining({ cwd: '/path/to/repo' }));
+		});
+
+		it('Should return an error message thrown by git', async () => {
+			// Setup
+			mockGitThrowingErrorOnce();
+
+			// Run
+			const result = await dataSource.checkoutCommit('/path/to/repo', '1a2b3c4d5e6f1a2b3c4d5e6f1a2b3c4d5e6f1a2b');
+
+			// Assert
+			expect(result).toBe('error message');
+		});
+	});
+
+	describe('cherrypickCommit', () => {
+		it('Should cherrypick a commit (with a single parent)', async () => {
+			// Setup
+			mockGitSuccessOnce();
+			vscode.mockExtensionSettingReturnValue('repository.sign.commits', false);
+
+			// Run
+			const result = await dataSource.cherrypickCommit('/path/to/repo', '1a2b3c4d5e6f1a2b3c4d5e6f1a2b3c4d5e6f1a2b', 0, false, false);
+
+			// Assert
+			expect(result).toBe(null);
+			expect(spyOnSpawn).toBeCalledWith('/path/to/git', ['cherry-pick', '1a2b3c4d5e6f1a2b3c4d5e6f1a2b3c4d5e6f1a2b'], expect.objectContaining({ cwd: '/path/to/repo' }));
+		});
+
+		it('Should cherrypick a commit (with multiple parents)', async () => {
+			// Setup
+			mockGitSuccessOnce();
+			vscode.mockExtensionSettingReturnValue('repository.sign.commits', false);
+
+			// Run
+			const result = await dataSource.cherrypickCommit('/path/to/repo', '1a2b3c4d5e6f1a2b3c4d5e6f1a2b3c4d5e6f1a2b', 2, false, false);
+
+			// Assert
+			expect(result).toBe(null);
+			expect(spyOnSpawn).toBeCalledWith('/path/to/git', ['cherry-pick', '-m', '2', '1a2b3c4d5e6f1a2b3c4d5e6f1a2b3c4d5e6f1a2b'], expect.objectContaining({ cwd: '/path/to/repo' }));
+		});
+
+		it('Should record origin when cherry picking a commit', async () => {
+			// Setup
+			mockGitSuccessOnce();
+			vscode.mockExtensionSettingReturnValue('repository.sign.commits', false);
+
+			// Run
+			const result = await dataSource.cherrypickCommit('/path/to/repo', '1a2b3c4d5e6f1a2b3c4d5e6f1a2b3c4d5e6f1a2b', 0, true, false);
+
+			// Assert
+			expect(result).toBe(null);
+			expect(spyOnSpawn).toBeCalledWith('/path/to/git', ['cherry-pick', '-x', '1a2b3c4d5e6f1a2b3c4d5e6f1a2b3c4d5e6f1a2b'], expect.objectContaining({ cwd: '/path/to/repo' }));
+		});
+
+		it('Should cherrypick a commit (signing the new commit)', async () => {
+			// Setup
+			mockGitSuccessOnce();
+			vscode.mockExtensionSettingReturnValue('repository.sign.commits', true);
+
+			// Run
+			const result = await dataSource.cherrypickCommit('/path/to/repo', '1a2b3c4d5e6f1a2b3c4d5e6f1a2b3c4d5e6f1a2b', 0, false, false);
+
+			// Assert
+			expect(result).toBe(null);
+			expect(spyOnSpawn).toBeCalledWith('/path/to/git', ['cherry-pick', '-S', '1a2b3c4d5e6f1a2b3c4d5e6f1a2b3c4d5e6f1a2b'], expect.objectContaining({ cwd: '/path/to/repo' }));
+		});
+
+		it('Should not commit the cherrypick of a commit', async () => {
+			// Setup
+			mockGitSuccessOnce();
+			vscode.mockExtensionSettingReturnValue('repository.sign.commits', false);
+
+			// Run
+			const result = await dataSource.cherrypickCommit('/path/to/repo', '1a2b3c4d5e6f1a2b3c4d5e6f1a2b3c4d5e6f1a2b', 0, false, true);
+
+			// Assert
+			expect(result).toBe(null);
+			expect(spyOnSpawn).toBeCalledWith('/path/to/git', ['cherry-pick', '--no-commit', '1a2b3c4d5e6f1a2b3c4d5e6f1a2b3c4d5e6f1a2b'], expect.objectContaining({ cwd: '/path/to/repo' }));
+		});
+
+		it('Should return an error message thrown by git', async () => {
+			// Setup
+			mockGitThrowingErrorOnce();
+			vscode.mockExtensionSettingReturnValue('repository.sign.commits', false);
+
+			// Run
+			const result = await dataSource.cherrypickCommit('/path/to/repo', '1a2b3c4d5e6f1a2b3c4d5e6f1a2b3c4d5e6f1a2b', 0, false, false);
+
+			// Assert
+			expect(result).toBe('error message');
+		});
+	});
+
+	describe('dropCommit', () => {
+		it('Should drop a commit', async () => {
+			// Setup
+			mockGitSuccessOnce();
+			vscode.mockExtensionSettingReturnValue('repository.sign.commits', false);
+
+			// Run
+			const result = await dataSource.dropCommit('/path/to/repo', '1a2b3c4d5e6f1a2b3c4d5e6f1a2b3c4d5e6f1a2b');
+
+			// Assert
+			expect(result).toBe(null);
+			expect(spyOnSpawn).toBeCalledWith('/path/to/git', ['rebase', '--onto', '1a2b3c4d5e6f1a2b3c4d5e6f1a2b3c4d5e6f1a2b^', '1a2b3c4d5e6f1a2b3c4d5e6f1a2b3c4d5e6f1a2b'], expect.objectContaining({ cwd: '/path/to/repo' }));
+		});
+
+		it('Should drop a commit (signing any new commits)', async () => {
+			// Setup
+			mockGitSuccessOnce();
+			vscode.mockExtensionSettingReturnValue('repository.sign.commits', true);
+
+			// Run
+			const result = await dataSource.dropCommit('/path/to/repo', '1a2b3c4d5e6f1a2b3c4d5e6f1a2b3c4d5e6f1a2b');
+
+			// Assert
+			expect(result).toBe(null);
+			expect(spyOnSpawn).toBeCalledWith('/path/to/git', ['rebase', '-S', '--onto', '1a2b3c4d5e6f1a2b3c4d5e6f1a2b3c4d5e6f1a2b^', '1a2b3c4d5e6f1a2b3c4d5e6f1a2b3c4d5e6f1a2b'], expect.objectContaining({ cwd: '/path/to/repo' }));
+		});
+
+		it('Should return an error message thrown by git', async () => {
+			// Setup
+			mockGitThrowingErrorOnce();
+			vscode.mockExtensionSettingReturnValue('repository.sign.commits', false);
+
+			// Run
+			const result = await dataSource.dropCommit('/path/to/repo', '1a2b3c4d5e6f1a2b3c4d5e6f1a2b3c4d5e6f1a2b');
+
+			// Assert
+			expect(result).toBe('error message');
+		});
+	});
+
+	describe('resetToCommit', () => {
+		it('Should perform a hard reset to a commit', async () => {
+			// Setup
+			mockGitSuccessOnce();
+
+			// Run
+			const result = await dataSource.resetToCommit('/path/to/repo', '1a2b3c4d5e6f1a2b3c4d5e6f1a2b3c4d5e6f1a2b', GitResetMode.Hard);
+
+			// Assert
+			expect(result).toBe(null);
+			expect(spyOnSpawn).toBeCalledWith('/path/to/git', ['reset', '--hard', '1a2b3c4d5e6f1a2b3c4d5e6f1a2b3c4d5e6f1a2b'], expect.objectContaining({ cwd: '/path/to/repo' }));
+		});
+
+		it('Should perform a hard reset to a commit', async () => {
+			// Setup
+			mockGitSuccessOnce();
+
+			// Run
+			const result = await dataSource.resetToCommit('/path/to/repo', '1a2b3c4d5e6f1a2b3c4d5e6f1a2b3c4d5e6f1a2b', GitResetMode.Mixed);
+
+			// Assert
+			expect(result).toBe(null);
+			expect(spyOnSpawn).toBeCalledWith('/path/to/git', ['reset', '--mixed', '1a2b3c4d5e6f1a2b3c4d5e6f1a2b3c4d5e6f1a2b'], expect.objectContaining({ cwd: '/path/to/repo' }));
+		});
+
+		it('Should perform a hard reset to a commit', async () => {
+			// Setup
+			mockGitSuccessOnce();
+
+			// Run
+			const result = await dataSource.resetToCommit('/path/to/repo', '1a2b3c4d5e6f1a2b3c4d5e6f1a2b3c4d5e6f1a2b', GitResetMode.Soft);
+
+			// Assert
+			expect(result).toBe(null);
+			expect(spyOnSpawn).toBeCalledWith('/path/to/git', ['reset', '--soft', '1a2b3c4d5e6f1a2b3c4d5e6f1a2b3c4d5e6f1a2b'], expect.objectContaining({ cwd: '/path/to/repo' }));
+		});
+
+		it('Should return an error message thrown by git', async () => {
+			// Setup
+			mockGitThrowingErrorOnce();
+
+			// Run
+			const result = await dataSource.resetToCommit('/path/to/repo', '1a2b3c4d5e6f1a2b3c4d5e6f1a2b3c4d5e6f1a2b', GitResetMode.Hard);
+
+			// Assert
+			expect(result).toBe('error message');
+		});
+	});
+
+	describe('revertCommit', () => {
+		it('Should revert a commit (with a single parent)', async () => {
+			// Setup
+			mockGitSuccessOnce();
+			vscode.mockExtensionSettingReturnValue('repository.sign.commits', false);
+
+			// Run
+			const result = await dataSource.revertCommit('/path/to/repo', '1a2b3c4d5e6f1a2b3c4d5e6f1a2b3c4d5e6f1a2b', 0);
+
+			// Assert
+			expect(result).toBe(null);
+			expect(spyOnSpawn).toBeCalledWith('/path/to/git', ['revert', '--no-edit', '1a2b3c4d5e6f1a2b3c4d5e6f1a2b3c4d5e6f1a2b'], expect.objectContaining({ cwd: '/path/to/repo' }));
+		});
+
+		it('Should revert a commit (with multiple parents)', async () => {
+			// Setup
+			mockGitSuccessOnce();
+			vscode.mockExtensionSettingReturnValue('repository.sign.commits', false);
+
+			// Run
+			const result = await dataSource.revertCommit('/path/to/repo', '1a2b3c4d5e6f1a2b3c4d5e6f1a2b3c4d5e6f1a2b', 2);
+
+			// Assert
+			expect(result).toBe(null);
+			expect(spyOnSpawn).toBeCalledWith('/path/to/git', ['revert', '--no-edit', '-m', '2', '1a2b3c4d5e6f1a2b3c4d5e6f1a2b3c4d5e6f1a2b'], expect.objectContaining({ cwd: '/path/to/repo' }));
+		});
+
+		it('Should revert a commit (signing the new commit)', async () => {
+			// Setup
+			mockGitSuccessOnce();
+			vscode.mockExtensionSettingReturnValue('repository.sign.commits', true);
+
+			// Run
+			const result = await dataSource.revertCommit('/path/to/repo', '1a2b3c4d5e6f1a2b3c4d5e6f1a2b3c4d5e6f1a2b', 0);
+
+			// Assert
+			expect(result).toBe(null);
+			expect(spyOnSpawn).toBeCalledWith('/path/to/git', ['revert', '--no-edit', '-S', '1a2b3c4d5e6f1a2b3c4d5e6f1a2b3c4d5e6f1a2b'], expect.objectContaining({ cwd: '/path/to/repo' }));
+		});
+
+		it('Should return an error message thrown by git', async () => {
+			// Setup
+			mockGitThrowingErrorOnce();
+			vscode.mockExtensionSettingReturnValue('repository.sign.commits', false);
+
+			// Run
+			const result = await dataSource.revertCommit('/path/to/repo', '1a2b3c4d5e6f1a2b3c4d5e6f1a2b3c4d5e6f1a2b', 2);
+
+			// Assert
+			expect(result).toBe('error message');
+		});
+	});
+
+	describe('setConfigValue', () => {
+		it('Should set a global config value', async () => {
+			// Setup
+			mockGitSuccessOnce();
+
+			// Run
+			const result = await dataSource.setConfigValue('/path/to/repo', GitConfigKey.UserName, 'Test User Name', GitConfigLocation.Global);
+
+			// Assert
+			expect(result).toBe(null);
+			expect(spyOnSpawn).toBeCalledWith('/path/to/git', ['config', '--global', 'user.name', 'Test User Name'], expect.objectContaining({ cwd: '/path/to/repo' }));
+		});
+
+		it('Should set a local config value', async () => {
+			// Setup
+			mockGitSuccessOnce();
+
+			// Run
+			const result = await dataSource.setConfigValue('/path/to/repo', GitConfigKey.UserName, 'Test User Name', GitConfigLocation.Local);
+
+			// Assert
+			expect(result).toBe(null);
+			expect(spyOnSpawn).toBeCalledWith('/path/to/git', ['config', '--local', 'user.name', 'Test User Name'], expect.objectContaining({ cwd: '/path/to/repo' }));
+		});
+
+		it('Should set a system config value', async () => {
+			// Setup
+			mockGitSuccessOnce();
+
+			// Run
+			const result = await dataSource.setConfigValue('/path/to/repo', GitConfigKey.UserName, 'Test User Name', GitConfigLocation.System);
+
+			// Assert
+			expect(result).toBe(null);
+			expect(spyOnSpawn).toBeCalledWith('/path/to/git', ['config', '--system', 'user.name', 'Test User Name'], expect.objectContaining({ cwd: '/path/to/repo' }));
+		});
+
+		it('Should return an error message thrown by git', async () => {
+			// Setup
+			mockGitThrowingErrorOnce();
+
+			// Run
+			const result = await dataSource.setConfigValue('/path/to/repo', GitConfigKey.UserName, 'Test User Name', GitConfigLocation.Global);
+
+			// Assert
+			expect(result).toBe('error message');
+		});
+	});
+
+	describe('unsetConfigValue', () => {
+		it('Should unset a global config value', async () => {
+			// Setup
+			mockGitSuccessOnce();
+
+			// Run
+			const result = await dataSource.unsetConfigValue('/path/to/repo', GitConfigKey.UserName, GitConfigLocation.Global);
+
+			// Assert
+			expect(result).toBe(null);
+			expect(spyOnSpawn).toBeCalledWith('/path/to/git', ['config', '--global', '--unset-all', 'user.name'], expect.objectContaining({ cwd: '/path/to/repo' }));
+		});
+
+		it('Should unset a local config value', async () => {
+			// Setup
+			mockGitSuccessOnce();
+
+			// Run
+			const result = await dataSource.unsetConfigValue('/path/to/repo', GitConfigKey.UserName, GitConfigLocation.Local);
+
+			// Assert
+			expect(result).toBe(null);
+			expect(spyOnSpawn).toBeCalledWith('/path/to/git', ['config', '--local', '--unset-all', 'user.name'], expect.objectContaining({ cwd: '/path/to/repo' }));
+		});
+
+		it('Should unset a system config value', async () => {
+			// Setup
+			mockGitSuccessOnce();
+
+			// Run
+			const result = await dataSource.unsetConfigValue('/path/to/repo', GitConfigKey.UserName, GitConfigLocation.System);
+
+			// Assert
+			expect(result).toBe(null);
+			expect(spyOnSpawn).toBeCalledWith('/path/to/git', ['config', '--system', '--unset-all', 'user.name'], expect.objectContaining({ cwd: '/path/to/repo' }));
+		});
+
+		it('Should return an error message thrown by git', async () => {
+			// Setup
+			mockGitThrowingErrorOnce();
+
+			// Run
+			const result = await dataSource.unsetConfigValue('/path/to/repo', GitConfigKey.UserName, GitConfigLocation.Global);
+
+			// Assert
+			expect(result).toBe('error message');
+		});
+	});
+
+	describe('cleanUntrackedFiles', () => {
+		it('Should clean untracked files', async () => {
+			// Setup
+			mockGitSuccessOnce();
+
+			// Run
+			const result = await dataSource.cleanUntrackedFiles('/path/to/repo', false);
+
+			// Assert
+			expect(result).toBe(null);
+			expect(spyOnSpawn).toBeCalledWith('/path/to/git', ['clean', '-f'], expect.objectContaining({ cwd: '/path/to/repo' }));
+		});
+
+		it('Should clean untracked files and directories', async () => {
+			// Setup
+			mockGitSuccessOnce();
+
+			// Run
+			const result = await dataSource.cleanUntrackedFiles('/path/to/repo', true);
+
+			// Assert
+			expect(result).toBe(null);
+			expect(spyOnSpawn).toBeCalledWith('/path/to/git', ['clean', '-fd'], expect.objectContaining({ cwd: '/path/to/repo' }));
+		});
+
+		it('Should return an error message thrown by git', async () => {
+			// Setup
+			mockGitThrowingErrorOnce();
+
+			// Run
+			const result = await dataSource.cleanUntrackedFiles('/path/to/repo', false);
+
+			// Assert
+			expect(result).toBe('error message');
+		});
+	});
+
+	describe('applyStash', () => {
+		it('Should apply a stash', async () => {
+			// Setup
+			mockGitSuccessOnce();
+
+			// Run
+			const result = await dataSource.applyStash('/path/to/repo', 'refs/stash@{0}', false);
+
+			// Assert
+			expect(result).toBe(null);
+			expect(spyOnSpawn).toBeCalledWith('/path/to/git', ['stash', 'apply', 'refs/stash@{0}'], expect.objectContaining({ cwd: '/path/to/repo' }));
+		});
+
+		it('Should apply a stash and reinstate the index', async () => {
+			// Setup
+			mockGitSuccessOnce();
+
+			// Run
+			const result = await dataSource.applyStash('/path/to/repo', 'refs/stash@{0}', true);
+
+			// Assert
+			expect(result).toBe(null);
+			expect(spyOnSpawn).toBeCalledWith('/path/to/git', ['stash', 'apply', '--index', 'refs/stash@{0}'], expect.objectContaining({ cwd: '/path/to/repo' }));
+		});
+
+		it('Should return an error message thrown by git', async () => {
+			// Setup
+			mockGitThrowingErrorOnce();
+
+			// Run
+			const result = await dataSource.applyStash('/path/to/repo', 'refs/stash@{0}', false);
+
+			// Assert
+			expect(result).toBe('error message');
+		});
+	});
+
+	describe('branchFromStash', () => {
+		it('Should create a branch from a stash', async () => {
+			// Setup
+			mockGitSuccessOnce();
+
+			// Run
+			const result = await dataSource.branchFromStash('/path/to/repo', 'refs/stash@{0}', 'stash-branch');
+
+			// Assert
+			expect(result).toBe(null);
+			expect(spyOnSpawn).toBeCalledWith('/path/to/git', ['stash', 'branch', 'stash-branch', 'refs/stash@{0}'], expect.objectContaining({ cwd: '/path/to/repo' }));
+		});
+
+		it('Should return an error message thrown by git', async () => {
+			// Setup
+			mockGitThrowingErrorOnce();
+
+			// Run
+			const result = await dataSource.branchFromStash('/path/to/repo', 'refs/stash@{0}', 'stash-branch');
+
+			// Assert
+			expect(result).toBe('error message');
+		});
+	});
+
+	describe('dropStash', () => {
+		it('Should drop a stash', async () => {
+			// Setup
+			mockGitSuccessOnce();
+
+			// Run
+			const result = await dataSource.dropStash('/path/to/repo', 'refs/stash@{0}');
+
+			// Assert
+			expect(result).toBe(null);
+			expect(spyOnSpawn).toBeCalledWith('/path/to/git', ['stash', 'drop', 'refs/stash@{0}'], expect.objectContaining({ cwd: '/path/to/repo' }));
+		});
+
+		it('Should return an error message thrown by git', async () => {
+			// Setup
+			mockGitThrowingErrorOnce();
+
+			// Run
+			const result = await dataSource.dropStash('/path/to/repo', 'refs/stash@{0}');
+
+			// Assert
+			expect(result).toBe('error message');
+		});
+	});
+
+	describe('popStash', () => {
+		it('Should pop a stash', async () => {
+			// Setup
+			mockGitSuccessOnce();
+
+			// Run
+			const result = await dataSource.popStash('/path/to/repo', 'refs/stash@{0}', false);
+
+			// Assert
+			expect(result).toBe(null);
+			expect(spyOnSpawn).toBeCalledWith('/path/to/git', ['stash', 'pop', 'refs/stash@{0}'], expect.objectContaining({ cwd: '/path/to/repo' }));
+		});
+
+		it('Should pop a stash and reinstate the index', async () => {
+			// Setup
+			mockGitSuccessOnce();
+
+			// Run
+			const result = await dataSource.popStash('/path/to/repo', 'refs/stash@{0}', true);
+
+			// Assert
+			expect(result).toBe(null);
+			expect(spyOnSpawn).toBeCalledWith('/path/to/git', ['stash', 'pop', '--index', 'refs/stash@{0}'], expect.objectContaining({ cwd: '/path/to/repo' }));
+		});
+
+		it('Should return an error message thrown by git', async () => {
+			// Setup
+			mockGitThrowingErrorOnce();
+
+			// Run
+			const result = await dataSource.popStash('/path/to/repo', 'refs/stash@{0}', false);
+
+			// Assert
+			expect(result).toBe('error message');
+		});
+	});
+
+	describe('pushStash', () => {
+		it('Should push the uncommitted changes to a stash', async () => {
+			// Setup
+			onDidChangeGitExecutable.emit({ path: '/path/to/git', version: '2.13.2' });
+			mockGitSuccessOnce();
+
+			// Run
+			const result = await dataSource.pushStash('/path/to/repo', '', false);
+
+			// Assert
+			expect(result).toBe(null);
+			expect(spyOnSpawn).toBeCalledWith('/path/to/git', ['stash', 'push'], expect.objectContaining({ cwd: '/path/to/repo' }));
+		});
+
+		it('Should push the uncommitted changes to a stash, and set the message', async () => {
+			// Setup
+			mockGitSuccessOnce();
+
+			// Run
+			const result = await dataSource.pushStash('/path/to/repo', 'Stash Message', false);
+
+			// Assert
+			expect(result).toBe(null);
+			expect(spyOnSpawn).toBeCalledWith('/path/to/git', ['stash', 'push', '--message', 'Stash Message'], expect.objectContaining({ cwd: '/path/to/repo' }));
+		});
+
+		it('Should push the uncommitted changes (and untracked files) to a stash', async () => {
+			// Setup
+			mockGitSuccessOnce();
+
+			// Run
+			const result = await dataSource.pushStash('/path/to/repo', '', true);
+
+			// Assert
+			expect(result).toBe(null);
+			expect(spyOnSpawn).toBeCalledWith('/path/to/git', ['stash', 'push', '--include-untracked'], expect.objectContaining({ cwd: '/path/to/repo' }));
+		});
+
+		it('Should return an error message thrown by git', async () => {
+			// Setup
+			mockGitThrowingErrorOnce();
+
+			// Run
+			const result = await dataSource.pushStash('/path/to/repo', '', false);
+
+			// Assert
+			expect(result).toBe('error message');
+		});
+
+		it('Should return the "Unable to Find Git" error message when no git executable is known', async () => {
+			// Setup
+			dataSource.dispose();
+			dataSource = new DataSource(null, onDidChangeConfiguration.subscribe, onDidChangeGitExecutable.subscribe, logger);
+
+			// Run
+			const result = await dataSource.pushStash('/path/to/repo', '', false);
+
+			// Assert
+			expect(result).toBe('Unable to find a Git executable. Either: Set the Visual Studio Code Setting "git.path" to the path and filename of an existing Git executable, or install Git and restart Visual Studio Code.');
+		});
+
+		it('Should return the "Incompatible Git Version" error message when Git is older than 2.13.2', async () => {
+			// Setup
+			onDidChangeGitExecutable.emit({ path: '/path/to/git', version: '2.13.1' });
+
+			// Run
+			const result = await dataSource.pushStash('/path/to/repo', '', false);
+
+			// Assert
+			expect(result).toBe('A newer version of Git (>= 2.13.2) is required for this feature. Git 2.13.1 is currently installed. Please install a newer version of Git to use this feature.');
+		});
+	});
+
+	describe('openExternalDirDiff', () => {
+		it('Should launch a gui directory diff (for one commit)', async () => {
+			// Setup
+			mockGitSuccessOnce();
+
+			// Run
+			const result = await dataSource.openExternalDirDiff('/path/to/repo', '1a2b3c4d5e6f1a2b3c4d5e6f1a2b3c4d5e6f1a2b', '1a2b3c4d5e6f1a2b3c4d5e6f1a2b3c4d5e6f1a2b', true);
+
+			// Assert
+			expect(result).toBe(null);
+			expect(spyOnSpawn).toBeCalledWith('/path/to/git', ['difftool', '--dir-diff', '-g', '1a2b3c4d5e6f1a2b3c4d5e6f1a2b3c4d5e6f1a2b^..1a2b3c4d5e6f1a2b3c4d5e6f1a2b3c4d5e6f1a2b'], expect.objectContaining({ cwd: '/path/to/repo' }));
+			expect(spyOnLog).toHaveBeenCalledWith('External diff tool is being opened (1a2b3c4d5e6f1a2b3c4d5e6f1a2b3c4d5e6f1a2b^..1a2b3c4d5e6f1a2b3c4d5e6f1a2b3c4d5e6f1a2b)');
+			await waitForExpect(() => expect(spyOnLog).toHaveBeenCalledWith('External diff tool has exited (1a2b3c4d5e6f1a2b3c4d5e6f1a2b3c4d5e6f1a2b^..1a2b3c4d5e6f1a2b3c4d5e6f1a2b3c4d5e6f1a2b)'));
+		});
+
+		it('Should launch a gui directory diff (between two commits)', async () => {
+			// Setup
+			mockGitSuccessOnce();
+
+			// Run
+			const result = await dataSource.openExternalDirDiff('/path/to/repo', '1a2b3c4d5e6f1a2b3c4d5e6f1a2b3c4d5e6f1a2b', '2b3c4d5e6f1a2b3c4d5e6f1a2b3c4d5e6f1a2b3c', true);
+
+			// Assert
+			expect(result).toBe(null);
+			expect(spyOnSpawn).toBeCalledWith('/path/to/git', ['difftool', '--dir-diff', '-g', '1a2b3c4d5e6f1a2b3c4d5e6f1a2b3c4d5e6f1a2b..2b3c4d5e6f1a2b3c4d5e6f1a2b3c4d5e6f1a2b3c'], expect.objectContaining({ cwd: '/path/to/repo' }));
+			expect(spyOnLog).toHaveBeenCalledWith('External diff tool is being opened (1a2b3c4d5e6f1a2b3c4d5e6f1a2b3c4d5e6f1a2b..2b3c4d5e6f1a2b3c4d5e6f1a2b3c4d5e6f1a2b3c)');
+			await waitForExpect(() => expect(spyOnLog).toHaveBeenCalledWith('External diff tool has exited (1a2b3c4d5e6f1a2b3c4d5e6f1a2b3c4d5e6f1a2b..2b3c4d5e6f1a2b3c4d5e6f1a2b3c4d5e6f1a2b3c)'));
+		});
+
+		it('Should launch a gui directory diff (for uncommitted changes)', async () => {
+			// Setup
+			mockGitSuccessOnce();
+
+			// Run
+			const result = await dataSource.openExternalDirDiff('/path/to/repo', utils.UNCOMMITTED, utils.UNCOMMITTED, true);
+
+			// Assert
+			expect(result).toBe(null);
+			expect(spyOnSpawn).toBeCalledWith('/path/to/git', ['difftool', '--dir-diff', '-g', 'HEAD'], expect.objectContaining({ cwd: '/path/to/repo' }));
+			expect(spyOnLog).toHaveBeenCalledWith('External diff tool is being opened (HEAD)');
+			await waitForExpect(() => expect(spyOnLog).toHaveBeenCalledWith('External diff tool has exited (HEAD)'));
+		});
+
+		it('Should launch a gui directory diff (between a commit and the uncommitted changes)', async () => {
+			// Setup
+			mockGitSuccessOnce();
+
+			// Run
+			const result = await dataSource.openExternalDirDiff('/path/to/repo', '1a2b3c4d5e6f1a2b3c4d5e6f1a2b3c4d5e6f1a2b', utils.UNCOMMITTED, true);
+
+			// Assert
+			expect(result).toBe(null);
+			expect(spyOnSpawn).toBeCalledWith('/path/to/git', ['difftool', '--dir-diff', '-g', '1a2b3c4d5e6f1a2b3c4d5e6f1a2b3c4d5e6f1a2b'], expect.objectContaining({ cwd: '/path/to/repo' }));
+			expect(spyOnLog).toHaveBeenCalledWith('External diff tool is being opened (1a2b3c4d5e6f1a2b3c4d5e6f1a2b3c4d5e6f1a2b)');
+			await waitForExpect(() => expect(spyOnLog).toHaveBeenCalledWith('External diff tool has exited (1a2b3c4d5e6f1a2b3c4d5e6f1a2b3c4d5e6f1a2b)'));
+		});
+
+		it('Should launch a directory diff in a terminal (between two commits)', async () => {
+			// Setup
+			const spyOnOpenGitTerminal = jest.spyOn(utils, 'openGitTerminal');
+			spyOnOpenGitTerminal.mockReturnValueOnce();
+
+			// Run
+			const result = await dataSource.openExternalDirDiff('/path/to/repo', '1a2b3c4d5e6f1a2b3c4d5e6f1a2b3c4d5e6f1a2b', '2b3c4d5e6f1a2b3c4d5e6f1a2b3c4d5e6f1a2b3c', false);
+
+			// Assert
+			expect(result).toBe(null);
+			expect(spyOnOpenGitTerminal).toBeCalledWith('/path/to/repo', '/path/to/git', 'difftool --dir-diff 1a2b3c4d5e6f1a2b3c4d5e6f1a2b3c4d5e6f1a2b..2b3c4d5e6f1a2b3c4d5e6f1a2b3c4d5e6f1a2b3c', 'Open External Directory Diff');
+		});
+
+		it('Should return the "Unable to Find Git" error message when no git executable is known', async () => {
+			// Setup
+			dataSource.dispose();
+			dataSource = new DataSource(null, onDidChangeConfiguration.subscribe, onDidChangeGitExecutable.subscribe, logger);
+
+			// Run
+			const result = await dataSource.openExternalDirDiff('/path/to/repo', '1a2b3c4d5e6f1a2b3c4d5e6f1a2b3c4d5e6f1a2b', '2b3c4d5e6f1a2b3c4d5e6f1a2b3c4d5e6f1a2b3c', true);
+
+			// Assert
+			expect(result).toBe('Unable to find a Git executable. Either: Set the Visual Studio Code Setting "git.path" to the path and filename of an existing Git executable, or install Git and restart Visual Studio Code.');
+		});
+
+		it('Should display the error message when the diff tool doesn\'t exit successfully', async () => {
+			// Setup
+			mockGitThrowingErrorOnce('line1\nline2\nline3');
+			vscode.window.showErrorMessage.mockResolvedValueOnce(null);
+
+			// Run
+			const result = await dataSource.openExternalDirDiff('/path/to/repo', '1a2b3c4d5e6f1a2b3c4d5e6f1a2b3c4d5e6f1a2b', utils.UNCOMMITTED, true);
+
+			// Assert
+			expect(result).toBe(null);
+			expect(spyOnSpawn).toBeCalledWith('/path/to/git', ['difftool', '--dir-diff', '-g', '1a2b3c4d5e6f1a2b3c4d5e6f1a2b3c4d5e6f1a2b'], expect.objectContaining({ cwd: '/path/to/repo' }));
+			expect(spyOnLog).toHaveBeenCalledWith('External diff tool is being opened (1a2b3c4d5e6f1a2b3c4d5e6f1a2b3c4d5e6f1a2b)');
+			await waitForExpect(() => {
+				expect(spyOnLog).toHaveBeenCalledWith('External diff tool has exited (1a2b3c4d5e6f1a2b3c4d5e6f1a2b3c4d5e6f1a2b)');
+				expect(spyOnLogError).toBeCalledWith('line1 line2 line3');
+				expect(vscode.window.showErrorMessage).toBeCalledWith('line1 line2 line3');
+			});
+		});
+	});
+
+	describe('onDidChangeConfiguration', () => {
+		it('Should not trigger Git command formats to be regenerated if they are unaffected by the change', () => {
+			// Setup
+			const spyOnGenerateGitCommandFormats = jest.spyOn(dataSource as any, 'generateGitCommandFormats');
+
+			// Run
+			onDidChangeConfiguration.emit({
+				affectsConfiguration: (section) => section === 'git-graph.commitDetailsView.autoCenter'
+			});
+
+			// Assert
+			expect(spyOnGenerateGitCommandFormats).toHaveBeenCalledTimes(0);
+		});
+	});
+
+	describe('spawn other error cases', () => {
+		it('Should return the "Unable to Find Git" error message when no git executable is known', async () => {
+			// Setup
+			dataSource.dispose();
+			dataSource = new DataSource(null, onDidChangeConfiguration.subscribe, onDidChangeGitExecutable.subscribe, logger);
+
+			// Run
+			const result = await dataSource.checkoutCommit('/path/to/repo', '1a2b3c4d5e6f1a2b3c4d5e6f1a2b3c4d5e6f1a2b');
+
+			// Assert
+			expect(result).toBe('Unable to find a Git executable. Either: Set the Visual Studio Code Setting "git.path" to the path and filename of an existing Git executable, or install Git and restart Visual Studio Code.');
+		});
+
+		it('Should resolve child process promise only once with cp error', async () => {
+			// Setup
+			mockSpyOnSpawn(spyOnSpawn, (onCallbacks, stderrOnCallbacks, stdoutOnCallbacks) => {
+				stdoutOnCallbacks['close']();
+				stderrOnCallbacks['close']();
+				onCallbacks['error'](new Error('error message\r\nsecond line'));
+				onCallbacks['exit'](0);
+			});
+
+			// Run
+			const result = await dataSource.checkoutCommit('/path/to/repo', '1a2b3c4d5e6f1a2b3c4d5e6f1a2b3c4d5e6f1a2b');
+
+			// Assert
+			expect(result).toBe('error message\nsecond line');
+		});
+
+		it('Should return an empty error message thrown by git', async () => {
+			// Setup
+			mockSpyOnSpawn(spyOnSpawn, (onCallbacks, stderrOnCallbacks, stdoutOnCallbacks) => {
+				stdoutOnCallbacks['close']();
+				stderrOnCallbacks['close']();
+				onCallbacks['exit'](1);
+			});
+
+			// Run
+			const result = await dataSource.checkoutCommit('/path/to/repo', '1a2b3c4d5e6f1a2b3c4d5e6f1a2b3c4d5e6f1a2b');
+
+			// Assert
+			expect(result).toBe('');
+		});
+	});
+});