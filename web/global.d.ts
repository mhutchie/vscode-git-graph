import * as GG from '../out/types'

declare global {
<<<<<<< HEAD
  function acquireVsCodeApi(): {
    getState(): WebViewState | null
    postMessage(message: GG.RequestMessage): void
    setState(state: WebViewState): void
  }

  var viewState: GG.GitGraphViewState

  interface Config {
    autoCenterCommitDetailsView: boolean
    branchLabelsAlignedToGraph: boolean
    combineLocalAndRemoteBranchLabels: boolean
    commitDetailsViewLocation: GG.CommitDetailsViewLocation
    customBranchGlobPatterns: GG.CustomBranchGlobPattern[]
    defaultColumnVisibility: GG.DefaultColumnVisibility
    fetchAvatars: boolean
    graphColours: string[]
    graphStyle: 'rounded' | 'angular'
    grid: { x: number; y: number; offsetX: number; offsetY: number; expandY: number }
    initialLoadCommits: number
    loadMoreCommits: number
    showCurrentBranchByDefault: boolean
    tagLabelsOnRight: boolean
  }

  interface ContextMenuItem {
    title: string
    onClick: () => void
    checked?: boolean // Required in checked context menus
  }

  type ContextMenuElement = ContextMenuItem | null

  interface DialogUrlInput {
    type: 'url'
    name: string
    default: string
    placeholder: string | null
  }
  interface DialogTextInput {
    type: 'text'
    name: string
    default: string
    placeholder: string | null
  }
  interface DialogTextRefInput {
    type: 'text-ref'
    name: string
    default: string
  }
  interface DialogSelectInput {
    type: 'select'
    name: string
    options: { name: string; value: string }[]
    default: string
  }
  interface DialogCheckboxInput {
    type: 'checkbox'
    name: string
    value: boolean
  }
  type DialogInput =
    | DialogUrlInput
    | DialogTextInput
    | DialogTextRefInput
    | DialogSelectInput
    | DialogCheckboxInput
  type DialogInputValue = string | boolean

  interface ExpandedCommit {
    id: number
    hash: string
    srcElem: HTMLElement | null
    commitDetails: GG.GitCommitDetails | null
    fileChanges: GG.GitFileChange[] | null
    fileTree: GitFolder | null
    compareWithHash: string | null
    compareWithSrcElem: HTMLElement | null
    loading: boolean
  }

  interface GitFile {
    type: 'file'
    name: string
    index: number
  }

  interface GitFolder {
    type: 'folder'
    name: string
    folderPath: string
    contents: GitFolderContents
    open: boolean
  }

  type GitFolderOrFile = GitFolder | GitFile
  type GitFolderContents = { [name: string]: GitFolderOrFile }

  interface Point {
    x: number
    y: number
  }
  interface Line {
    p1: Point
    p2: Point
    lockedFirst: boolean // TRUE => The line is locked to p1, FALSE => The line is locked to p2
  }

  interface Pixel {
    x: number
    y: number
  }
  interface PlacedLine {
    p1: Pixel
    p2: Pixel
    isCommitted: boolean
    lockedFirst: boolean // TRUE => The line is locked to p1, FALSE => The line is locked to p2
  }

  interface UnavailablePoint {
    connectsTo: VertexOrNull
    onBranch: Branch
  }
  type VertexOrNull = Vertex | null

  type AvatarImageCollection = { [email: string]: string }

  interface WebViewState {
    gitRepos: GG.GitRepoSet
    gitBranches: string[]
    gitBranchHead: string | null
    gitRemotes: string[]
    commits: GG.GitCommitNode[]
    commitHead: string | null
    avatars: AvatarImageCollection
    currentBranches: string[] | null
    currentRepo: string
    moreCommitsAvailable: boolean
    maxCommits: number
    showRemoteBranches: boolean
    expandedCommit: ExpandedCommit | null
    scrollTop: number
  }
=======
	function acquireVsCodeApi(): {
		getState(): WebViewState | null,
		postMessage(message: GG.RequestMessage): void,
		setState(state: WebViewState): void
	};

	var viewState: GG.GitGraphViewState;

	interface Config {
		autoCenterCommitDetailsView: boolean;
		branchLabelsAlignedToGraph: boolean;
		combineLocalAndRemoteBranchLabels: boolean;
		commitDetailsViewLocation: GG.CommitDetailsViewLocation;
		customBranchGlobPatterns: GG.CustomBranchGlobPattern[];
		defaultColumnVisibility: GG.DefaultColumnVisibility;
		fetchAvatars: boolean;
		graphColours: string[];
		graphStyle: 'rounded' | 'angular';
		grid: { x: number, y: number, offsetX: number, offsetY: number, expandY: number };
		initialLoadCommits: number;
		loadMoreCommits: number;
		showCurrentBranchByDefault: boolean;
		tagLabelsOnRight: boolean;
	}

	interface ContextMenuItem {
		title: string;
		onClick: () => void;
		checked?: boolean; // Required in checked context menus
	}

	type ContextMenuElement = ContextMenuItem | null;

	interface DialogTextInput {
		type: 'text';
		name: string;
		default: string;
		placeholder: string | null;
	}
	interface DialogTextRefInput {
		type: 'text-ref';
		name: string;
		default: string;
	}
	interface DialogSelectInput {
		type: 'select';
		name: string;
		options: { name: string, value: string }[];
		default: string;
	}
	interface DialogCheckboxInput {
		type: 'checkbox';
		name: string;
		value: boolean;
	}
	type DialogInput = DialogTextInput | DialogTextRefInput | DialogSelectInput | DialogCheckboxInput;
	type DialogInputValue = string | boolean;

	interface ExpandedCommit {
		id: number;
		hash: string;
		srcElem: HTMLElement | null;
		commitDetails: GG.GitCommitDetails | null;
		fileChanges: GG.GitFileChange[] | null;
		fileTree: GitFolder | null;
		compareWithHash: string | null;
		compareWithSrcElem: HTMLElement | null;
		loading: boolean;
		fileChangesScrollTop: number;
	}

	interface GitFile {
		type: 'file';
		name: string;
		index: number;
	}

	interface GitFolder {
		type: 'folder';
		name: string;
		folderPath: string;
		contents: GitFolderContents;
		open: boolean;
	}

	type GitFolderOrFile = GitFolder | GitFile;
	type GitFolderContents = { [name: string]: GitFolderOrFile };

	interface Point {
		x: number;
		y: number;
	}
	interface Line {
		p1: Point;
		p2: Point;
		lockedFirst: boolean; // TRUE => The line is locked to p1, FALSE => The line is locked to p2
	}

	interface Pixel {
		x: number;
		y: number;
	}
	interface PlacedLine {
		p1: Pixel;
		p2: Pixel;
		isCommitted: boolean;
		lockedFirst: boolean; // TRUE => The line is locked to p1, FALSE => The line is locked to p2
	}

	interface UnavailablePoint {
		connectsTo: VertexOrNull;
		onBranch: Branch;
	}
	type VertexOrNull = Vertex | null;

	type AvatarImageCollection = { [email: string]: string };

	interface WebViewState {
		gitRepos: GG.GitRepoSet;
		gitBranches: string[];
		gitBranchHead: string | null;
		gitRemotes: string[];
		commits: GG.GitCommitNode[];
		commitHead: string | null;
		avatars: AvatarImageCollection;
		currentBranches: string[] | null;
		currentRepo: string;
		moreCommitsAvailable: boolean;
		maxCommits: number;
		showRemoteBranches: boolean;
		expandedCommit: ExpandedCommit | null;
		scrollTop: number;
	}
>>>>>>> 87a700da
}

export as namespace GG
export = GG
<|MERGE_RESOLUTION|>--- conflicted
+++ resolved
@@ -1,286 +1,151 @@
-import * as GG from '../out/types'
-
-declare global {
-<<<<<<< HEAD
-  function acquireVsCodeApi(): {
-    getState(): WebViewState | null
-    postMessage(message: GG.RequestMessage): void
-    setState(state: WebViewState): void
-  }
-
-  var viewState: GG.GitGraphViewState
-
-  interface Config {
-    autoCenterCommitDetailsView: boolean
-    branchLabelsAlignedToGraph: boolean
-    combineLocalAndRemoteBranchLabels: boolean
-    commitDetailsViewLocation: GG.CommitDetailsViewLocation
-    customBranchGlobPatterns: GG.CustomBranchGlobPattern[]
-    defaultColumnVisibility: GG.DefaultColumnVisibility
-    fetchAvatars: boolean
-    graphColours: string[]
-    graphStyle: 'rounded' | 'angular'
-    grid: { x: number; y: number; offsetX: number; offsetY: number; expandY: number }
-    initialLoadCommits: number
-    loadMoreCommits: number
-    showCurrentBranchByDefault: boolean
-    tagLabelsOnRight: boolean
-  }
-
-  interface ContextMenuItem {
-    title: string
-    onClick: () => void
-    checked?: boolean // Required in checked context menus
-  }
-
-  type ContextMenuElement = ContextMenuItem | null
-
-  interface DialogUrlInput {
-    type: 'url'
-    name: string
-    default: string
-    placeholder: string | null
-  }
-  interface DialogTextInput {
-    type: 'text'
-    name: string
-    default: string
-    placeholder: string | null
-  }
-  interface DialogTextRefInput {
-    type: 'text-ref'
-    name: string
-    default: string
-  }
-  interface DialogSelectInput {
-    type: 'select'
-    name: string
-    options: { name: string; value: string }[]
-    default: string
-  }
-  interface DialogCheckboxInput {
-    type: 'checkbox'
-    name: string
-    value: boolean
-  }
-  type DialogInput =
-    | DialogUrlInput
-    | DialogTextInput
-    | DialogTextRefInput
-    | DialogSelectInput
-    | DialogCheckboxInput
-  type DialogInputValue = string | boolean
-
-  interface ExpandedCommit {
-    id: number
-    hash: string
-    srcElem: HTMLElement | null
-    commitDetails: GG.GitCommitDetails | null
-    fileChanges: GG.GitFileChange[] | null
-    fileTree: GitFolder | null
-    compareWithHash: string | null
-    compareWithSrcElem: HTMLElement | null
-    loading: boolean
-  }
-
-  interface GitFile {
-    type: 'file'
-    name: string
-    index: number
-  }
-
-  interface GitFolder {
-    type: 'folder'
-    name: string
-    folderPath: string
-    contents: GitFolderContents
-    open: boolean
-  }
-
-  type GitFolderOrFile = GitFolder | GitFile
-  type GitFolderContents = { [name: string]: GitFolderOrFile }
-
-  interface Point {
-    x: number
-    y: number
-  }
-  interface Line {
-    p1: Point
-    p2: Point
-    lockedFirst: boolean // TRUE => The line is locked to p1, FALSE => The line is locked to p2
-  }
-
-  interface Pixel {
-    x: number
-    y: number
-  }
-  interface PlacedLine {
-    p1: Pixel
-    p2: Pixel
-    isCommitted: boolean
-    lockedFirst: boolean // TRUE => The line is locked to p1, FALSE => The line is locked to p2
-  }
-
-  interface UnavailablePoint {
-    connectsTo: VertexOrNull
-    onBranch: Branch
-  }
-  type VertexOrNull = Vertex | null
-
-  type AvatarImageCollection = { [email: string]: string }
-
-  interface WebViewState {
-    gitRepos: GG.GitRepoSet
-    gitBranches: string[]
-    gitBranchHead: string | null
-    gitRemotes: string[]
-    commits: GG.GitCommitNode[]
-    commitHead: string | null
-    avatars: AvatarImageCollection
-    currentBranches: string[] | null
-    currentRepo: string
-    moreCommitsAvailable: boolean
-    maxCommits: number
-    showRemoteBranches: boolean
-    expandedCommit: ExpandedCommit | null
-    scrollTop: number
-  }
-=======
-	function acquireVsCodeApi(): {
-		getState(): WebViewState | null,
-		postMessage(message: GG.RequestMessage): void,
-		setState(state: WebViewState): void
-	};
-
-	var viewState: GG.GitGraphViewState;
-
-	interface Config {
-		autoCenterCommitDetailsView: boolean;
-		branchLabelsAlignedToGraph: boolean;
-		combineLocalAndRemoteBranchLabels: boolean;
-		commitDetailsViewLocation: GG.CommitDetailsViewLocation;
-		customBranchGlobPatterns: GG.CustomBranchGlobPattern[];
-		defaultColumnVisibility: GG.DefaultColumnVisibility;
-		fetchAvatars: boolean;
-		graphColours: string[];
-		graphStyle: 'rounded' | 'angular';
-		grid: { x: number, y: number, offsetX: number, offsetY: number, expandY: number };
-		initialLoadCommits: number;
-		loadMoreCommits: number;
-		showCurrentBranchByDefault: boolean;
-		tagLabelsOnRight: boolean;
-	}
-
-	interface ContextMenuItem {
-		title: string;
-		onClick: () => void;
-		checked?: boolean; // Required in checked context menus
-	}
-
-	type ContextMenuElement = ContextMenuItem | null;
-
-	interface DialogTextInput {
-		type: 'text';
-		name: string;
-		default: string;
-		placeholder: string | null;
-	}
-	interface DialogTextRefInput {
-		type: 'text-ref';
-		name: string;
-		default: string;
-	}
-	interface DialogSelectInput {
-		type: 'select';
-		name: string;
-		options: { name: string, value: string }[];
-		default: string;
-	}
-	interface DialogCheckboxInput {
-		type: 'checkbox';
-		name: string;
-		value: boolean;
-	}
-	type DialogInput = DialogTextInput | DialogTextRefInput | DialogSelectInput | DialogCheckboxInput;
-	type DialogInputValue = string | boolean;
-
-	interface ExpandedCommit {
-		id: number;
-		hash: string;
-		srcElem: HTMLElement | null;
-		commitDetails: GG.GitCommitDetails | null;
-		fileChanges: GG.GitFileChange[] | null;
-		fileTree: GitFolder | null;
-		compareWithHash: string | null;
-		compareWithSrcElem: HTMLElement | null;
-		loading: boolean;
-		fileChangesScrollTop: number;
-	}
-
-	interface GitFile {
-		type: 'file';
-		name: string;
-		index: number;
-	}
-
-	interface GitFolder {
-		type: 'folder';
-		name: string;
-		folderPath: string;
-		contents: GitFolderContents;
-		open: boolean;
-	}
-
-	type GitFolderOrFile = GitFolder | GitFile;
-	type GitFolderContents = { [name: string]: GitFolderOrFile };
-
-	interface Point {
-		x: number;
-		y: number;
-	}
-	interface Line {
-		p1: Point;
-		p2: Point;
-		lockedFirst: boolean; // TRUE => The line is locked to p1, FALSE => The line is locked to p2
-	}
-
-	interface Pixel {
-		x: number;
-		y: number;
-	}
-	interface PlacedLine {
-		p1: Pixel;
-		p2: Pixel;
-		isCommitted: boolean;
-		lockedFirst: boolean; // TRUE => The line is locked to p1, FALSE => The line is locked to p2
-	}
-
-	interface UnavailablePoint {
-		connectsTo: VertexOrNull;
-		onBranch: Branch;
-	}
-	type VertexOrNull = Vertex | null;
-
-	type AvatarImageCollection = { [email: string]: string };
-
-	interface WebViewState {
-		gitRepos: GG.GitRepoSet;
-		gitBranches: string[];
-		gitBranchHead: string | null;
-		gitRemotes: string[];
-		commits: GG.GitCommitNode[];
-		commitHead: string | null;
-		avatars: AvatarImageCollection;
-		currentBranches: string[] | null;
-		currentRepo: string;
-		moreCommitsAvailable: boolean;
-		maxCommits: number;
-		showRemoteBranches: boolean;
-		expandedCommit: ExpandedCommit | null;
-		scrollTop: number;
-	}
->>>>>>> 87a700da
-}
-
-export as namespace GG
-export = GG
+import * as GG from '../out/types'
+
+declare global {
+  function acquireVsCodeApi(): {
+    getState(): WebViewState | null
+    postMessage(message: GG.RequestMessage): void
+    setState(state: WebViewState): void
+  }
+
+  var viewState: GG.GitGraphViewState
+
+  interface Config {
+    autoCenterCommitDetailsView: boolean
+    branchLabelsAlignedToGraph: boolean
+    combineLocalAndRemoteBranchLabels: boolean
+    commitDetailsViewLocation: GG.CommitDetailsViewLocation
+    customBranchGlobPatterns: GG.CustomBranchGlobPattern[]
+    defaultColumnVisibility: GG.DefaultColumnVisibility
+    fetchAvatars: boolean
+    graphColours: string[]
+    graphStyle: 'rounded' | 'angular'
+    grid: { x: number; y: number; offsetX: number; offsetY: number; expandY: number }
+    initialLoadCommits: number
+    loadMoreCommits: number
+    showCurrentBranchByDefault: boolean
+    tagLabelsOnRight: boolean
+  }
+
+  interface ContextMenuItem {
+    title: string
+    onClick: () => void
+    checked?: boolean // Required in checked context menus
+  }
+
+  type ContextMenuElement = ContextMenuItem | null
+
+  interface DialogUrlInput {
+    type: 'url'
+    name: string
+    default: string
+    placeholder: string | null
+  }
+  interface DialogTextInput {
+    type: 'text'
+    name: string
+    default: string
+    placeholder: string | null
+  }
+  interface DialogTextRefInput {
+    type: 'text-ref'
+    name: string
+    default: string
+  }
+  interface DialogSelectInput {
+    type: 'select'
+    name: string
+    options: { name: string; value: string }[]
+    default: string
+  }
+  interface DialogCheckboxInput {
+    type: 'checkbox'
+    name: string
+    value: boolean
+  }
+  type DialogInput =
+    | DialogUrlInput
+    | DialogTextInput
+    | DialogTextRefInput
+    | DialogSelectInput
+    | DialogCheckboxInput
+  type DialogInputValue = string | boolean
+
+  interface ExpandedCommit {
+    id: number
+    hash: string
+    srcElem: HTMLElement | null
+    commitDetails: GG.GitCommitDetails | null
+    fileChanges: GG.GitFileChange[] | null
+    fileTree: GitFolder | null
+    compareWithHash: string | null
+    compareWithSrcElem: HTMLElement | null
+    loading: boolean
+    fileChangesScrollTop: number
+  }
+
+  interface GitFile {
+    type: 'file'
+    name: string
+    index: number
+  }
+
+  interface GitFolder {
+    type: 'folder'
+    name: string
+    folderPath: string
+    contents: GitFolderContents
+    open: boolean
+  }
+
+  type GitFolderOrFile = GitFolder | GitFile
+  type GitFolderContents = { [name: string]: GitFolderOrFile }
+
+  interface Point {
+    x: number
+    y: number
+  }
+  interface Line {
+    p1: Point
+    p2: Point
+    lockedFirst: boolean // TRUE => The line is locked to p1, FALSE => The line is locked to p2
+  }
+
+  interface Pixel {
+    x: number
+    y: number
+  }
+  interface PlacedLine {
+    p1: Pixel
+    p2: Pixel
+    isCommitted: boolean
+    lockedFirst: boolean // TRUE => The line is locked to p1, FALSE => The line is locked to p2
+  }
+
+  interface UnavailablePoint {
+    connectsTo: VertexOrNull
+    onBranch: Branch
+  }
+  type VertexOrNull = Vertex | null
+
+  type AvatarImageCollection = { [email: string]: string }
+
+  interface WebViewState {
+    gitRepos: GG.GitRepoSet
+    gitBranches: string[]
+    gitBranchHead: string | null
+    gitRemotes: string[]
+    commits: GG.GitCommitNode[]
+    commitHead: string | null
+    avatars: AvatarImageCollection
+    currentBranches: string[] | null
+    currentRepo: string
+    moreCommitsAvailable: boolean
+    maxCommits: number
+    showRemoteBranches: boolean
+    expandedCommit: ExpandedCommit | null
+    scrollTop: number
+  }
+}
+
+export as namespace GG
+export = GG