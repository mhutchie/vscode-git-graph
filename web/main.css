/* Body */
body {
  padding: 0;
  margin: 0;
}
body.unableToLoad {
  margin: 0 20px;
}
body.unableToLoad h2,
body.unableToLoad p {
  text-align: center;
}
#scrollShadow.active {
  position: fixed;
  top: 0px;
  left: 0px;
  width: 100%;
  height: 0px;
  box-shadow: 0 -6px 6px 6px var(--vscode-scrollbar-shadow);
  z-index: 200;
}

body #view {
  display: block;
  position: fixed;
  top: 0;
  right: 0;
  bottom: 0;
  left: 0;
  overflow-x: hidden;
  overflow-y: auto;
}
body.dockedCommitDetailsViewOpen #view {
  bottom: 252px;
}
body.dockedCommitDetailsViewOpen #dockedCommitDetailsView {
  display: block;
  position: fixed;
  right: 0;
  bottom: 0;
  left: 0;
  height: 250px;
  background-color: rgba(128, 128, 128, 0.1);
  font-size: 13px;
  line-height: 18px;
  white-space: normal;
  border-top: 2px solid rgba(128, 128, 128, 0.2);
}

/* Content */
#content {
  position: relative;
}

/* Commit Graph */
#commitGraph {
  display: block;
  position: absolute;
  top: 0px;
  left: 8px;
  z-index: -1;
}
#commitGraph circle.current {
  fill: var(--vscode-editor-background);
  stroke-width: 2;
}
#commitGraph circle:not(.current) {
  stroke: var(--vscode-editor-background);
  stroke-width: 1;
  stroke-opacity: 0.75;
}
#commitGraph path.shadow {
  fill: none;
  stroke: var(--vscode-editor-background);
  stroke-opacity: 0.75;
  stroke-width: 4;
}
#commitGraph path.line {
  fill: none;
  stroke-width: 2;
}

/* Commit Table */
#commitTable table {
  width: 100%;
  border-collapse: collapse;
}
#commitTable table,
#commitTable tbody,
#commitTable tr,
#commitTable th,
#commitTable td {
  padding: 0;
  margin: 0;
}
#commitTable th,
#commitTable td {
  font-size: 13px;
  white-space: nowrap;
  cursor: default;
  text-overflow: ellipsis;
  overflow: hidden;
}
#commitTable tr.commit:hover td,
#commitTable tr.commit.contextMenuActive td,
#commitTable tr.commit.dialogActive td {
  background-color: rgba(128, 128, 128, 0.15);
}
#commitTable tr.commit:hover td {
  cursor: pointer;
}
#commitTable td {
  padding: 0 4px;
  line-height: 24px;
}
#commitTable th {
  padding: 6px 12px;
  line-height: 18px;
  border-bottom: 1px solid rgba(128, 128, 128, 0.5);
}

#commitTable.fixedLayout table {
  table-layout: fixed;
}
#commitTable.autoLayout td:nth-child(2),
#commitTable.autoLayout th:nth-child(2) {
  width: 100%;
  max-width: 0;
}
#commitTable.autoLayout td.authorCol,
#commitTable.autoLayout th.authorCol {
  max-width: 124px;
}
#tableColHeaders.resizing th {
  cursor: col-resize;
}
.tableColHeader {
  position: relative;
}
.resizeCol {
  display: block;
  position: absolute;
  top: 0px;
  width: 6px;
  height: 100%;
  cursor: col-resize;
}
.resizeCol.left {
  left: 0px;
  border-left: 1px solid rgba(128, 128, 128, 0.25);
}
.resizeCol.right {
  right: 0px;
}

/* Commit Details View */
<<<<<<< HEAD
#commitDetails {
  height: 250px;
  vertical-align: top;
}
#commitDetails td {
  position: relative;
  background-color: rgba(128, 128, 128, 0.1);
  font-size: 13px;
  line-height: 18px;
  white-space: normal;
}
#commitDetails td:after {
  display: block;
  position: absolute;
  right: 0;
  bottom: 0;
  left: 0;
  height: 2px;
  background-color: rgba(128, 128, 128, 0.2);
  content: '';
}
#commitTable tr.commit.commitDetailsOpen td,
#commitTable tr.commit.compareCommitOpen td {
  background-color: rgba(128, 128, 128, 0.25);
}
#commitTable tr.commit.commitDetailsOpen:hover td,
#commitTable tr.commit.compareCommitOpen:hover td {
  background-color: rgba(128, 128, 128, 0.35);
}
#commitDetailsSummary {
  position: absolute;
  top: 0;
  bottom: 2px;
  left: 0;
  width: 45%;
  padding: 10px;
  box-sizing: border-box;
  overflow-x: hidden;
  overflow-y: auto;
  text-overflow: ellipsis;
  border-right: 1px solid rgba(128, 128, 128, 0.2);
  user-select: text;
}
.commitDetailsSummaryTop {
  display: inline-table;
  width: 100%;
}
.commitDetailsSummaryTopRow {
  display: table-row;
}
.commitDetailsSummaryKeyValues,
.commitDetailsSummaryAvatar {
  display: table-cell;
  vertical-align: top;
}
.commitDetailsSummaryKeyValues {
  max-width: 0px;
  overflow-x: hidden;
  text-overflow: ellipsis;
}
.commitDetailsSummaryTop.withAvatar .commitDetailsSummaryKeyValues {
  padding-right: 10px;
}
.commitDetailsSummaryAvatar {
  width: 54px;
}
.commitDetailsSummaryAvatar > img {
  width: 54px;
  border-radius: 4px;
}
#commitDetailsFiles {
  position: absolute;
  top: 0;
  right: 32px;
  bottom: 2px;
  left: 45%;
  padding-top: 4px;
  padding-bottom: 8px;
  border-right: 1px solid rgba(128, 128, 128, 0.2);
  overflow-x: hidden;
  overflow-y: scroll;
  box-sizing: border-box;
}
#commitDetailsFiles ul {
  list-style-type: none;
  -webkit-margin-before: 0;
  -webkit-margin-after: 0;
  -webkit-margin-start: 0px;
  -webkit-margin-end: 0px;
  -webkit-padding-start: 30px;
}
#commitDetailsFiles > ul {
  -webkit-padding-start: 10px;
}
#commitDetailsFiles li {
  margin-top: 4px;
  white-space: nowrap;
  text-overflow: ellipsis;
  overflow-x: hidden;
}
#commitDetailsClose {
  position: absolute;
  top: 4px;
  right: 4px;
  width: 24px;
  height: 24px;
  cursor: pointer;
}
#commitDetailsClose svg {
  width: 24px;
  height: 24px;
  fill: var(--vscode-editor-foreground);
  fill-opacity: 0.6;
}
#commitDetailsClose:hover svg {
  fill-opacity: 0.8;
}
#commitDetailsLoading {
  position: absolute;
  top: 0;
  right: 32px;
  bottom: 2px;
  left: 0;
  padding: 10px;
  line-height: 24px;
  box-sizing: border-box;
  border-right: 1px solid rgba(128, 128, 128, 0.2);
  user-select: text;
  text-align: center;
}
#commitDetailsLoading svg {
  display: inline-block;
  width: 15px !important;
  height: 20px !important;
  margin-top: 2px;
  margin-right: 8px;
  vertical-align: top;
  fill: var(--vscode-editor-foreground);
  animation: loadingIconAnimation 2s linear infinite;
}
tr#commitDetails #commitDetailsSummary,
tr#commitDetails #commitDetailsLoading {
  border-left: 1px solid rgba(128, 128, 128, 0.2);
}
svg.openFolderIcon,
svg.closedFolderIcon,
svg.fileIcon {
  width: 13px;
  height: 13px;
  margin-top: 2.5px;
  margin-right: 8px;
  fill: var(--vscode-editor-foreground);
  fill-opacity: 0.6;
  vertical-align: top;
}
.gitFolderContents.hidden {
  display: none;
}
.gitFolder {
  cursor: pointer;
}
.gitFile {
  color: var(--vscode-gitDecoration-modifiedResourceForeground);
}
.gitFile.A,
.gitFile.U {
  color: var(--vscode-gitDecoration-addedResourceForeground);
}
.gitFile.D {
  color: var(--vscode-gitDecoration-deletedResourceForeground);
}
.gitFile.gitDiffPossible {
  cursor: pointer;
}
.gitFileAddDel,
.gitFileRename {
  margin-left: 8px;
  color: var(--vscode-editor-foreground);
}
.gitFileAdditions,
.gitFileDeletions {
  padding: 0 3px;
  cursor: help;
}
.gitFileAdditions {
  color: var(--vscode-gitDecoration-addedResourceForeground);
}
.gitFileDeletions {
  color: var(--vscode-gitDecoration-deletedResourceForeground);
}
.gitFileRename {
  cursor: help;
=======
#commitDetails{
	height:250px;
	vertical-align:top;
}
#commitDetails td{
	background-color:rgba(128,128,128,0.1);
	position:relative;
	font-size:13px;
	line-height:18px;
	white-space:normal;
}
#commitDetails td:after{
	content:'';
	display:block;
	position:absolute;
	left:0;
	right:0;
	bottom:0;
	height:2px;
	background-color:rgba(128,128,128,0.2);
}
#commitTable tr.commit.commitDetailsOpen td, #commitTable tr.commit.compareCommitOpen td{
	background-color:rgba(128,128,128,0.25);
}
#commitTable tr.commit.commitDetailsOpen:hover td, #commitTable tr.commit.compareCommitOpen:hover td{
	background-color:rgba(128,128,128,0.35);
}
#commitDetailsSummary, #commitDetailsFiles, #commitDetailsLoading{
	position:absolute;
	top:0;
	bottom:2px;
	box-sizing:border-box;
	border-right:1px solid rgba(128,128,128,0.2);
	overflow-x:hidden;
	overflow-y:auto;
}
#commitDetailsSummary{
	left:0;
	width:45%;
	padding:10px;
	text-overflow:ellipsis;
	user-select:text;
}
.commitDetailsSummaryTop{
	display:inline-table;
	width:100%;
}
.commitDetailsSummaryTopRow{
	display:table-row;
}
.commitDetailsSummaryKeyValues, .commitDetailsSummaryAvatar{
	display:table-cell;
	vertical-align:top;
}
.commitDetailsSummaryKeyValues{
	max-width:0px;
	overflow-x:hidden;
	text-overflow:ellipsis;
}
.commitDetailsSummaryTop.withAvatar .commitDetailsSummaryKeyValues{
	padding-right:10px;
}
.commitDetailsSummaryAvatar{
	width:54px;
}
.commitDetailsSummaryAvatar > img{
	width:54px;
	border-radius:4px;
}
#commitDetailsFiles{
	left:45%;
	right:32px;
	padding:4px 8px 8px 0;
}
#commitDetailsFiles ul{
	list-style-type:none;
	-webkit-margin-before:0;
	-webkit-margin-after:0;
	-webkit-margin-start:0px;
	-webkit-margin-end:0px;
	-webkit-padding-start:30px;
}
#commitDetailsFiles > ul{
	-webkit-padding-start:10px;
}
#commitDetailsFiles li{
	margin-top:4px;
	white-space:nowrap;
	text-overflow:ellipsis;
	overflow-x:hidden;
}
#commitDetailsClose{
	position:absolute;
	right:4px;
	top:4px;
	width:24px;
	height:24px;
	cursor:pointer;
}
#commitDetailsClose svg{
	width:24px;
	height:24px;
	fill:var(--vscode-editor-foreground);
	fill-opacity:0.6;
}
#commitDetailsClose:hover svg{
	fill-opacity:0.8;
}
#commitDetailsLoading{
	left:0;
	right:32px;
	padding:10px;
	user-select:none;
	text-align:center;
	line-height:24px;
	text-overflow:ellipsis;
}
#commitDetailsLoading svg{
	display:inline-block;
	width:15px !important;
	height:20px !important;
	margin-top:2px;
	margin-right:8px;
	vertical-align:top;
	fill:var(--vscode-editor-foreground);
	animation:loadingIconAnimation 2s linear infinite;
}
tr#commitDetails #commitDetailsSummary, tr#commitDetails #commitDetailsLoading{
	border-left:1px solid rgba(128,128,128,0.2);
}
svg.openFolderIcon, svg.closedFolderIcon, svg.fileIcon{
	width:13px;
	height:13px;
	margin-top:2.5px;
	fill:var(--vscode-editor-foreground);
	fill-opacity:0.6;
	margin-right:8px;
	vertical-align:top;
}
.gitFolderContents.hidden{
	display:none;
}
.gitFolder{
	cursor:pointer;
}
.gitFile{
	color:var(--vscode-gitDecoration-modifiedResourceForeground);
}
.gitFile.A, .gitFile.U{
	color:var(--vscode-gitDecoration-addedResourceForeground);
}
.gitFile.D{
	color:var(--vscode-gitDecoration-deletedResourceForeground);
}
.gitFile.gitDiffPossible{
	cursor:pointer;
}
.gitFileAddDel, .gitFileRename{
	color:var(--vscode-editor-foreground);
	margin-left:8px;
}
.gitFileAdditions, .gitFileDeletions{
	padding:0 3px;
	cursor:help;
}
.gitFileAdditions{
	color:var(--vscode-gitDecoration-addedResourceForeground);
}
.gitFileDeletions{
	color:var(--vscode-gitDecoration-deletedResourceForeground);
}
.gitFileRename{
	cursor:help;
>>>>>>> 87a700da
}

.commit .avatar > img {
  display: inline-block;
  width: 18px;
  margin-top: 3px;
  margin-right: 4px;
  border-radius: 4px;
  vertical-align: top;
}

.commitHeadDot {
  display: inline-block;
  width: 6px;
  height: 6px;
  margin-top: 7px;
  margin-right: 5px;
  border: 2px solid var(--git-graph-color);
  border-radius: 6px;
  vertical-align: top;
}

/* Ref labels */
.gitRef {
  display: inline-block;
  height: 18px;
  margin-top: 2px;
  margin-right: 5px;
  border: 1px solid rgba(128, 128, 128, 0.75);
  border-radius: 5px;
  background-color: rgba(128, 128, 128, 0.15);
  font-size: 12px;
  line-height: 18px;
  vertical-align: top;
  cursor: default;
}
.gitRef.active {
  border-color: var(--git-graph-color);
}
.gitRef.active .gitRefName {
  font-weight: bold;
}
.gitRef > svg {
  width: 14px;
  height: 14px;
  padding: 2px;
  margin-right: 5px;
  border-radius: 4px 0 0 4px;
  background-color: var(--git-graph-color);
  fill: var(--vscode-editor-background);
  vertical-align: top;
}
.gitRefName {
  padding-right: 5px;
}
.gitRefHeadRemote {
  display: inline-block;
  height: 18px;
  padding-right: 5px;
  padding-left: 5px;
  line-height: 18px;
  font-style: italic;
  border-left: 1px solid rgba(128, 128, 128, 0.45);
}
body.branchLabelsAlignedToGraph tr.commit td:first-child .gitRef:last-child {
  margin-right: 0;
}
body.tagLabelsRightAligned .gitRefTags {
  float: right;
}
body.tagLabelsRightAligned .gitRef.tag {
  margin-right: 0;
  margin-left: 5px;
}

/* Loader */
#loadingHeader {
  line-height: 32px;
  text-align: center;
}
#loadingHeader svg {
  display: inline;
  margin-right: 10px;
  fill: var(--vscode-editor-foreground);
  vertical-align: top;
  animation: loadingIconAnimation 2s linear infinite;
}
@keyframes loadingIconAnimation {
  0% {
    transform: rotate(0deg);
    opacity: 0.7;
  }
  25% {
    opacity: 1;
  }
  50% {
    opacity: 0.7;
  }
  75% {
    opacity: 1;
  }
  100% {
    transform: rotate(360deg);
    opacity: 0.7;
  }
}

/* Controls */
#controls {
  display: block;
  position: relative;
  top: 0;
  right: 0;
  left: 0;
  padding: 4px 42px 4px 0;
  font-size: 13px;
  font-weight: 700;
  line-height: 32px;
  border-bottom: 1px solid rgba(128, 128, 128, 0.5);
  text-align: center;
}
#repoControl,
#branchControl,
#showRemoteBranchesControl {
  margin: 0 10px;
  white-space: nowrap;
}
#repoSelect,
#branchSelect {
  margin-left: 3px;
}
#showRemoteBranchesCheckbox {
  width: 14px;
  vertical-align: text-top;
}
#fetchBtn,
#refreshBtn,
#settingsContainer {
  position: absolute;
  top: 50%;
  width: 20px;
  height: 20px;
  margin-top: -10px;
  cursor: pointer;
  user-select: none;
}

#settingsContainer {
  display: flex;
  z-index: 1;
}

#settingsContainer .dropdown-menu {
  display: none;
  flex-direction: column;
  position: absolute;
  top: 6px;
  right: 0;
  width: auto;
  height: auto;
  opacity: 1;
}
.dropdown-menu li {
  width: 120px;
  padding: 0 10px;
  border: 1px solid rgba(128, 128, 128, 0.3);
  color: var(--vscode-menu-foreground);
  background-color: var(--vscode-menu-background);
  list-style-type: none;
}

.dropdown-menu li:hover {
  color: var(--vscode-menu-selectionForeground);
  background-color: var(--vscode-menu-selectionBackground);
}

#settingsContainer:hover .dropdown-menu,
.dropdown-menu:hover {
  display: flex;
}

#fetchBtn,
#settingsContainer {
  display: none;
}
#fetchBtn {
  right: 40px;
}
#settingsContainer {
  right: 70px;
}
#refreshBtn {
  right: 10px;
}
#refreshBtn.refreshing {
  cursor: default;
}
#fetchBtn svg,
#refreshBtn svg,
#settingsBtn svg {
  position: absolute;
  fill: var(--vscode-editor-foreground);
  opacity: 0.8;
}
#fetchBtn:hover svg,
#refreshBtn:hover svg {
  opacity: 1;
  stroke: var(--vscode-editor-foreground);
  stroke-opacity: 0.4;
  stroke-width: 0.5px;
}
#settingsBtn:hover svg {
  opacity: 1;
  stroke-opacity: 0.4;
}
#fetchBtn svg,
#settingsContainer svg {
  top: 1px;
  left: 1px;
  width: 18px !important;
  height: 18px !important;
}
#refreshBtn svg {
  top: 2px;
  left: 2px;
  width: 16px !important;
  height: 16px !important;
}
#refreshBtn.refreshing svg {
  top: 2px;
  left: 3.25px;
  width: 13.5px !important;
  height: 18px !important;
  animation: loadingIconAnimation 2s linear infinite;
}
#loadMoreCommitsBtn {
  width: 180px;
  height: 28px;
  margin: 10px auto;
  border-radius: 14px;
  line-height: 28px;
}

#controls.fetchSupported {
  padding-right: 72px;
}
#controls.fetchSupported #fetchBtn,
#controls.fetchSupported #settingsContainer {
  display: block;
}

#controls select:focus,
#controls input:focus {
  outline: none;
}
#controls label {
  cursor: pointer;
}

/* Context Menu */
#contextMenu {
  display: none;
  position: absolute;
  padding: 4px 0;
  margin: 0;
  box-shadow: 0 1px 4px 1px var(--vscode-widget-shadow);
  color: var(--vscode-menu-foreground);
  background-color: var(--vscode-menu-background);
  list-style-type: none;
}
#contextMenu.active {
  display: block;
}
#contextMenu li {
  cursor: default;
}
#contextMenu li.contextMenuItem {
  padding: 6px 20px;
}
#contextMenu li.contextMenuItem:hover {
  color: var(--vscode-menu-selectionForeground);
  background-color: var(--vscode-menu-selectionBackground);
}
#contextMenu li.contextMenuDivider {
  margin: 4px 10px;
  border-top: 1px solid var(--vscode-menu-separatorBackground);
  opacity: 0.5;
}

#contextMenu.checked li.contextMenuItem {
  position: relative;
  padding-left: 35px;
}
#contextMenu.checked li.contextMenuItem .contextMenuItemCheck {
  position: absolute;
  top: 50%;
  left: 15px;
  width: 12px;
  height: 16px;
  margin-top: -8px;
}
#contextMenu.checked li.contextMenuItem .contextMenuItemCheck svg {
  fill: var(--vscode-menu-foreground);
  opacity: 0.6;
}
#contextMenu.checked li.contextMenuItem:hover .contextMenuItemCheck svg {
  fill: var(--vscode-menu-selectionForeground);
  opacity: 0.8;
}

/* Dialogs */
#dialog,
#dialogBacking {
  display: none;
}
#dialog.active {
  display: block;
  position: fixed;
  top: 50%;
  left: 50%;
  max-width: 360px;
  max-height: 80%;
  padding: 10px;
  border: 1px solid rgba(128, 128, 128, 0.5);
  border-radius: 5px;
  box-shadow: 0 0 30px 5px var(--vscode-widget-shadow);
  color: var(--vscode-menu-foreground);
  background-color: var(--vscode-menu-background);
  z-index: 10;
  transform: translateX(-50%) translateY(-50%);
  text-align: center;
  overflow-y: auto;
}

#dialog > table.dialogForm {
  display: inline-table;
  width: 360px;
}
#dialog > table.dialogForm td {
  padding-top: 10px;
  text-align: left;
  white-space: nowrap;
}
#dialog > table.dialogForm td:last-child {
  width: 100%;
}
#dialog > table.dialogForm.multi td:nth-child(1) {
  padding-right: 5px;
}
#dialog > table.dialogForm.single select {
  width: 100%;
}
#dialog > table.dialogForm.single .dialogFormCheckbox {
  display: inline-block;
  width: 100%;
  text-align: center;
}
#dialog > table.dialogForm input[type='text'] {
  width: 100%;
}
#dialog > table.dialogForm input[type='checkbox'] {
  vertical-align: text-top;
  outline-style: none;
}
#dialog > table.dialogForm.multi input[type='checkbox'] {
  margin-left: 0;
}
#dialog > table.dialogForm.single input[type='checkbox'],
#dialog > table.dialogForm.multiCheckbox input[type='checkbox'] {
  margin-right: 5px;
}
#dialog > table.dialogForm input[type='text'],
#dialog > table.dialogForm select {
  padding: 4px;
  border: 1px solid rgba(128, 128, 128, 0.3);
  box-sizing: border-box;
  outline-style: none;
}
#dialog .roundedBtn {
  display: inline-block;
  height: 22px;
  padding: 0 15px;
  margin: 10px 6px 0 6px;
  border-radius: 11px;
  line-height: 20px;
}
#dialog .errorReason {
  display: inline-block;
  width: 100%;
  margin-top: 10px;
  font-style: italic;
  text-align: left;
}
#dialogBacking.active {
  display: block;
  position: fixed;
  top: 0;
  right: 0;
  bottom: 0;
  left: 0;
  z-index: 9;
}
#dialog #dialogAction {
  box-shadow: 0 0 1px 1px rgba(128, 128, 128, 0.2);
  background-color: rgba(128, 128, 128, 0.15);
  border-color: rgba(128, 128, 128, 0.8);
}
#dialog #dialogAction:hover {
  background-color: rgba(128, 128, 128, 0.25);
}
#dialog.noInput #dialogAction,
#dialog.inputInvalid #dialogAction {
  background-color: rgba(128, 128, 128, 0.2);
  opacity: 0.5;
}
#dialog.noInput #dialogAction {
  cursor: default;
}
#dialog.inputInvalid #dialogAction {
  cursor: help;
}
#dialog svg {
  display: inline;
  margin-right: 3px;
  line-height: 20px;
  fill: var(--vscode-menu-foreground);
  opacity: 0.75;
  vertical-align: sub;
}
#actionRunning {
  margin: 0 16px;
  line-height: 24px;
}
#actionRunning svg {
  display: inline-block;
  width: 15px !important;
  height: 20px !important;
  margin-top: 2px;
  margin-right: 8px;
  vertical-align: top;
  animation: loadingIconAnimation 2s linear infinite;
}

/* Buttons */
.roundedBtn {
  display: block;
  border: 1px solid rgba(128, 128, 128, 0.5);
  background-color: rgba(128, 128, 128, 0.1);
  font-size: 13px;
  text-align: center;
  cursor: pointer;
}
.roundedBtn:hover {
  background-color: rgba(128, 128, 128, 0.2);
}

/* General */
#commitGraph,
#commitTable th,
#commitTable td,
.gitRef,
#loadingHeader,
.unselectable,
.roundedBtn,
#controls label {
  user-select: none;
}
<|MERGE_RESOLUTION|>--- conflicted
+++ resolved
@@ -1,991 +1,807 @@
-/* Body */
-body {
-  padding: 0;
-  margin: 0;
-}
-body.unableToLoad {
-  margin: 0 20px;
-}
-body.unableToLoad h2,
-body.unableToLoad p {
-  text-align: center;
-}
-#scrollShadow.active {
-  position: fixed;
-  top: 0px;
-  left: 0px;
-  width: 100%;
-  height: 0px;
-  box-shadow: 0 -6px 6px 6px var(--vscode-scrollbar-shadow);
-  z-index: 200;
-}
-
-body #view {
-  display: block;
-  position: fixed;
-  top: 0;
-  right: 0;
-  bottom: 0;
-  left: 0;
-  overflow-x: hidden;
-  overflow-y: auto;
-}
-body.dockedCommitDetailsViewOpen #view {
-  bottom: 252px;
-}
-body.dockedCommitDetailsViewOpen #dockedCommitDetailsView {
-  display: block;
-  position: fixed;
-  right: 0;
-  bottom: 0;
-  left: 0;
-  height: 250px;
-  background-color: rgba(128, 128, 128, 0.1);
-  font-size: 13px;
-  line-height: 18px;
-  white-space: normal;
-  border-top: 2px solid rgba(128, 128, 128, 0.2);
-}
-
-/* Content */
-#content {
-  position: relative;
-}
-
-/* Commit Graph */
-#commitGraph {
-  display: block;
-  position: absolute;
-  top: 0px;
-  left: 8px;
-  z-index: -1;
-}
-#commitGraph circle.current {
-  fill: var(--vscode-editor-background);
-  stroke-width: 2;
-}
-#commitGraph circle:not(.current) {
-  stroke: var(--vscode-editor-background);
-  stroke-width: 1;
-  stroke-opacity: 0.75;
-}
-#commitGraph path.shadow {
-  fill: none;
-  stroke: var(--vscode-editor-background);
-  stroke-opacity: 0.75;
-  stroke-width: 4;
-}
-#commitGraph path.line {
-  fill: none;
-  stroke-width: 2;
-}
-
-/* Commit Table */
-#commitTable table {
-  width: 100%;
-  border-collapse: collapse;
-}
-#commitTable table,
-#commitTable tbody,
-#commitTable tr,
-#commitTable th,
-#commitTable td {
-  padding: 0;
-  margin: 0;
-}
-#commitTable th,
-#commitTable td {
-  font-size: 13px;
-  white-space: nowrap;
-  cursor: default;
-  text-overflow: ellipsis;
-  overflow: hidden;
-}
-#commitTable tr.commit:hover td,
-#commitTable tr.commit.contextMenuActive td,
-#commitTable tr.commit.dialogActive td {
-  background-color: rgba(128, 128, 128, 0.15);
-}
-#commitTable tr.commit:hover td {
-  cursor: pointer;
-}
-#commitTable td {
-  padding: 0 4px;
-  line-height: 24px;
-}
-#commitTable th {
-  padding: 6px 12px;
-  line-height: 18px;
-  border-bottom: 1px solid rgba(128, 128, 128, 0.5);
-}
-
-#commitTable.fixedLayout table {
-  table-layout: fixed;
-}
-#commitTable.autoLayout td:nth-child(2),
-#commitTable.autoLayout th:nth-child(2) {
-  width: 100%;
-  max-width: 0;
-}
-#commitTable.autoLayout td.authorCol,
-#commitTable.autoLayout th.authorCol {
-  max-width: 124px;
-}
-#tableColHeaders.resizing th {
-  cursor: col-resize;
-}
-.tableColHeader {
-  position: relative;
-}
-.resizeCol {
-  display: block;
-  position: absolute;
-  top: 0px;
-  width: 6px;
-  height: 100%;
-  cursor: col-resize;
-}
-.resizeCol.left {
-  left: 0px;
-  border-left: 1px solid rgba(128, 128, 128, 0.25);
-}
-.resizeCol.right {
-  right: 0px;
-}
-
-/* Commit Details View */
-<<<<<<< HEAD
-#commitDetails {
-  height: 250px;
-  vertical-align: top;
-}
-#commitDetails td {
-  position: relative;
-  background-color: rgba(128, 128, 128, 0.1);
-  font-size: 13px;
-  line-height: 18px;
-  white-space: normal;
-}
-#commitDetails td:after {
-  display: block;
-  position: absolute;
-  right: 0;
-  bottom: 0;
-  left: 0;
-  height: 2px;
-  background-color: rgba(128, 128, 128, 0.2);
-  content: '';
-}
-#commitTable tr.commit.commitDetailsOpen td,
-#commitTable tr.commit.compareCommitOpen td {
-  background-color: rgba(128, 128, 128, 0.25);
-}
-#commitTable tr.commit.commitDetailsOpen:hover td,
-#commitTable tr.commit.compareCommitOpen:hover td {
-  background-color: rgba(128, 128, 128, 0.35);
-}
-#commitDetailsSummary {
-  position: absolute;
-  top: 0;
-  bottom: 2px;
-  left: 0;
-  width: 45%;
-  padding: 10px;
-  box-sizing: border-box;
-  overflow-x: hidden;
-  overflow-y: auto;
-  text-overflow: ellipsis;
-  border-right: 1px solid rgba(128, 128, 128, 0.2);
-  user-select: text;
-}
-.commitDetailsSummaryTop {
-  display: inline-table;
-  width: 100%;
-}
-.commitDetailsSummaryTopRow {
-  display: table-row;
-}
-.commitDetailsSummaryKeyValues,
-.commitDetailsSummaryAvatar {
-  display: table-cell;
-  vertical-align: top;
-}
-.commitDetailsSummaryKeyValues {
-  max-width: 0px;
-  overflow-x: hidden;
-  text-overflow: ellipsis;
-}
-.commitDetailsSummaryTop.withAvatar .commitDetailsSummaryKeyValues {
-  padding-right: 10px;
-}
-.commitDetailsSummaryAvatar {
-  width: 54px;
-}
-.commitDetailsSummaryAvatar > img {
-  width: 54px;
-  border-radius: 4px;
-}
-#commitDetailsFiles {
-  position: absolute;
-  top: 0;
-  right: 32px;
-  bottom: 2px;
-  left: 45%;
-  padding-top: 4px;
-  padding-bottom: 8px;
-  border-right: 1px solid rgba(128, 128, 128, 0.2);
-  overflow-x: hidden;
-  overflow-y: scroll;
-  box-sizing: border-box;
-}
-#commitDetailsFiles ul {
-  list-style-type: none;
-  -webkit-margin-before: 0;
-  -webkit-margin-after: 0;
-  -webkit-margin-start: 0px;
-  -webkit-margin-end: 0px;
-  -webkit-padding-start: 30px;
-}
-#commitDetailsFiles > ul {
-  -webkit-padding-start: 10px;
-}
-#commitDetailsFiles li {
-  margin-top: 4px;
-  white-space: nowrap;
-  text-overflow: ellipsis;
-  overflow-x: hidden;
-}
-#commitDetailsClose {
-  position: absolute;
-  top: 4px;
-  right: 4px;
-  width: 24px;
-  height: 24px;
-  cursor: pointer;
-}
-#commitDetailsClose svg {
-  width: 24px;
-  height: 24px;
-  fill: var(--vscode-editor-foreground);
-  fill-opacity: 0.6;
-}
-#commitDetailsClose:hover svg {
-  fill-opacity: 0.8;
-}
-#commitDetailsLoading {
-  position: absolute;
-  top: 0;
-  right: 32px;
-  bottom: 2px;
-  left: 0;
-  padding: 10px;
-  line-height: 24px;
-  box-sizing: border-box;
-  border-right: 1px solid rgba(128, 128, 128, 0.2);
-  user-select: text;
-  text-align: center;
-}
-#commitDetailsLoading svg {
-  display: inline-block;
-  width: 15px !important;
-  height: 20px !important;
-  margin-top: 2px;
-  margin-right: 8px;
-  vertical-align: top;
-  fill: var(--vscode-editor-foreground);
-  animation: loadingIconAnimation 2s linear infinite;
-}
-tr#commitDetails #commitDetailsSummary,
-tr#commitDetails #commitDetailsLoading {
-  border-left: 1px solid rgba(128, 128, 128, 0.2);
-}
-svg.openFolderIcon,
-svg.closedFolderIcon,
-svg.fileIcon {
-  width: 13px;
-  height: 13px;
-  margin-top: 2.5px;
-  margin-right: 8px;
-  fill: var(--vscode-editor-foreground);
-  fill-opacity: 0.6;
-  vertical-align: top;
-}
-.gitFolderContents.hidden {
-  display: none;
-}
-.gitFolder {
-  cursor: pointer;
-}
-.gitFile {
-  color: var(--vscode-gitDecoration-modifiedResourceForeground);
-}
-.gitFile.A,
-.gitFile.U {
-  color: var(--vscode-gitDecoration-addedResourceForeground);
-}
-.gitFile.D {
-  color: var(--vscode-gitDecoration-deletedResourceForeground);
-}
-.gitFile.gitDiffPossible {
-  cursor: pointer;
-}
-.gitFileAddDel,
-.gitFileRename {
-  margin-left: 8px;
-  color: var(--vscode-editor-foreground);
-}
-.gitFileAdditions,
-.gitFileDeletions {
-  padding: 0 3px;
-  cursor: help;
-}
-.gitFileAdditions {
-  color: var(--vscode-gitDecoration-addedResourceForeground);
-}
-.gitFileDeletions {
-  color: var(--vscode-gitDecoration-deletedResourceForeground);
-}
-.gitFileRename {
-  cursor: help;
-=======
-#commitDetails{
-	height:250px;
-	vertical-align:top;
-}
-#commitDetails td{
-	background-color:rgba(128,128,128,0.1);
-	position:relative;
-	font-size:13px;
-	line-height:18px;
-	white-space:normal;
-}
-#commitDetails td:after{
-	content:'';
-	display:block;
-	position:absolute;
-	left:0;
-	right:0;
-	bottom:0;
-	height:2px;
-	background-color:rgba(128,128,128,0.2);
-}
-#commitTable tr.commit.commitDetailsOpen td, #commitTable tr.commit.compareCommitOpen td{
-	background-color:rgba(128,128,128,0.25);
-}
-#commitTable tr.commit.commitDetailsOpen:hover td, #commitTable tr.commit.compareCommitOpen:hover td{
-	background-color:rgba(128,128,128,0.35);
-}
-#commitDetailsSummary, #commitDetailsFiles, #commitDetailsLoading{
-	position:absolute;
-	top:0;
-	bottom:2px;
-	box-sizing:border-box;
-	border-right:1px solid rgba(128,128,128,0.2);
-	overflow-x:hidden;
-	overflow-y:auto;
-}
-#commitDetailsSummary{
-	left:0;
-	width:45%;
-	padding:10px;
-	text-overflow:ellipsis;
-	user-select:text;
-}
-.commitDetailsSummaryTop{
-	display:inline-table;
-	width:100%;
-}
-.commitDetailsSummaryTopRow{
-	display:table-row;
-}
-.commitDetailsSummaryKeyValues, .commitDetailsSummaryAvatar{
-	display:table-cell;
-	vertical-align:top;
-}
-.commitDetailsSummaryKeyValues{
-	max-width:0px;
-	overflow-x:hidden;
-	text-overflow:ellipsis;
-}
-.commitDetailsSummaryTop.withAvatar .commitDetailsSummaryKeyValues{
-	padding-right:10px;
-}
-.commitDetailsSummaryAvatar{
-	width:54px;
-}
-.commitDetailsSummaryAvatar > img{
-	width:54px;
-	border-radius:4px;
-}
-#commitDetailsFiles{
-	left:45%;
-	right:32px;
-	padding:4px 8px 8px 0;
-}
-#commitDetailsFiles ul{
-	list-style-type:none;
-	-webkit-margin-before:0;
-	-webkit-margin-after:0;
-	-webkit-margin-start:0px;
-	-webkit-margin-end:0px;
-	-webkit-padding-start:30px;
-}
-#commitDetailsFiles > ul{
-	-webkit-padding-start:10px;
-}
-#commitDetailsFiles li{
-	margin-top:4px;
-	white-space:nowrap;
-	text-overflow:ellipsis;
-	overflow-x:hidden;
-}
-#commitDetailsClose{
-	position:absolute;
-	right:4px;
-	top:4px;
-	width:24px;
-	height:24px;
-	cursor:pointer;
-}
-#commitDetailsClose svg{
-	width:24px;
-	height:24px;
-	fill:var(--vscode-editor-foreground);
-	fill-opacity:0.6;
-}
-#commitDetailsClose:hover svg{
-	fill-opacity:0.8;
-}
-#commitDetailsLoading{
-	left:0;
-	right:32px;
-	padding:10px;
-	user-select:none;
-	text-align:center;
-	line-height:24px;
-	text-overflow:ellipsis;
-}
-#commitDetailsLoading svg{
-	display:inline-block;
-	width:15px !important;
-	height:20px !important;
-	margin-top:2px;
-	margin-right:8px;
-	vertical-align:top;
-	fill:var(--vscode-editor-foreground);
-	animation:loadingIconAnimation 2s linear infinite;
-}
-tr#commitDetails #commitDetailsSummary, tr#commitDetails #commitDetailsLoading{
-	border-left:1px solid rgba(128,128,128,0.2);
-}
-svg.openFolderIcon, svg.closedFolderIcon, svg.fileIcon{
-	width:13px;
-	height:13px;
-	margin-top:2.5px;
-	fill:var(--vscode-editor-foreground);
-	fill-opacity:0.6;
-	margin-right:8px;
-	vertical-align:top;
-}
-.gitFolderContents.hidden{
-	display:none;
-}
-.gitFolder{
-	cursor:pointer;
-}
-.gitFile{
-	color:var(--vscode-gitDecoration-modifiedResourceForeground);
-}
-.gitFile.A, .gitFile.U{
-	color:var(--vscode-gitDecoration-addedResourceForeground);
-}
-.gitFile.D{
-	color:var(--vscode-gitDecoration-deletedResourceForeground);
-}
-.gitFile.gitDiffPossible{
-	cursor:pointer;
-}
-.gitFileAddDel, .gitFileRename{
-	color:var(--vscode-editor-foreground);
-	margin-left:8px;
-}
-.gitFileAdditions, .gitFileDeletions{
-	padding:0 3px;
-	cursor:help;
-}
-.gitFileAdditions{
-	color:var(--vscode-gitDecoration-addedResourceForeground);
-}
-.gitFileDeletions{
-	color:var(--vscode-gitDecoration-deletedResourceForeground);
-}
-.gitFileRename{
-	cursor:help;
->>>>>>> 87a700da
-}
-
-.commit .avatar > img {
-  display: inline-block;
-  width: 18px;
-  margin-top: 3px;
-  margin-right: 4px;
-  border-radius: 4px;
-  vertical-align: top;
-}
-
-.commitHeadDot {
-  display: inline-block;
-  width: 6px;
-  height: 6px;
-  margin-top: 7px;
-  margin-right: 5px;
-  border: 2px solid var(--git-graph-color);
-  border-radius: 6px;
-  vertical-align: top;
-}
-
-/* Ref labels */
-.gitRef {
-  display: inline-block;
-  height: 18px;
-  margin-top: 2px;
-  margin-right: 5px;
-  border: 1px solid rgba(128, 128, 128, 0.75);
-  border-radius: 5px;
-  background-color: rgba(128, 128, 128, 0.15);
-  font-size: 12px;
-  line-height: 18px;
-  vertical-align: top;
-  cursor: default;
-}
-.gitRef.active {
-  border-color: var(--git-graph-color);
-}
-.gitRef.active .gitRefName {
-  font-weight: bold;
-}
-.gitRef > svg {
-  width: 14px;
-  height: 14px;
-  padding: 2px;
-  margin-right: 5px;
-  border-radius: 4px 0 0 4px;
-  background-color: var(--git-graph-color);
-  fill: var(--vscode-editor-background);
-  vertical-align: top;
-}
-.gitRefName {
-  padding-right: 5px;
-}
-.gitRefHeadRemote {
-  display: inline-block;
-  height: 18px;
-  padding-right: 5px;
-  padding-left: 5px;
-  line-height: 18px;
-  font-style: italic;
-  border-left: 1px solid rgba(128, 128, 128, 0.45);
-}
-body.branchLabelsAlignedToGraph tr.commit td:first-child .gitRef:last-child {
-  margin-right: 0;
-}
-body.tagLabelsRightAligned .gitRefTags {
-  float: right;
-}
-body.tagLabelsRightAligned .gitRef.tag {
-  margin-right: 0;
-  margin-left: 5px;
-}
-
-/* Loader */
-#loadingHeader {
-  line-height: 32px;
-  text-align: center;
-}
-#loadingHeader svg {
-  display: inline;
-  margin-right: 10px;
-  fill: var(--vscode-editor-foreground);
-  vertical-align: top;
-  animation: loadingIconAnimation 2s linear infinite;
-}
-@keyframes loadingIconAnimation {
-  0% {
-    transform: rotate(0deg);
-    opacity: 0.7;
-  }
-  25% {
-    opacity: 1;
-  }
-  50% {
-    opacity: 0.7;
-  }
-  75% {
-    opacity: 1;
-  }
-  100% {
-    transform: rotate(360deg);
-    opacity: 0.7;
-  }
-}
-
-/* Controls */
-#controls {
-  display: block;
-  position: relative;
-  top: 0;
-  right: 0;
-  left: 0;
-  padding: 4px 42px 4px 0;
-  font-size: 13px;
-  font-weight: 700;
-  line-height: 32px;
-  border-bottom: 1px solid rgba(128, 128, 128, 0.5);
-  text-align: center;
-}
-#repoControl,
-#branchControl,
-#showRemoteBranchesControl {
-  margin: 0 10px;
-  white-space: nowrap;
-}
-#repoSelect,
-#branchSelect {
-  margin-left: 3px;
-}
-#showRemoteBranchesCheckbox {
-  width: 14px;
-  vertical-align: text-top;
-}
-#fetchBtn,
-#refreshBtn,
-#settingsContainer {
-  position: absolute;
-  top: 50%;
-  width: 20px;
-  height: 20px;
-  margin-top: -10px;
-  cursor: pointer;
-  user-select: none;
-}
-
-#settingsContainer {
-  display: flex;
-  z-index: 1;
-}
-
-#settingsContainer .dropdown-menu {
-  display: none;
-  flex-direction: column;
-  position: absolute;
-  top: 6px;
-  right: 0;
-  width: auto;
-  height: auto;
-  opacity: 1;
-}
-.dropdown-menu li {
-  width: 120px;
-  padding: 0 10px;
-  border: 1px solid rgba(128, 128, 128, 0.3);
-  color: var(--vscode-menu-foreground);
-  background-color: var(--vscode-menu-background);
-  list-style-type: none;
-}
-
-.dropdown-menu li:hover {
-  color: var(--vscode-menu-selectionForeground);
-  background-color: var(--vscode-menu-selectionBackground);
-}
-
-#settingsContainer:hover .dropdown-menu,
-.dropdown-menu:hover {
-  display: flex;
-}
-
-#fetchBtn,
-#settingsContainer {
-  display: none;
-}
-#fetchBtn {
-  right: 40px;
-}
-#settingsContainer {
-  right: 70px;
-}
-#refreshBtn {
-  right: 10px;
-}
-#refreshBtn.refreshing {
-  cursor: default;
-}
-#fetchBtn svg,
-#refreshBtn svg,
-#settingsBtn svg {
-  position: absolute;
-  fill: var(--vscode-editor-foreground);
-  opacity: 0.8;
-}
-#fetchBtn:hover svg,
-#refreshBtn:hover svg {
-  opacity: 1;
-  stroke: var(--vscode-editor-foreground);
-  stroke-opacity: 0.4;
-  stroke-width: 0.5px;
-}
-#settingsBtn:hover svg {
-  opacity: 1;
-  stroke-opacity: 0.4;
-}
-#fetchBtn svg,
-#settingsContainer svg {
-  top: 1px;
-  left: 1px;
-  width: 18px !important;
-  height: 18px !important;
-}
-#refreshBtn svg {
-  top: 2px;
-  left: 2px;
-  width: 16px !important;
-  height: 16px !important;
-}
-#refreshBtn.refreshing svg {
-  top: 2px;
-  left: 3.25px;
-  width: 13.5px !important;
-  height: 18px !important;
-  animation: loadingIconAnimation 2s linear infinite;
-}
-#loadMoreCommitsBtn {
-  width: 180px;
-  height: 28px;
-  margin: 10px auto;
-  border-radius: 14px;
-  line-height: 28px;
-}
-
-#controls.fetchSupported {
-  padding-right: 72px;
-}
-#controls.fetchSupported #fetchBtn,
-#controls.fetchSupported #settingsContainer {
-  display: block;
-}
-
-#controls select:focus,
-#controls input:focus {
-  outline: none;
-}
-#controls label {
-  cursor: pointer;
-}
-
-/* Context Menu */
-#contextMenu {
-  display: none;
-  position: absolute;
-  padding: 4px 0;
-  margin: 0;
-  box-shadow: 0 1px 4px 1px var(--vscode-widget-shadow);
-  color: var(--vscode-menu-foreground);
-  background-color: var(--vscode-menu-background);
-  list-style-type: none;
-}
-#contextMenu.active {
-  display: block;
-}
-#contextMenu li {
-  cursor: default;
-}
-#contextMenu li.contextMenuItem {
-  padding: 6px 20px;
-}
-#contextMenu li.contextMenuItem:hover {
-  color: var(--vscode-menu-selectionForeground);
-  background-color: var(--vscode-menu-selectionBackground);
-}
-#contextMenu li.contextMenuDivider {
-  margin: 4px 10px;
-  border-top: 1px solid var(--vscode-menu-separatorBackground);
-  opacity: 0.5;
-}
-
-#contextMenu.checked li.contextMenuItem {
-  position: relative;
-  padding-left: 35px;
-}
-#contextMenu.checked li.contextMenuItem .contextMenuItemCheck {
-  position: absolute;
-  top: 50%;
-  left: 15px;
-  width: 12px;
-  height: 16px;
-  margin-top: -8px;
-}
-#contextMenu.checked li.contextMenuItem .contextMenuItemCheck svg {
-  fill: var(--vscode-menu-foreground);
-  opacity: 0.6;
-}
-#contextMenu.checked li.contextMenuItem:hover .contextMenuItemCheck svg {
-  fill: var(--vscode-menu-selectionForeground);
-  opacity: 0.8;
-}
-
-/* Dialogs */
-#dialog,
-#dialogBacking {
-  display: none;
-}
-#dialog.active {
-  display: block;
-  position: fixed;
-  top: 50%;
-  left: 50%;
-  max-width: 360px;
-  max-height: 80%;
-  padding: 10px;
-  border: 1px solid rgba(128, 128, 128, 0.5);
-  border-radius: 5px;
-  box-shadow: 0 0 30px 5px var(--vscode-widget-shadow);
-  color: var(--vscode-menu-foreground);
-  background-color: var(--vscode-menu-background);
-  z-index: 10;
-  transform: translateX(-50%) translateY(-50%);
-  text-align: center;
-  overflow-y: auto;
-}
-
-#dialog > table.dialogForm {
-  display: inline-table;
-  width: 360px;
-}
-#dialog > table.dialogForm td {
-  padding-top: 10px;
-  text-align: left;
-  white-space: nowrap;
-}
-#dialog > table.dialogForm td:last-child {
-  width: 100%;
-}
-#dialog > table.dialogForm.multi td:nth-child(1) {
-  padding-right: 5px;
-}
-#dialog > table.dialogForm.single select {
-  width: 100%;
-}
-#dialog > table.dialogForm.single .dialogFormCheckbox {
-  display: inline-block;
-  width: 100%;
-  text-align: center;
-}
-#dialog > table.dialogForm input[type='text'] {
-  width: 100%;
-}
-#dialog > table.dialogForm input[type='checkbox'] {
-  vertical-align: text-top;
-  outline-style: none;
-}
-#dialog > table.dialogForm.multi input[type='checkbox'] {
-  margin-left: 0;
-}
-#dialog > table.dialogForm.single input[type='checkbox'],
-#dialog > table.dialogForm.multiCheckbox input[type='checkbox'] {
-  margin-right: 5px;
-}
-#dialog > table.dialogForm input[type='text'],
-#dialog > table.dialogForm select {
-  padding: 4px;
-  border: 1px solid rgba(128, 128, 128, 0.3);
-  box-sizing: border-box;
-  outline-style: none;
-}
-#dialog .roundedBtn {
-  display: inline-block;
-  height: 22px;
-  padding: 0 15px;
-  margin: 10px 6px 0 6px;
-  border-radius: 11px;
-  line-height: 20px;
-}
-#dialog .errorReason {
-  display: inline-block;
-  width: 100%;
-  margin-top: 10px;
-  font-style: italic;
-  text-align: left;
-}
-#dialogBacking.active {
-  display: block;
-  position: fixed;
-  top: 0;
-  right: 0;
-  bottom: 0;
-  left: 0;
-  z-index: 9;
-}
-#dialog #dialogAction {
-  box-shadow: 0 0 1px 1px rgba(128, 128, 128, 0.2);
-  background-color: rgba(128, 128, 128, 0.15);
-  border-color: rgba(128, 128, 128, 0.8);
-}
-#dialog #dialogAction:hover {
-  background-color: rgba(128, 128, 128, 0.25);
-}
-#dialog.noInput #dialogAction,
-#dialog.inputInvalid #dialogAction {
-  background-color: rgba(128, 128, 128, 0.2);
-  opacity: 0.5;
-}
-#dialog.noInput #dialogAction {
-  cursor: default;
-}
-#dialog.inputInvalid #dialogAction {
-  cursor: help;
-}
-#dialog svg {
-  display: inline;
-  margin-right: 3px;
-  line-height: 20px;
-  fill: var(--vscode-menu-foreground);
-  opacity: 0.75;
-  vertical-align: sub;
-}
-#actionRunning {
-  margin: 0 16px;
-  line-height: 24px;
-}
-#actionRunning svg {
-  display: inline-block;
-  width: 15px !important;
-  height: 20px !important;
-  margin-top: 2px;
-  margin-right: 8px;
-  vertical-align: top;
-  animation: loadingIconAnimation 2s linear infinite;
-}
-
-/* Buttons */
-.roundedBtn {
-  display: block;
-  border: 1px solid rgba(128, 128, 128, 0.5);
-  background-color: rgba(128, 128, 128, 0.1);
-  font-size: 13px;
-  text-align: center;
-  cursor: pointer;
-}
-.roundedBtn:hover {
-  background-color: rgba(128, 128, 128, 0.2);
-}
-
-/* General */
-#commitGraph,
-#commitTable th,
-#commitTable td,
-.gitRef,
-#loadingHeader,
-.unselectable,
-.roundedBtn,
-#controls label {
-  user-select: none;
-}
+/* Body */
+body {
+  padding: 0;
+  margin: 0;
+}
+body.unableToLoad {
+  margin: 0 20px;
+}
+body.unableToLoad h2,
+body.unableToLoad p {
+  text-align: center;
+}
+#scrollShadow.active {
+  position: fixed;
+  top: 0px;
+  left: 0px;
+  width: 100%;
+  height: 0px;
+  box-shadow: 0 -6px 6px 6px var(--vscode-scrollbar-shadow);
+  z-index: 200;
+}
+
+body #view {
+  display: block;
+  position: fixed;
+  top: 0;
+  right: 0;
+  bottom: 0;
+  left: 0;
+  overflow-x: hidden;
+  overflow-y: auto;
+}
+body.dockedCommitDetailsViewOpen #view {
+  bottom: 252px;
+}
+body.dockedCommitDetailsViewOpen #dockedCommitDetailsView {
+  display: block;
+  position: fixed;
+  right: 0;
+  bottom: 0;
+  left: 0;
+  height: 250px;
+  background-color: rgba(128, 128, 128, 0.1);
+  font-size: 13px;
+  line-height: 18px;
+  white-space: normal;
+  border-top: 2px solid rgba(128, 128, 128, 0.2);
+}
+
+/* Content */
+#content {
+  position: relative;
+}
+
+/* Commit Graph */
+#commitGraph {
+  display: block;
+  position: absolute;
+  top: 0px;
+  left: 8px;
+  z-index: -1;
+}
+#commitGraph circle.current {
+  fill: var(--vscode-editor-background);
+  stroke-width: 2;
+}
+#commitGraph circle:not(.current) {
+  stroke: var(--vscode-editor-background);
+  stroke-width: 1;
+  stroke-opacity: 0.75;
+}
+#commitGraph path.shadow {
+  fill: none;
+  stroke: var(--vscode-editor-background);
+  stroke-opacity: 0.75;
+  stroke-width: 4;
+}
+#commitGraph path.line {
+  fill: none;
+  stroke-width: 2;
+}
+
+/* Commit Table */
+#commitTable table {
+  width: 100%;
+  border-collapse: collapse;
+}
+#commitTable table,
+#commitTable tbody,
+#commitTable tr,
+#commitTable th,
+#commitTable td {
+  padding: 0;
+  margin: 0;
+}
+#commitTable th,
+#commitTable td {
+  font-size: 13px;
+  white-space: nowrap;
+  cursor: default;
+  text-overflow: ellipsis;
+  overflow: hidden;
+}
+#commitTable tr.commit:hover td,
+#commitTable tr.commit.contextMenuActive td,
+#commitTable tr.commit.dialogActive td {
+  background-color: rgba(128, 128, 128, 0.15);
+}
+#commitTable tr.commit:hover td {
+  cursor: pointer;
+}
+#commitTable td {
+  padding: 0 4px;
+  line-height: 24px;
+}
+#commitTable th {
+  padding: 6px 12px;
+  line-height: 18px;
+  border-bottom: 1px solid rgba(128, 128, 128, 0.5);
+}
+
+#commitTable.fixedLayout table {
+  table-layout: fixed;
+}
+#commitTable.autoLayout td:nth-child(2),
+#commitTable.autoLayout th:nth-child(2) {
+  width: 100%;
+  max-width: 0;
+}
+#commitTable.autoLayout td.authorCol,
+#commitTable.autoLayout th.authorCol {
+  max-width: 124px;
+}
+#tableColHeaders.resizing th {
+  cursor: col-resize;
+}
+.tableColHeader {
+  position: relative;
+}
+.resizeCol {
+  display: block;
+  position: absolute;
+  top: 0px;
+  width: 6px;
+  height: 100%;
+  cursor: col-resize;
+}
+.resizeCol.left {
+  left: 0px;
+  border-left: 1px solid rgba(128, 128, 128, 0.25);
+}
+.resizeCol.right {
+  right: 0px;
+}
+
+/* Commit Details View */
+#commitDetails {
+  height: 250px;
+  vertical-align: top;
+}
+#commitDetails td {
+  position: relative;
+  background-color: rgba(128, 128, 128, 0.1);
+  font-size: 13px;
+  line-height: 18px;
+  white-space: normal;
+}
+#commitDetails td:after {
+  display: block;
+  position: absolute;
+  right: 0;
+  bottom: 0;
+  left: 0;
+  height: 2px;
+  background-color: rgba(128, 128, 128, 0.2);
+  content: '';
+}
+#commitTable tr.commit.commitDetailsOpen td,
+#commitTable tr.commit.compareCommitOpen td {
+  background-color: rgba(128, 128, 128, 0.25);
+}
+#commitTable tr.commit.commitDetailsOpen:hover td,
+#commitTable tr.commit.compareCommitOpen:hover td {
+  background-color: rgba(128, 128, 128, 0.35);
+}
+#commitDetailsSummary,
+#commitDetailsFiles,
+#commitDetailsLoading {
+  position: absolute;
+  top: 0;
+  bottom: 2px;
+  box-sizing: border-box;
+  border-right: 1px solid rgba(128, 128, 128, 0.2);
+  overflow-x: hidden;
+  overflow-y: auto;
+}
+#commitDetailsSummary {
+  left: 0;
+  width: 45%;
+  padding: 10px;
+  text-overflow: ellipsis;
+  user-select: text;
+}
+.commitDetailsSummaryTop {
+  display: inline-table;
+  width: 100%;
+}
+.commitDetailsSummaryTopRow {
+  display: table-row;
+}
+.commitDetailsSummaryKeyValues,
+.commitDetailsSummaryAvatar {
+  display: table-cell;
+  vertical-align: top;
+}
+.commitDetailsSummaryKeyValues {
+  max-width: 0px;
+  overflow-x: hidden;
+  text-overflow: ellipsis;
+}
+.commitDetailsSummaryTop.withAvatar .commitDetailsSummaryKeyValues {
+  padding-right: 10px;
+}
+.commitDetailsSummaryAvatar {
+  width: 54px;
+}
+.commitDetailsSummaryAvatar > img {
+  width: 54px;
+  border-radius: 4px;
+}
+#commitDetailsFiles {
+  left: 45%;
+  right: 32px;
+  padding: 4px 8px 8px 0;
+}
+#commitDetailsFiles ul {
+  list-style-type: none;
+  -webkit-margin-before: 0;
+  -webkit-margin-after: 0;
+  -webkit-margin-start: 0px;
+  -webkit-margin-end: 0px;
+  -webkit-padding-start: 30px;
+}
+#commitDetailsFiles > ul {
+  -webkit-padding-start: 10px;
+}
+#commitDetailsFiles li {
+  margin-top: 4px;
+  white-space: nowrap;
+  text-overflow: ellipsis;
+  overflow-x: hidden;
+}
+#commitDetailsClose {
+  position: absolute;
+  top: 4px;
+  right: 4px;
+  width: 24px;
+  height: 24px;
+  cursor: pointer;
+}
+#commitDetailsClose svg {
+  width: 24px;
+  height: 24px;
+  fill: var(--vscode-editor-foreground);
+  fill-opacity: 0.6;
+}
+#commitDetailsClose:hover svg {
+  fill-opacity: 0.8;
+}
+#commitDetailsLoading {
+  left: 0;
+  right: 32px;
+  padding: 10px;
+  user-select: none;
+  text-align: center;
+  line-height: 24px;
+  text-overflow: ellipsis;
+}
+#commitDetailsLoading svg {
+  display: inline-block;
+  width: 15px !important;
+  height: 20px !important;
+  margin-top: 2px;
+  margin-right: 8px;
+  vertical-align: top;
+  fill: var(--vscode-editor-foreground);
+  animation: loadingIconAnimation 2s linear infinite;
+}
+tr#commitDetails #commitDetailsSummary,
+tr#commitDetails #commitDetailsLoading {
+  border-left: 1px solid rgba(128, 128, 128, 0.2);
+}
+svg.openFolderIcon,
+svg.closedFolderIcon,
+svg.fileIcon {
+  width: 13px;
+  height: 13px;
+  margin-top: 2.5px;
+  margin-right: 8px;
+  fill: var(--vscode-editor-foreground);
+  fill-opacity: 0.6;
+  vertical-align: top;
+}
+.gitFolderContents.hidden {
+  display: none;
+}
+.gitFolder {
+  cursor: pointer;
+}
+.gitFile {
+  color: var(--vscode-gitDecoration-modifiedResourceForeground);
+}
+.gitFile.A,
+.gitFile.U {
+  color: var(--vscode-gitDecoration-addedResourceForeground);
+}
+.gitFile.D {
+  color: var(--vscode-gitDecoration-deletedResourceForeground);
+}
+.gitFile.gitDiffPossible {
+  cursor: pointer;
+}
+.gitFileAddDel,
+.gitFileRename {
+  margin-left: 8px;
+  color: var(--vscode-editor-foreground);
+}
+.gitFileAdditions,
+.gitFileDeletions {
+  padding: 0 3px;
+  cursor: help;
+}
+.gitFileAdditions {
+  color: var(--vscode-gitDecoration-addedResourceForeground);
+}
+.gitFileDeletions {
+  color: var(--vscode-gitDecoration-deletedResourceForeground);
+}
+.gitFileRename {
+  cursor: help;
+}
+
+.commit .avatar > img {
+  display: inline-block;
+  width: 18px;
+  margin-top: 3px;
+  margin-right: 4px;
+  border-radius: 4px;
+  vertical-align: top;
+}
+
+.commitHeadDot {
+  display: inline-block;
+  width: 6px;
+  height: 6px;
+  margin-top: 7px;
+  margin-right: 5px;
+  border: 2px solid var(--git-graph-color);
+  border-radius: 6px;
+  vertical-align: top;
+}
+
+/* Ref labels */
+.gitRef {
+  display: inline-block;
+  height: 18px;
+  margin-top: 2px;
+  margin-right: 5px;
+  border: 1px solid rgba(128, 128, 128, 0.75);
+  border-radius: 5px;
+  background-color: rgba(128, 128, 128, 0.15);
+  font-size: 12px;
+  line-height: 18px;
+  vertical-align: top;
+  cursor: default;
+}
+.gitRef.active {
+  border-color: var(--git-graph-color);
+}
+.gitRef.active .gitRefName {
+  font-weight: bold;
+}
+.gitRef > svg {
+  width: 14px;
+  height: 14px;
+  padding: 2px;
+  margin-right: 5px;
+  border-radius: 4px 0 0 4px;
+  background-color: var(--git-graph-color);
+  fill: var(--vscode-editor-background);
+  vertical-align: top;
+}
+.gitRefName {
+  padding-right: 5px;
+}
+.gitRefHeadRemote {
+  display: inline-block;
+  height: 18px;
+  padding-right: 5px;
+  padding-left: 5px;
+  line-height: 18px;
+  font-style: italic;
+  border-left: 1px solid rgba(128, 128, 128, 0.45);
+}
+body.branchLabelsAlignedToGraph tr.commit td:first-child .gitRef:last-child {
+  margin-right: 0;
+}
+body.tagLabelsRightAligned .gitRefTags {
+  float: right;
+}
+body.tagLabelsRightAligned .gitRef.tag {
+  margin-right: 0;
+  margin-left: 5px;
+}
+
+/* Loader */
+#loadingHeader {
+  line-height: 32px;
+  text-align: center;
+}
+#loadingHeader svg {
+  display: inline;
+  margin-right: 10px;
+  fill: var(--vscode-editor-foreground);
+  vertical-align: top;
+  animation: loadingIconAnimation 2s linear infinite;
+}
+@keyframes loadingIconAnimation {
+  0% {
+    transform: rotate(0deg);
+    opacity: 0.7;
+  }
+  25% {
+    opacity: 1;
+  }
+  50% {
+    opacity: 0.7;
+  }
+  75% {
+    opacity: 1;
+  }
+  100% {
+    transform: rotate(360deg);
+    opacity: 0.7;
+  }
+}
+
+/* Controls */
+#controls {
+  display: block;
+  position: relative;
+  top: 0;
+  right: 0;
+  left: 0;
+  padding: 4px 42px 4px 0;
+  font-size: 13px;
+  font-weight: 700;
+  line-height: 32px;
+  border-bottom: 1px solid rgba(128, 128, 128, 0.5);
+  text-align: center;
+}
+#repoControl,
+#branchControl,
+#showRemoteBranchesControl {
+  margin: 0 10px;
+  white-space: nowrap;
+}
+#repoSelect,
+#branchSelect {
+  margin-left: 3px;
+}
+#showRemoteBranchesCheckbox {
+  width: 14px;
+  vertical-align: text-top;
+}
+#fetchBtn,
+#refreshBtn,
+#settingsContainer {
+  position: absolute;
+  top: 50%;
+  width: 20px;
+  height: 20px;
+  margin-top: -10px;
+  cursor: pointer;
+  user-select: none;
+}
+
+#settingsContainer {
+  display: flex;
+  z-index: 1;
+}
+
+#settingsContainer .dropdown-menu {
+  display: none;
+  flex-direction: column;
+  position: absolute;
+  top: 6px;
+  right: 0;
+  width: auto;
+  height: auto;
+  opacity: 1;
+}
+.dropdown-menu li {
+  width: 120px;
+  padding: 0 10px;
+  border: 1px solid rgba(128, 128, 128, 0.3);
+  color: var(--vscode-menu-foreground);
+  background-color: var(--vscode-menu-background);
+  list-style-type: none;
+}
+
+.dropdown-menu li:hover {
+  color: var(--vscode-menu-selectionForeground);
+  background-color: var(--vscode-menu-selectionBackground);
+}
+
+#settingsContainer:hover .dropdown-menu,
+.dropdown-menu:hover {
+  display: flex;
+}
+
+#fetchBtn,
+#settingsContainer {
+  display: none;
+}
+#fetchBtn {
+  right: 40px;
+}
+#settingsContainer {
+  right: 70px;
+}
+#refreshBtn {
+  right: 10px;
+}
+#refreshBtn.refreshing {
+  cursor: default;
+}
+#fetchBtn svg,
+#refreshBtn svg,
+#settingsBtn svg {
+  position: absolute;
+  fill: var(--vscode-editor-foreground);
+  opacity: 0.8;
+}
+#fetchBtn:hover svg,
+#refreshBtn:hover svg {
+  opacity: 1;
+  stroke: var(--vscode-editor-foreground);
+  stroke-opacity: 0.4;
+  stroke-width: 0.5px;
+}
+#settingsBtn:hover svg {
+  opacity: 1;
+  stroke-opacity: 0.4;
+}
+#fetchBtn svg,
+#settingsContainer svg {
+  top: 1px;
+  left: 1px;
+  width: 18px !important;
+  height: 18px !important;
+}
+#refreshBtn svg {
+  top: 2px;
+  left: 2px;
+  width: 16px !important;
+  height: 16px !important;
+}
+#refreshBtn.refreshing svg {
+  top: 2px;
+  left: 3.25px;
+  width: 13.5px !important;
+  height: 18px !important;
+  animation: loadingIconAnimation 2s linear infinite;
+}
+#loadMoreCommitsBtn {
+  width: 180px;
+  height: 28px;
+  margin: 10px auto;
+  border-radius: 14px;
+  line-height: 28px;
+}
+
+#controls.fetchSupported {
+  padding-right: 72px;
+}
+#controls.fetchSupported #fetchBtn,
+#controls.fetchSupported #settingsContainer {
+  display: block;
+}
+
+#controls select:focus,
+#controls input:focus {
+  outline: none;
+}
+#controls label {
+  cursor: pointer;
+}
+
+/* Context Menu */
+#contextMenu {
+  display: none;
+  position: absolute;
+  padding: 4px 0;
+  margin: 0;
+  box-shadow: 0 1px 4px 1px var(--vscode-widget-shadow);
+  color: var(--vscode-menu-foreground);
+  background-color: var(--vscode-menu-background);
+  list-style-type: none;
+}
+#contextMenu.active {
+  display: block;
+}
+#contextMenu li {
+  cursor: default;
+}
+#contextMenu li.contextMenuItem {
+  padding: 6px 20px;
+}
+#contextMenu li.contextMenuItem:hover {
+  color: var(--vscode-menu-selectionForeground);
+  background-color: var(--vscode-menu-selectionBackground);
+}
+#contextMenu li.contextMenuDivider {
+  margin: 4px 10px;
+  border-top: 1px solid var(--vscode-menu-separatorBackground);
+  opacity: 0.5;
+}
+
+#contextMenu.checked li.contextMenuItem {
+  position: relative;
+  padding-left: 35px;
+}
+#contextMenu.checked li.contextMenuItem .contextMenuItemCheck {
+  position: absolute;
+  top: 50%;
+  left: 15px;
+  width: 12px;
+  height: 16px;
+  margin-top: -8px;
+}
+#contextMenu.checked li.contextMenuItem .contextMenuItemCheck svg {
+  fill: var(--vscode-menu-foreground);
+  opacity: 0.6;
+}
+#contextMenu.checked li.contextMenuItem:hover .contextMenuItemCheck svg {
+  fill: var(--vscode-menu-selectionForeground);
+  opacity: 0.8;
+}
+
+/* Dialogs */
+#dialog,
+#dialogBacking {
+  display: none;
+}
+#dialog.active {
+  display: block;
+  position: fixed;
+  top: 50%;
+  left: 50%;
+  max-width: 360px;
+  max-height: 80%;
+  padding: 10px;
+  border: 1px solid rgba(128, 128, 128, 0.5);
+  border-radius: 5px;
+  box-shadow: 0 0 30px 5px var(--vscode-widget-shadow);
+  color: var(--vscode-menu-foreground);
+  background-color: var(--vscode-menu-background);
+  z-index: 10;
+  transform: translateX(-50%) translateY(-50%);
+  text-align: center;
+  overflow-y: auto;
+}
+
+#dialog > table.dialogForm {
+  display: inline-table;
+  width: 360px;
+}
+#dialog > table.dialogForm td {
+  padding-top: 10px;
+  text-align: left;
+  white-space: nowrap;
+}
+#dialog > table.dialogForm td:last-child {
+  width: 100%;
+}
+#dialog > table.dialogForm.multi td:nth-child(1) {
+  padding-right: 5px;
+}
+#dialog > table.dialogForm.single select {
+  width: 100%;
+}
+#dialog > table.dialogForm.single .dialogFormCheckbox {
+  display: inline-block;
+  width: 100%;
+  text-align: center;
+}
+#dialog > table.dialogForm input[type='text'] {
+  width: 100%;
+}
+#dialog > table.dialogForm input[type='checkbox'] {
+  vertical-align: text-top;
+  outline-style: none;
+}
+#dialog > table.dialogForm.multi input[type='checkbox'] {
+  margin-left: 0;
+}
+#dialog > table.dialogForm.single input[type='checkbox'],
+#dialog > table.dialogForm.multiCheckbox input[type='checkbox'] {
+  margin-right: 5px;
+}
+#dialog > table.dialogForm input[type='text'],
+#dialog > table.dialogForm select {
+  padding: 4px;
+  border: 1px solid rgba(128, 128, 128, 0.3);
+  box-sizing: border-box;
+  outline-style: none;
+}
+#dialog .roundedBtn {
+  display: inline-block;
+  height: 22px;
+  padding: 0 15px;
+  margin: 10px 6px 0 6px;
+  border-radius: 11px;
+  line-height: 20px;
+}
+#dialog .errorReason {
+  display: inline-block;
+  width: 100%;
+  margin-top: 10px;
+  font-style: italic;
+  text-align: left;
+}
+#dialogBacking.active {
+  display: block;
+  position: fixed;
+  top: 0;
+  right: 0;
+  bottom: 0;
+  left: 0;
+  z-index: 9;
+}
+#dialog #dialogAction {
+  box-shadow: 0 0 1px 1px rgba(128, 128, 128, 0.2);
+  background-color: rgba(128, 128, 128, 0.15);
+  border-color: rgba(128, 128, 128, 0.8);
+}
+#dialog #dialogAction:hover {
+  background-color: rgba(128, 128, 128, 0.25);
+}
+#dialog.noInput #dialogAction,
+#dialog.inputInvalid #dialogAction {
+  background-color: rgba(128, 128, 128, 0.2);
+  opacity: 0.5;
+}
+#dialog.noInput #dialogAction {
+  cursor: default;
+}
+#dialog.inputInvalid #dialogAction {
+  cursor: help;
+}
+#dialog svg {
+  display: inline;
+  margin-right: 3px;
+  line-height: 20px;
+  fill: var(--vscode-menu-foreground);
+  opacity: 0.75;
+  vertical-align: sub;
+}
+#actionRunning {
+  margin: 0 16px;
+  line-height: 24px;
+}
+#actionRunning svg {
+  display: inline-block;
+  width: 15px !important;
+  height: 20px !important;
+  margin-top: 2px;
+  margin-right: 8px;
+  vertical-align: top;
+  animation: loadingIconAnimation 2s linear infinite;
+}
+
+/* Buttons */
+.roundedBtn {
+  display: block;
+  border: 1px solid rgba(128, 128, 128, 0.5);
+  background-color: rgba(128, 128, 128, 0.1);
+  font-size: 13px;
+  text-align: center;
+  cursor: pointer;
+}
+.roundedBtn:hover {
+  background-color: rgba(128, 128, 128, 0.2);
+}
+
+/* General */
+#commitGraph,
+#commitTable th,
+#commitTable td,
+.gitRef,
+#loadingHeader,
+.unselectable,
+.roundedBtn,
+#controls label {
+  user-select: none;
+}